--- conflicted
+++ resolved
@@ -2313,30 +2313,6 @@
 
 
 #%%### Transmission maps
-<<<<<<< HEAD
-tx_data = {}
-# if (len(cases) == 2) and (not forcemulti):
-#     plt.close()
-#     f,ax,tx_data[basecase] = reedsplots.plot_trans_diff(
-#         casebase=casebase,
-#         casecomp=casecomp,
-#         pcalabel=False,
-#         wscale=0.0004,
-#         subtract_baseyear=2020,
-#         yearlabel=True,
-#         year=lastyear,
-#         alpha=1, dpi=150,
-#         titleshorten=titleshorten,
-#     )
-#     reeds.results.add_to_pptx(f'Transmission ({lastyear})', prs=prs)
-#     if interactive:
-#         plt.show()
-# else:
-### Absolute
-wscale = 0.0003
-alpha = 0.8
-for subtract_baseyear in [None, 2020]:
-=======
 if (len(cases) == 2) and (not forcemulti):
     plt.close()
     f,ax = reedsplots.plot_trans_diff(
@@ -2395,7 +2371,6 @@
 
 
     ### Difference
->>>>>>> 92e8fa7c
     plt.close()
     f,ax = plt.subplots(
         nrows, ncols, figsize=(SLIDE_WIDTH, SLIDE_HEIGHT),
