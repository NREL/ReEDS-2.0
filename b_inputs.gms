--- conflicted
+++ resolved
@@ -4961,11 +4961,7 @@
     $sum{(loadsitereg,t)$r_loadsitereg(r,loadsitereg),
          loadsite_annual(loadsitereg,t)
     } = yes ;
-<<<<<<< HEAD
     
-=======
-
->>>>>>> 92e8fa7c
 table can_growth_rate(st,allt) "growth rate for candadian demand by province"
 $offlisting
 $ondelim
