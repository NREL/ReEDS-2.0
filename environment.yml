name: reeds2
channels:
  - defaults
  - conda-forge
dependencies:
  - python=3.11
  - bokeh=3.2
  - click=8.0
  - git-lfs=2.13
  - h5py=3.9
  - numpy=1.26
  - pandas=2.0
  - pip=23.2
  - pytables=3.8
  - scikit-learn=1.2
  - scipy=1.11
  ### vvv The next packages are optional for default settings and may
  ### vvv be excluded if you're having trouble building the environment.
  - gitpython=3.1 # for complete run metadata
  - ipykernel=6.25 # for interactive python in VS Code
  - ipywidgets=8.0 # for jupyter notebooks
  - scikit-learn-extra=0.2 # for alternative period clustering methods
  ## vvv Keep julia here if you're installing on the HPC.
  ## vvv If you're installing on a local machine, it's suggested to comment out
  ## vvv julia and install directly from https://julialang.org/downloads/.
  ## vvv If you're on Windows, you MUST comment out julia and install directly.
  - julia=1.8 # for PRAS and stress periods
  ## ^^^
  - mapclassify=2.5 # more mapping tools
  - matplotlib=3.7 # for plots
  - seaborn=0.13.2 # for statistical data visualization
  - mscorefonts=0.0 # extra fonts for plotting (only relevant on linux/HPC)
  - nb_conda=2.2 # for conda environments in jupyter notebooks
  - networkx=3.1 # for uncommonly-used network analysis postprocessing
  - notebook=6.5 # for jupyter notebooks
  - openpyxl=3.0 # for reading/writing excel files
  - pytest=7.4 # for testing ReEDS-to-X compatibility
  - requests=2.31 # for vizit
  - tqdm=4.65 # for progress bars
  ### ^^^
  - pip:
    - gdxpds==1.4.0
    - pulp==2.7.0
    ### vvv The next packages are optional for default settings and may
    ### vvv be excluded if you're having trouble building the environment.
    - cmocean==3.0.3 # for more plotting colors
    - folium==0.14.0 # for interactive maps
    - fiona==1.9.5 
    - geopandas==0.14.0 # for region aggregation and plotting maps
    - proj==0.2.0 # for plotting maps
    - pyproj==3.6.1 # for plotting maps
    - python-pptx==0.6.22 # for postprocessing/compare_cases.py
    - shapely==2.0.1 # for plotting maps
    ### ^^^
    - sphinx==7.2.6 # for building documentation
    - myst-parser==2.0.0 # for building documentation
    - sphinx_rtd_theme==2.0.0 # for documentation
    - sphinxcontrib-bibtex==2.6.2 # for documentation
<<<<<<< HEAD
    - gamspy_base==49.6.1 # for running automated tests
=======
    - gamspy_base==50.5.0 # for running automated tests
>>>>>>> 90fe80fc
<|MERGE_RESOLUTION|>--- conflicted
+++ resolved
@@ -56,8 +56,4 @@
     - myst-parser==2.0.0 # for building documentation
     - sphinx_rtd_theme==2.0.0 # for documentation
     - sphinxcontrib-bibtex==2.6.2 # for documentation
-<<<<<<< HEAD
-    - gamspy_base==49.6.1 # for running automated tests
-=======
-    - gamspy_base==50.5.0 # for running automated tests
->>>>>>> 90fe80fc
+    - gamspy_base==50.5.0 # for running automated tests