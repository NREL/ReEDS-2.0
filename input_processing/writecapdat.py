"""
The purpose of this script is to gather individual generator data from the
NEMS generator database and organize this data into various categories, such as:
    - Non-RSC Existing Capacity
    - Non-RSC Prescribed Capacity
    - RSC Existing Capacity
    - RSC Prescribed Capacity
    - SMR Existing Capacity
    - Retirement Data
        - Generator Retirements
        - Wind Retirements
        - Non-RSC Retirements
    - Hydro Capacity Adjustment Factors - ccseasons
    - Waterconstraint Indexing
    - Canadian Imports
The categorized datasets are then written out to various csv files for use
throughout the ReEDS model.

Some notes on the NEMS database:
* Capacity is assumed to retire at the BEGINNING of 'RetireYear'. So if a row's
  'RetireYear' is 2015, that capacity is assumed to retire at 2014-12-31T23:59:59.
"""

#%% ===========================================================================
### --- IMPORTS ---
### ===========================================================================
import argparse
import datetime
import numpy as np
import os
import sys
import pandas as pd
sys.path.append(os.path.abspath(os.path.join(os.path.dirname(__file__), '..')))
import reeds


#%%#################
### FIXED INPUTS ###

# Generator database column seletions:
Sw_onlineyearcol = 'StartYear'


#%% ===========================================================================
### --- FUNCTIONS ---
### ===========================================================================
def create_rsc_wsc(gendb,TECH,scalars,startyear):

    rsc_wsc = gendb.loc[(gendb['tech'].isin(TECH['rsc_wsc'])) &
                        (gendb[Sw_onlineyearcol] < startyear) &
                        (gendb['RetireYear']     > startyear)
                        ]
    
    rsc_wsc = rsc_wsc[['r','tech','cap']].rename(columns={'tech':'i','cap':'value'})
    # Multiply all PV capacities by ILR
    for j,row in rsc_wsc.iterrows():
        if row['i'] == 'upv':
            rsc_wsc.loc[j,'value'] *= scalars['ilr_utility']

    return rsc_wsc

#%% ===========================================================================
### --- SUPPLEMENTAL DATA ---
### ===========================================================================

#########################
### STATIC DICTIONARY ###
'''
This dictionary must be placed at the module level of this script to be used with the 
create_rsc_wsc() function in aggregate_regions
'''

TECH = {
    'capnonrsc': [
        'coaloldscr', 'coalolduns', 'biopower', 'coal-igcc',
        'coal-new', 'gas-cc', 'gas-ct', 'lfill-gas',
        'nuclear', 'o-g-s', 'battery_li', 'pumped-hydro'
    ],
    'capnonrsc_energy': [
        'battery_li'
    ],
    'prescribed_nonRSC': [
        'coal-new', 'lfill-gas', 'gas-ct', 'o-g-s', 'gas-cc', 
        'hydED', 'hydEND', 'hydND', 'hydNPND', 'hydUD', 'hydUND',
        'geothermal', 'biopower', 'coal-igcc', 'nuclear',
        'battery_li','pumped-hydro','coaloldscr',
    ],
    'prescribed_nonRSC_energy': [
        'battery_li',
    ],
    'storage'  : ['battery_li', 'pumped-hydro'
    ],
    'rsc_all': ['upv','pvb','csp-ns'],
    'rsc_csp': ['csp-ns'],
    'rsc_wsc': ['upv','pvb','csp-ns','csp-ws','wind-ons','wind-ofs',
                'geohydro_allkm','egs_allkm'],
    'prsc_all': ['upv','pvb','csp-ns','csp-ws'],
    'prsc_upv': ['upv','pvb'],
    'prsc_w': ['wind-ons','wind-ofs'],
    'prsc_csp': ['csp-ns','csp-ws'],
    'prsc_geo': ['geohydro_allkm','egs_allkm'],
    'retirements': [
        'coalolduns', 'o-g-s', 'hydED', 'hydEND', 'gas-ct', 'lfill-gas',
        'coaloldscr', 'biopower', 'gas-cc', 'coal-new',
        'battery_li','nuclear', 'pumped-hydro', 'coal-igcc',
    ],
    'retirements_energy': [
        'battery_li'
    ],
    'windret': ['wind-ons'],
    'georet': ['geohydro_allkm','egs_allkm'],
    # This is not all technologies that do not having cooling, but technologies
    # that are (or could be) in the plant database.
    'no_cooling': [
        'upv', 'pvb', 'gas-ct', 'geohydro_allkm','egs_allkm',
        'battery_li', 'pumped-hydro', 'pumped-hydro-flex', 
        'hydUD', 'hydUND', 'hydD', 'hydND', 'hydSD', 'hydSND', 'hydNPD',
        'hydNPND', 'hydED', 'hydEND', 'wind-ons', 'wind-ofs', 'caes',
    ],
}


#%% ===========================================================================
### --- MAIN FUNCTION ---
### ===========================================================================

def main(reeds_path, inputs_case, agglevel, regions):
    
    # #%% Settings for testing
    # reeds_path = os.path.expanduser('~/github/ReEDS-2.0')
    # inputs_case = os.path.join(reeds_path,'runs','v20250206_pcmM0_Pacific','inputs_case')


    #########################
    ### SUPPLEMENTAL DATA ###
    
    quartershorten = {'spring':'spri','summer':'summ','fall':'fall','winter':'wint'}

    hotcold_months = {'NOV':'cold', 'DEC':'cold', 'JAN':'cold', 'FEB':'cold', 
                    'JUN':'hot',  'JUL':'hot',  'AUG':'hot'
                    }
    
    #%% Inputs from switches
    sw = reeds.io.get_switches(inputs_case)
    retscen = sw.retscen
    GSw_WaterMain = int(sw.GSw_WaterMain)
    GSw_PVB = int(sw.GSw_PVB)
    startyear = int(sw.startyear)

    scalars = reeds.io.get_scalars(inputs_case)

    years = pd.read_csv(
        os.path.join(inputs_case,'modeledyears.csv')
    ).columns.astype(int).values.tolist()

    ####################
    ### DICTIONARIES ###

    COLNAMES = {
        'capnonrsc': (
            ['tech','coolingwatertech','r','ctt','wst','cap'],
            ['i','coolingwatertech','r','ctt','wst','value']
        ),
        'capnonrsc_energy': (
            ['tech','r','cap_energy'],
            ['i','r','value']
        ),
        'prescribed_nonRSC': (
            [Sw_onlineyearcol,'r','tech','coolingwatertech','ctt','wst','cap'],
            ['t','r','i','coolingwatertech','ctt','wst','value']
        ),
        'prescribed_nonRSC_energy': (
            [Sw_onlineyearcol,'r','tech','cap_energy'],
            ['t','r','i','value']
        ),
        'rsc': (
            ['tech','r','ctt','wst','cap'],
            ['i','r','ctt','wst','value']
        ),
        'rsc_wsc': (
            ['r','tech','cap'],
            ['r','i','value']
        ),
        'prsc_upv': (
            [Sw_onlineyearcol,'r','tech','cap'],
            ['t','r','i','value']
        ),
        'prsc_w': (
            [Sw_onlineyearcol,'r','tech','cap'],
            ['t','r','i','value']
        ),
        'prsc_csp': (
            [Sw_onlineyearcol,'r','tech','ctt','wst','cap'],
            ['t','r','i','ctt','wst','value']
        ),
        'prsc_geo': (
            [Sw_onlineyearcol,'r','tech','cap'],
            ['t','r','i','value']
        ),        
        'retirements': (
            [retscen,'r','tech','coolingwatertech','ctt','wst','cap'],
            ['t','r','i','coolingwatertech','ctt','wst','value']
        ),
        'retirements_energy': (
            [retscen,'r','tech','cap_energy'],
            ['t','r','i','value']
        ),        
        'windret': (
            ['r','tech','RetireYear','cap'],
            ['r','i','t','value']
        ),
        'georet': (
            ['r','tech','RetireYear','cap'],
            ['r','i','t','value']
        ),
    }


    #%%
    print('Importing generator database:')
    gdb_use = pd.read_csv(os.path.join(inputs_case,'unitdata.csv'),
                        low_memory=False)

    
    rcol_dict = {'county':'FIPS', 'ba':'reeds_ba'}
    # Create the 'r_col' column
    if agglevel in ['county','ba']:
        r_col = rcol_dict[agglevel]        
        gdb_use['r'] = gdb_use[r_col].copy()
        # Filter generator database to regions that match the spatial resolution of the run
        gdb_use = gdb_use[gdb_use['r'].isin(regions)]
    elif agglevel == 'aggreg':
        rb_aggreg = pd.read_csv(os.path.join(inputs_case,'rb_aggreg.csv'), index_col='ba').squeeze(1)
        gdb_use = gdb_use.assign(r=gdb_use.reeds_ba.map(rb_aggreg))
        # Filter generator database to regions that match the spatial resolution of the run
        gdb_use = gdb_use[gdb_use['r'].isin(regions)]

    # If PVB is turned off, consider all PVB as UPV and battery_li for existing and prescribed builds 
    # If PVB is turned on, consider all PVB as 'pvb'
    if GSw_PVB == 0:
        gdb_use['tech'] = gdb_use['tech'].replace('pvb_battery','battery_li')
        gdb_use['tech'] = gdb_use['tech'].replace('pvb_pv','upv')
    else:
        gdb_use['tech'] = gdb_use['tech'].replace('pvb_battery','pvb')
        gdb_use['tech'] = gdb_use['tech'].replace('pvb_pv','pvb')


    # Consider all DUPV as UPV for existing and prescribed builds.
    gdb_use['tech'] = gdb_use['tech'].replace('dupv','upv')  

    # Change tech category of hydro that will be prescribed to use upgrade tech
    # This is a coarse assumption that all recent new hydro is upgrades
    # Existing hydro techs (hydED/hydEND) specifically refer to hydro that exists in startyear
    # Future work could incorporate this change into unit database creation and possibly
    #    use data from ORNL HydroSource to assign a more accurate hydro category.
    gdb_use.loc[
        (gdb_use['tech']=='hydEND') & (gdb_use[Sw_onlineyearcol] >= startyear), 'tech'
    ] = 'hydUND'
    gdb_use.loc[
        (gdb_use['tech']=='hydED') & (gdb_use[Sw_onlineyearcol] >= startyear), 'tech'
    ] = 'hydUD'

    # We model csp-ns (CSP No Storage) as upv throughout ReEDS, but switch it back for reporting.
    # So save the csp-ns capacity separately, then rename it.
    csp_units = (
        gdb_use.loc[(gdb_use['tech']=='csp-ns') & (gdb_use['RetireYear'] > startyear)]
        .groupby(['r','StartYear','RetireYear']).cap.sum()
        .reset_index()
    )
    if len(csp_units):
        cap_cspns = (
            pd.concat(
                {i: pd.Series(
                    [row.cap]*(row.RetireYear - row.StartYear + 2),
                    index=range(row.StartYear, row.RetireYear + 2)
                ) for (i,row) in csp_units.iterrows()},
                axis=1)
            .rename(columns=csp_units['r']).fillna(0)
            .groupby(axis=1, level=0).sum()
            .stack().replace(0,np.nan).dropna()
            .rename_axis(['t','*r']).reorder_levels(['*r','t']).rename('MWac')
        )
        cap_cspns = (
            cap_cspns.loc[cap_cspns.index.get_level_values('t') >= startyear].copy())
    else:
        cap_cspns = pd.DataFrame(columns=['*r','t','MWac']).set_index(['*r','t'])
    # csp-ns capacity is MWac measured at the power block, while PV capacity is MWdc,
    # so multiply csp-ns capacity by the ILR [MWdc/MWac] of PV
    gdb_use.loc[gdb_use['tech']=='csp-ns','cap'] *= scalars['ilr_utility']
    # Rename csp-ns to upv
    gdb_use.loc[gdb_use['tech']=='csp-ns','coolingwatertech'] = (
        gdb_use.loc[gdb_use['tech']=='csp-ns','coolingwatertech']
        .map(lambda x: x.replace('csp-ns','upv'))
    )
    gdb_use.loc[gdb_use['tech']=='csp-ns','tech'] = 'upv'

    # If using cooling water, set the coolingwatertech of technologies with no
    # cooling to be the same as the tech
    if GSw_WaterMain == 1:
        gdb_use.loc[gdb_use['tech'].isin(TECH['no_cooling']),
                    'coolingwatertech'] = gdb_use.loc[gdb_use['tech'].isin(TECH['no_cooling']),
                                                    'tech']

    #%%##################################
    #    -- All Existing Capacity --    #
    #####################################

    ### Used as the starting point for intra-zone network reinforcement costs
    #   Power capacity in MW
    poi_cap_init = gdb_use.loc[(gdb_use[Sw_onlineyearcol] < startyear) &
                            (gdb_use['RetireYear'] > startyear) 
    ].groupby('r').cap.sum().rename('MW').round(3)
    poi_cap_init.index = poi_cap_init.index.rename('*r')

    #%%######################################
    #    -- non-RSC Existing Capacity --    #
    #########################################

    print('Gathering non-RSC Existing Capacity...')
    capnonrsc = gdb_use.loc[(gdb_use['tech'].isin(TECH['capnonrsc'])) &
                            (gdb_use[Sw_onlineyearcol] < startyear) &
                            (gdb_use['RetireYear']     > startyear)
                            ]
    capnonrsc = capnonrsc[COLNAMES['capnonrsc'][0]]
    capnonrsc.columns = COLNAMES['capnonrsc'][1]
    capnonrsc = capnonrsc.groupby(COLNAMES['capnonrsc'][1][:-1]).sum().reset_index()

    capnonrsc_energy = gdb_use.loc[(gdb_use['tech'].isin(TECH['capnonrsc_energy'])) &
                                    (gdb_use[Sw_onlineyearcol] < startyear) &
                                    (gdb_use['RetireYear']     > startyear)
                                    ]
    capnonrsc_energy = capnonrsc_energy[COLNAMES['capnonrsc_energy'][0]]
    capnonrsc_energy.columns = COLNAMES['capnonrsc_energy'][1]
    capnonrsc_energy = capnonrsc_energy.groupby(COLNAMES['capnonrsc_energy'][1][:-1]).sum().reset_index()


    #%%########################################
    #    -- non-RSC Prescribed Capacity --    #
    ###########################################

    print('Gathering non-RSC Prescribed Capacity...')
    ### prescribed power capacity
    prescribed_nonRSC = gdb_use.loc[(gdb_use['tech'].isin(TECH['prescribed_nonRSC'])) &
                                    (gdb_use[Sw_onlineyearcol] >= startyear)
                                    ]
    prescribed_nonRSC = prescribed_nonRSC[COLNAMES['prescribed_nonRSC'][0]]
    prescribed_nonRSC.columns = COLNAMES['prescribed_nonRSC'][1]
    # Remove ctt and wst data from storage, set coolingwatertech to tech type ('i')
    for j, row in prescribed_nonRSC.iterrows():
        if row['i'] in TECH['storage']:
            prescribed_nonRSC.loc[j,['ctt','wst','coolingwatertech']] = ['n','n',row['i']]


    if int(sw.GSw_NuclearDemo)==1:
        # Load in demo data and stack it on prescribed non-RSC 
        demo = pd.read_csv(
            os.path.join(inputs_case,'demonstration_plants.csv')).drop("notes", axis=1)
        prescribed_nonRSC = pd.concat([prescribed_nonRSC,demo],sort=False)

    prescribed_nonRSC = (
        prescribed_nonRSC.groupby(COLNAMES['prescribed_nonRSC'][1][:-1]).sum().reset_index())
    
    ### prescribed energy capacity
    prescribed_nonRSC_energy = gdb_use.loc[(gdb_use['tech'].isin(TECH['prescribed_nonRSC_energy'])) &
                                    (gdb_use[Sw_onlineyearcol] >= startyear)
                                    ]
    prescribed_nonRSC_energy = prescribed_nonRSC_energy[COLNAMES['prescribed_nonRSC_energy'][0]]
    prescribed_nonRSC_energy.columns = COLNAMES['prescribed_nonRSC_energy'][1]
    # Remove ctt and wst data from storage, set coolingwatertech to tech type ('i')
    for j, row in prescribed_nonRSC_energy.iterrows():
        if row['i'] in TECH['storage']:
            prescribed_nonRSC_energy.loc[j,['ctt','wst','coolingwatertech']] = ['n','n',row['i']]

    prescribed_nonRSC_energy = (
        prescribed_nonRSC_energy.groupby(COLNAMES['prescribed_nonRSC_energy'][1][:-1]).sum().reset_index())

    #%%##################################
    #    -- RSC Existing Capacity --    #
    #####################################
    '''
    The following are RSC tech that are treated differently in the model
    '''
    print('Gathering RSC Existing Capacity...')
    # DUPV and UPV values are collected at the same time here:
    caprsc = gdb_use.loc[(gdb_use['tech'].isin(TECH['rsc_all'][:2])) &
                        (gdb_use[Sw_onlineyearcol] < startyear)  &
                        (gdb_use['RetireYear']     > startyear)
                        ]
    caprsc = caprsc[COLNAMES['rsc'][0]]
    caprsc.columns = COLNAMES['rsc'][1]
    caprsc = caprsc.groupby(COLNAMES['rsc'][1][:-2]).value.sum().reset_index()
    # Multiply all PV capacities by ILR
    caprsc['value'] = caprsc['value'] * scalars['ilr_utility']

    # Add existing CSP builds:
    #   Note: Since CSP data is affected by GSw_WaterMain, it must be dealt with
    #       separate from the other RSC tech (UPV, DUPV, wind, etc)
    csp = gdb_use.loc[(gdb_use['tech'].isin(TECH['rsc_csp']))    &
                    (gdb_use[Sw_onlineyearcol] < startyear) &
                    (gdb_use['RetireYear']     > startyear)
                    ]
    csp = csp[COLNAMES['rsc'][0]]
    csp.columns = COLNAMES['rsc'][1]
    csp = csp.groupby(COLNAMES['rsc'][1][:-1]).sum().reset_index()
    if GSw_WaterMain == 1:
        csp['i'] = csp['i'] + '_' + csp['ctt'] + '_' + csp['wst']
    csp.drop('wst', axis=1, inplace=True)

    # Add existing hydro builds:
    gendb = gdb_use[["tech", 'r', "cap"]]
    gendb = gendb[(gendb.tech == 'hydED') | (gendb.tech == 'hydEND')]

    hyd = gendb.groupby(['tech', 'r']).sum() \
            .reset_index() \
            .rename({"tech":"i","cap":"value"}, axis=1)

    hyd['ctt'] = 'n'

    # Concat all RSC Existing Data to one dataframe:
    caprsc = pd.concat([caprsc, csp, hyd])

    # Export Existing RSC data specifically used in writesupplycurves.py
    rsc_wsc = create_rsc_wsc(gdb_use, TECH=TECH, scalars=scalars,startyear=startyear)

    # Create geoexist.csv and copy to inputs_case
    geoexist = gdb_use.loc[(gdb_use['tech'].isin(['geohydro_allkm','egs_allkm'])) &
                       (gdb_use[Sw_onlineyearcol] < startyear) &
                       (gdb_use['RetireYear']     > startyear)
                       ]
    geoexist = (geoexist[['tech','r','cap']]
                .rename(columns={'tech':'*i','cap':'MW'})
                )
    geoexist = geoexist.groupby(['*i','r']).sum().reset_index()
    # Rename generic geothermal tech category to geohydro_allkm_1
    geoexist['*i'] = 'geohydro_allkm_1'


    #%%####################################
    #    -- RSC Prescribed Capacity --    #
    #######################################

    print('Gathering RSC Prescribed Capacity...')
    # DUPV and UPV values are collected at the same time here:
    pupv = gdb_use.loc[(gdb_use['tech'].isin(TECH['prsc_upv'])) &
                    (gdb_use[Sw_onlineyearcol] >= startyear)
                    ]
    pupv = pupv[COLNAMES['prsc_upv'][0]]
    pupv.columns = COLNAMES['prsc_upv'][1]
    pupv = pupv.groupby(['t','r','i']).sum().reset_index()
    # Multiply all PV capacities by ILR
    pupv['value'] = pupv['value'] * scalars['ilr_utility']

    # Load in wind builds:
    pwind = gdb_use.loc[(gdb_use['tech'].isin(TECH['prsc_w'])) &
                        (gdb_use[Sw_onlineyearcol] >= startyear)
                        ]
    pwind = pwind[COLNAMES['prsc_w'][0]]
    pwind.columns = COLNAMES['prsc_w'][1]

    pwind = pwind.groupby(['t','r','i']).sum().reset_index()
    pwind.sort_values(['t','r'], inplace=True)

    # Add prescribed csp builds:
    #   Note: Since csp is affected by GSw_WaterMain, it must be dealt with separate
    #         from the other RSC tech (dupv, upv, wind, etc)
    pcsp = gdb_use.loc[(gdb_use['tech'].isin(TECH['prsc_csp'])) &
                    (gdb_use[Sw_onlineyearcol] >= startyear)
                    ]
    pcsp = pcsp[COLNAMES['prsc_csp'][0]]
    pcsp.columns = COLNAMES['prsc_csp'][1]
    if GSw_WaterMain == 1:
        pcsp['i'] = np.where(pcsp['i']=='csp-ws',pcsp['i']+'_'+pcsp['ctt']+'_'+pcsp['wst'],'csp-ws')

    # Load in geo builds:
    pgeo = gdb_use.loc[(gdb_use['tech'].isin(TECH['prsc_geo'])) &
                        (gdb_use[Sw_onlineyearcol] >= startyear)
                        ]
    pgeo = pgeo[COLNAMES['prsc_geo'][0]]
    pgeo.columns = COLNAMES['prsc_geo'][1]

    pgeo = pgeo.groupby(['t','r','i']).sum().reset_index()
    pgeo.sort_values(['t','r'], inplace=True)

    # Concat all RSC Existing Data to one dataframe:
    prescribed_rsc = pd.concat([pupv,pwind,pcsp,pgeo],sort=False)

    #%%----------------------------------------------------------------------------
    ################################
    # -- SMR Existing Capacity --  #
    ################################
    print('Gathering SMR Existing Capacity...')
    # Grab the first year for smr because that is when new capacity can begin to be built (for 
    # smr, smr_ccs and electrolyzers)
    firstyear = pd.read_csv(
        os.path.join(inputs_case,'firstyear.csv'),
    ).rename(columns={'*i':'i'}).set_index('i').squeeze(1)
    h2_prod_first_year = firstyear['smr']
    # Get exogenous H2 demand
    h2_exogenous_demand = (
        pd.read_csv(os.path.join(inputs_case,'h2_exogenous_demand.csv'))
        .rename(columns={f'{sw.GSw_H2_Demand_Case}':'million_tons'},)
        .drop(['*p'], axis=1).set_index('t').squeeze(1)
    )
    ### Get BA share of national H2 demand
    h2_ba_share = pd.read_csv(
        os.path.join(inputs_case,'h2_ba_share.csv'))
    # Filter to regions in function call
    h2_ba_share = h2_ba_share[h2_ba_share['*r'].isin(regions)]
    h2_ba_share = h2_ba_share.rename(columns={'*r':'r'}).pivot(index='t', columns='r', values='fraction')
    ## h2_ba_share is only populated for 2021 and 2050, so need to fill the empty data
    h2_ba_share = h2_ba_share.reindex(sorted(set(years+[2021,2050])))
    ## If a region has no data for 2021, it's zero (GAMS convention)
    h2_ba_share.loc[2021] = h2_ba_share.loc[2021].fillna(0)
    ## Backfill before 2021
    h2_ba_share.loc[:2021] = h2_ba_share.loc[:2021].fillna(method='bfill')
    ## Interpolate between 2021-2050
    h2_ba_share.loc[2021:] = h2_ba_share.loc[2021:].interpolate('index')
    ## Only keep the modeled years
    h2_ba_share = h2_ba_share.loc[years].copy()

    # Calculating the consumption characteristics (has columns i, t, parameter, value)
    consume_char0 = pd.read_csv(
        os.path.join(inputs_case,'consume_char.csv')).rename(columns={'*i':'i'})
    consume_char0['i'] = consume_char0['i'].str.lower()
    consume_char0 = consume_char0.set_index(['i','t','parameter']).value

    outage_forced_static = pd.read_csv(os.path.join(inputs_case,'outage_forced_static.csv'),
                                header=None, index_col=0,
    ).squeeze(1)

    smr_init_ele_efficiency = consume_char0['smr',startyear,'ele_efficiency']
    smr_outage_forced = outage_forced_static['smr']
    h2_demand_initial = h2_exogenous_demand[h2_prod_first_year]

    # Now make some calculations to get the existing SMR capacity
    # Hydrogen demand per r,t (million metric tons) * (10^9 kg/million metric ton) * (kWh/kg)
    # / 8760 to convert kWh --> kW  / (10^3 kW/MW) / outage rate
    # * to make a tiny adjustment upwards to avoid infeasibilities
    h2_existing_smr_cap = (
        h2_ba_share.stack('r').reorder_levels(['r','t']).rename('fraction').reset_index())
    # If this was multiplied by the H2 demand per year, then we would be forcing
    # existing SMR to meet exogenous H2 demand forever and we don't want that.
    # Only for it to meet 2023 demand
    h2_existing_smr_cap['million_tons'] = h2_existing_smr_cap['fraction'] * h2_demand_initial
    h2_existing_smr_cap['value'] =  (
        h2_existing_smr_cap['million_tons'] * 1e9 * smr_init_ele_efficiency
        / 8760 / 1000 / (1 - smr_outage_forced) * 1.0001)
    # Make any value after h2_prod_first_year to be the same MW value as h2_prod_first_year
    # (aka we will not force model to build more SMR capacity in 2030 once it has already
    # met h2 demand in 2024). aka if model year is 2024, then from 2024-2050, the data
    # will be the same df with columns t, r, fraction, million metric tons,
    # value for 134 different BAs in h2_prod_first_year
    h2_prod_first_year_df = h2_existing_smr_cap[
        h2_existing_smr_cap['t']==h2_prod_first_year
    ].drop(['t'], axis=1)
    # For any years after h2_prod_first_year
    after_h2_prod_first_year_df = h2_existing_smr_cap[
        h2_existing_smr_cap['t'] > h2_prod_first_year
    ].drop(['fraction','million_tons','value'], axis=1)
    # New df from 2025 --> 2050 
    after_h2_prod_first_year_df = pd.merge(
        h2_prod_first_year_df,
        after_h2_prod_first_year_df,
        how='left', on=['r'],
    )
    # Concat 2010-2024 df and 2025-->end of model
    h2_existing_smr_cap = pd.concat([
        h2_existing_smr_cap[h2_existing_smr_cap['t']<=h2_prod_first_year],
        after_h2_prod_first_year_df
    ])
    # Filter down to modeled regions and years (otherwise b_inputs will throw an error)
    h2_existing_smr_cap = (h2_existing_smr_cap
        .rename(columns={'r':'*r'})
        .sort_values(by=['t','*r'])
    )


    #%%----------------------------------------------------------------------------
    ################################
    #    -- Retirements Data --    #
    ################################
    print('Gathering Retirement Data...')
    rets = gdb_use.loc[(gdb_use['tech'].isin(TECH['retirements'])) &
                    (gdb_use[retscen]>startyear)
                    ]
    rets = rets[COLNAMES['retirements'][0]]
    rets.columns = COLNAMES['retirements'][1]
    rets.sort_values(by=COLNAMES['retirements'][1],inplace=True)
    rets = rets.groupby(COLNAMES['retirements'][1][:-1]).sum().reset_index()

    rets_energy = gdb_use.loc[(gdb_use['tech'].isin(TECH['retirements_energy'])) &
                    (gdb_use[retscen]>startyear)
                    ]
    rets_energy = rets_energy[COLNAMES['retirements_energy'][0]]
    rets_energy.columns = COLNAMES['retirements_energy'][1]
    rets_energy.sort_values(by=COLNAMES['retirements_energy'][1],inplace=True)
    rets_energy = rets_energy.groupby(COLNAMES['retirements_energy'][1][:-1]).sum().reset_index()

    ################################
    #    -- Wind Retirements --    #
    ################################
    print('Gathering Wind Retirement Data...')
    wind_rets = gdb_use.loc[(gdb_use['tech'].isin(TECH['windret'])) &
                            (gdb_use[Sw_onlineyearcol] <= startyear) &
                            (gdb_use['RetireYear']     >  startyear) &
                            (gdb_use['RetireYear']     <  startyear + 30)
                            ]
    wind_rets = wind_rets[COLNAMES['windret'][0]]
    wind_rets.columns = COLNAMES['windret'][1]
    wind_rets['v'] = 'init-1'
    wind_rets = wind_rets.groupby(['i','v','r','t']).sum().reset_index()

    wind_rets = (wind_rets.pivot_table(index = ['i','v','r'], columns = 't', values='value')
                        .reset_index()
                        .fillna(0)
                )
    #================================
    #   --- Geothermal Retirements ---
    #================================
    print('Gathering Geothermal Retirement Data...')
    geo_retirements = gdb_use.loc[(gdb_use['tech'].isin(TECH['georet'])) &
                    (gdb_use[Sw_onlineyearcol] <= startyear) &
                    (gdb_use['RetireYear']     >  startyear) &
                    (gdb_use['RetireYear']     <  startyear + 30)
                    ]
    geo_retirements = geo_retirements[COLNAMES['georet'][0]]
    geo_retirements.columns = COLNAMES['georet'][1]
    geo_retirements['v'] = 'init-1'
    geo_retirements = geo_retirements.groupby(['i','v','r','t']).sum().reset_index()

    geo_retirements = (geo_retirements
            .pivot_table(index = ['i','v','r'], columns = 't', values='value')
            .reset_index()
            .fillna(0)
            )


    #%%----------------------------------------------------------------------------
    #############################################################
    #    -- Hydro Capacity Adjustment Factors: CC-Seasaon --    #
    #############################################################

    # Initialize with monthly hydropower capacity adjustment factor values
    hydcapadj_ccszn = pd.read_csv(os.path.join(inputs_case,'hydcapadj.csv'))
    #Filter to regions in function call
    hydcapadj_ccszn = hydcapadj_ccszn[hydcapadj_ccszn['r'].isin(regions)]
    # Map hot/cold values to ccseason months and filter for ccseason data
    hydcapadj_ccszn['ccseason'] = hydcapadj_ccszn['month'].map(hotcold_months)
    hydcapadj_ccszn = (hydcapadj_ccszn[hydcapadj_ccszn['ccseason'].isin(['cold','hot'])]
                    .drop(columns='month'))
    # Average monthly data to get factor values by ccseason
    hydcapadj_ccszn = hydcapadj_ccszn.groupby(['*i','r','ccseason']).mean().reset_index()
    hydcapadj_ccszn['value'] = hydcapadj_ccszn['value'].round(5)


    #%%----------------------------------------------------------------------------
    ########################################
    #    -- Waterconstraint Indexing --    #
    ########################################

    rets['i'] = rets['i'].str.lower()
    rets_energy['i'] = rets_energy['i'].str.lower()
    prescribed_nonRSC['i'] = prescribed_nonRSC['i'].str.lower()
    prescribed_nonRSC_energy['i'] = prescribed_nonRSC_energy['i'].str.lower()

    # When water constraints are enabled, retirements are also indexed by cooling technology
    # and cooling water source. otherwise, they only have the indices of year, region, and tech
    if GSw_WaterMain == 1:
        ### Group by all cols except 'value'
        rets = rets.groupby(COLNAMES['retirements'][1][:-1]).sum().reset_index()
        rets.columns = COLNAMES['retirements'][1]

        capnonrsc = capnonrsc.groupby(COLNAMES['capnonrsc'][1][:-1]).sum().reset_index()
        capnonrsc.columns = COLNAMES['capnonrsc'][1]

        prescribed_nonRSC = (
            prescribed_nonRSC
            .groupby(COLNAMES['prescribed_nonRSC'][1][:-1]).sum().reset_index())
        prescribed_nonRSC.columns = COLNAMES['prescribed_nonRSC'][1]

        prescribed_nonRSC_energy = (
            prescribed_nonRSC_energy
            .groupby(COLNAMES['prescribed_nonRSC_energy'][1][:-1]).sum().reset_index())

        rets['i'] = rets['coolingwatertech']
        rets = rets.groupby(['t','r','i']).value.sum().reset_index()
        rets.columns = ['t','r','i','value']

        capnonrsc['i'] = capnonrsc['coolingwatertech']
        capnonrsc = capnonrsc.groupby(['i','r']).value.sum().reset_index()
        capnonrsc.columns = ['i','r','value']

        prescribed_nonRSC['i'] = prescribed_nonRSC['coolingwatertech']
        prescribed_nonRSC = prescribed_nonRSC.groupby(['t','r','i']).value.sum().reset_index()
        prescribed_nonRSC.columns = ['t','r','i','value']

        prescribed_nonRSC_energy['i'] = prescribed_nonRSC_energy['coolingwatertech']
        prescribed_nonRSC_energy = prescribed_nonRSC_energy.groupby(['t','r','i']).value.sum().reset_index()
        prescribed_nonRSC_energy.columns = ['t','r','i','value']
    else:
    # Group by [year, region, tech]
        rets = rets.groupby(['t','r','i']).value.sum().reset_index()
        rets.columns = ['t','r','i','value']

        capnonrsc = capnonrsc.groupby(['i','r']).value.sum().reset_index()
        capnonrsc.columns = ['i','r','value']

        prescribed_nonRSC = prescribed_nonRSC.groupby(['t','r','i']).value.sum().reset_index()
        prescribed_nonRSC.columns = ['t','r','i','value']

        prescribed_nonRSC_energy = prescribed_nonRSC_energy.groupby(['t','r','i']).value.sum().reset_index()
        prescribed_nonRSC_energy.columns = ['t','r','i','value']

    # Final Groupby step for capacity groupings not affected by GSw_WaterMain:
    caprsc = caprsc.groupby(['i','r']).value.sum().reset_index()
    prescribed_rsc = prescribed_rsc.groupby(['t','i','r']).value.sum().reset_index()


    #%%----------------------------------------------------------------------------
    ################################
    #    -- Canadian Imports --    #
    ################################

    can_imports_year_mwh = pd.read_csv(os.path.join(inputs_case,'can_imports.csv'),
                                    index_col='r').dropna()
    # Filter to regions in function call
    can_imports_year_mwh = can_imports_year_mwh[can_imports_year_mwh.index.isin(regions)]
    can_imports_year_mwh.columns = can_imports_year_mwh.columns.astype(int)
    can_imports_year_mwh = can_imports_year_mwh.reindex(years, axis=1).dropna(axis=1)

    ## Get hours per quarter
    year = sw['GSw_HourlyWeatherYears'].split('_')[0]
    timestamps = pd.Series(index=pd.date_range(f'{year}-01-01', periods=8760, freq='H'))

    month2quarter = pd.read_csv(
        os.path.join(inputs_case, 'month2quarter.csv'),
        index_col='month',
    ).squeeze(1)

    quarterhours = timestamps.index.month.map(month2quarter).value_counts()
    quarterhours.index = quarterhours.index.map(lambda x: quartershorten.get(x,x)).rename('szn')

    can_imports_quarter_frac = pd.read_csv(os.path.join(inputs_case,'can_imports_quarter_frac.csv'),
                                    header=0, names=['szn','frac'], index_col='szn'
                                    ).squeeze(1)
    can_imports_capacity = (
        ## Start with annual imports in MWh
        pd.concat({szn: can_imports_year_mwh for szn in quartershorten.values()}, axis=0, names=['szn','r'])
        ## Multiply by season frac to get MWh per season
        .multiply(can_imports_quarter_frac, axis=0, level='szn')
        ## Divide by hours per season to get average MW by season
        .divide(quarterhours, axis=0, level='szn')
        ## Keep the max value across seasons
        .groupby('r', axis=0).max()
        ## Reshape for GAMS
        .stack().rename_axis(['*r','t']).rename('MW').round(3)
    )
    #%%----------------------------------------------------------------------------
    ##############################
    #  -- State Required Builds --    #
    ##############################
    # If no state required builds are specified, then return an empty dataframe
    if int(sw.GSw_BuildRequirements) == 0:
        req_builds = pd.DataFrame(columns=['*i', 'st', 't', 'value'])
    # If enforcing state required builds then the prescribed builds and existing capacity need to added to the list of required capacity
    else :
        req_builds = pd.read_csv(os.path.join(inputs_case,'required_investments.csv'))
           
        # Filter to only include modeled years
        req_builds = req_builds[req_builds['t']<= max(years)]

    #%%----------------------------------------------------------------------------
    ##############################
    #    -- Data Write-Out --    #
    ##############################

    #Round outputs before writing out
<<<<<<< HEAD
    for df in [rets, capnonrsc, prescribed_nonRSC, caprsc, prescribed_rsc, h2_existing_smr_cap,req_builds]:
=======
    for df in [rets, rets_energy, capnonrsc, capnonrsc_energy, prescribed_nonRSC, prescribed_nonRSC_energy,
               caprsc, prescribed_rsc, h2_existing_smr_cap]:
>>>>>>> b4969e75
        df['value'] = df['value'].round(6)
        # Set all years to integer datatype
        if 't' in df.columns:
            df['t'] = df.t.astype(float).round().astype(int)

    #%% 
    # Return 
    files_out = {'capnonrsc' :  capnonrsc[['i','r','value']],
                'capnonrsc_energy' : capnonrsc_energy[['i','r','value']],
                'rets' :  rets[['t','r','i','value']],
                'rets_energy' : rets_energy[['t','r','i','value']],
                'prescribed_nonRSC' : prescribed_nonRSC[['t','i','r','value']],
                'prescribed_nonRSC_energy' : prescribed_nonRSC_energy[['t','i','r','value']],
                'caprsc' :caprsc[['i','r','value']],
                'prescribed_rsc' : prescribed_rsc[['t','i','r','value']],
                'wind_rets' : wind_rets,
                'h2_existing_smr_cap' : h2_existing_smr_cap[['*r','t','value']],
                'geo_retirements' : geo_retirements,
                'poi_cap_init' : poi_cap_init, 
                'cap_cspns': cap_cspns,
                'rsc_wsc':rsc_wsc,
                'hydcapadj_ccszn' : hydcapadj_ccszn[['*i','ccseason','r','value']],
                'can_imports_capacity' : can_imports_capacity,
                'geoexist' : geoexist,
                'req_builds' : req_builds[['*i','st','t','value']],
                }

    return files_out 

#%% ===========================================================================
### --- PROCEDURE ---
### ===========================================================================

if __name__ == '__main__':
    ### Time the operation of this script
    tic = datetime.datetime.now()
    
    ### Parse arguments
    parser = argparse.ArgumentParser(description="""This file processes plant cost data by tech""")
    parser.add_argument("reeds_path", help="ReEDS directory")
    parser.add_argument("inputs_case", help="path to runs/{case}/inputs_case")

    args = parser.parse_args()
    reeds_path = args.reeds_path
    inputs_case = args.inputs_case

    #%% Set up logger
    log = reeds.log.makelog(
        scriptname=__file__,
        logpath=os.path.join(inputs_case,'..','gamslog.txt'),
    )
    print('Starting writecapdat.py')


    # Use agglevel_variables function to obtain spatial resolution variables 
    agglevel_variables  = reeds.spatial.get_agglevel_variables(reeds_path, inputs_case)

    # For mixed resolution runs the main function of writecapdat needs to be executed separately for each desired resolution 
    # Then the data from each resolution are combined and written to the inputs_case folder 
    if agglevel_variables['lvl'] == 'mult':
        for resolution in agglevel_variables['agglevel']:
            if resolution == 'aggreg':
                aggreg_data  = main(reeds_path, inputs_case, agglevel=resolution, 
                                     regions=agglevel_variables['ba_regions'] )
            if resolution == 'ba':
                ba_data = main(reeds_path, inputs_case, agglevel=resolution, 
                                regions=agglevel_variables['ba_regions'])
            if resolution == 'county':
                county_data = main(reeds_path, inputs_case, agglevel=resolution,
                                     regions=agglevel_variables['county_regions'],)
        
        # Combine and write mixed resolution data
        # ReEDS only supports county-BA, county-aggreg combinations 
        combined_data = {}
        if 'ba' in agglevel_variables['agglevel']:
            for key in ba_data.keys() :
                if county_data[key].empty:
                    combined_data[key] = ba_data[key]
                elif ba_data[key].empty:
                    combined_data[key] = county_data[key]
                else:
                    combined_data[key] = pd.concat([ba_data[key], county_data[key]])

        if 'aggreg' in agglevel_variables['agglevel']:
            for key in aggreg_data.keys() :
                if county_data[key].empty:
                    combined_data[key] = aggreg_data[key]
                elif aggreg_data[key].empty:
                    combined_data[key] = county_data[key]
                else:
                    combined_data[key] = pd.concat([aggreg_data[key], county_data[key]])

        # Since required builds are defined at the state level, mixed resolution runs will duplicate 
        # the data in req_builds. Remove the duplicates here
        combined_data['req_builds'] = combined_data['req_builds'].drop_duplicates()
        
        data = combined_data

    # Single Resolution Procedure
    else: 
        agglevel = agglevel_variables['agglevel']
        regions = pd.read_csv(os.path.join(inputs_case,f'val_{agglevel}.csv'),header=None).squeeze(1).values
        data = main(reeds_path, inputs_case,agglevel, regions)

    # Write it
    print('Writing out capacity data')
    outname = {
        'rets': 'retirements',
        'rets_energy': 'retirements_energy',
        'wind_rets': 'wind_retirements',
        'hydcapadj_ccszn': 'cap_hyd_ccseason_adj',
    }
    keep_index = {
        'poi_cap_init': True,
        'cap_cspns': True,
        'can_imports_capacity': True,
    }
    for key, df in data.items():
        df.to_csv(
            os.path.join(inputs_case, f'{outname.get(key, key)}.csv'),
            index=keep_index.get(key, False),
        )

    reeds.log.toc(tic=tic, year=0, process='input_processing/writecapdat.py',
        path=os.path.join(inputs_case,'..'))

    print('Finished writecapdat.py')<|MERGE_RESOLUTION|>--- conflicted
+++ resolved
@@ -775,12 +775,8 @@
     ##############################
 
     #Round outputs before writing out
-<<<<<<< HEAD
-    for df in [rets, capnonrsc, prescribed_nonRSC, caprsc, prescribed_rsc, h2_existing_smr_cap,req_builds]:
-=======
     for df in [rets, rets_energy, capnonrsc, capnonrsc_energy, prescribed_nonRSC, prescribed_nonRSC_energy,
-               caprsc, prescribed_rsc, h2_existing_smr_cap]:
->>>>>>> b4969e75
+               caprsc, prescribed_rsc, h2_existing_smr_cap,req_builds]:
         df['value'] = df['value'].round(6)
         # Set all years to integer datatype
         if 't' in df.columns:
