#%% ===========================================================================
### --- IMPORTS ---
### ===========================================================================
import os
import sys
import datetime
import numpy as np
import pandas as pd
import argparse
import shutil
import subprocess
import yaml
import re
# Local Imports
sys.path.append(os.path.abspath(os.path.join(os.path.dirname(__file__), '..')))
import reeds


#%% ===========================================================================
### --- General Read Functions---
### ===========================================================================
def is_active_switch(switch_value, active_switch_value):
    # In 'active_switch_value', '~' represents a "NOT" criterion
    # and '|' represents an "OR" set of criteria.
    # '~' applies first in order of operations: '~A|B' means (not A) or B.
    # Entries can use regex after processing '~' and '|' (but don't use '|' as
    # part of regex; '|' is processed before the regex check)
    tests = [
        (not re.match(switch_value, rule.lstrip('~'))) if rule.startswith('~')
        else re.match(switch_value, rule)
        for rule in active_switch_value.split('|')
    ]
    return any(tests)

def is_required_file(runfiles_row, sw):
    if runfiles_row['depends_on_switch'] == 'ignore':
        return False
    elif not runfiles_row['depends_on_switch']:
        return True
    else:
        # In 'linked_switch', '|' represents an "OR" set of switches (file
        # is required if any switches are active) and ',' represents an
        # "AND" set (file is required if all switches are active)
        linked_switch = runfiles_row['depends_on_switch']
        active_switch_value = runfiles_row['depends_on_switch_value']
        if '|' in linked_switch:
            linked_switches = linked_switch.split('|')
            file_required = any([
                is_active_switch(sw[switch], active_switch_value)
                for switch in linked_switches
            ])
        elif ',' in linked_switch:
            linked_switches = linked_switch.split(',')
            file_required = all([
                is_active_switch(sw[switch], active_switch_value)
                for switch in linked_switches
            ])
        else:
            file_required = is_active_switch(sw[linked_switch], active_switch_value)

        return file_required


def read_runfiles(reeds_path, inputs_case, sw, agglevel_variables):
    """
    Read runfiles.csv and return the runfiles dataframe
    Identify files that have a region index versus those that do not.
    """
    runfiles = (
        pd.read_csv(
            os.path.join(reeds_path, 'runfiles.csv'),
            dtype={'fix_cols':str,
                   'depends_on_switch':str,
                   'depends_on_switch_value': str},
            comment='#',
        ).fillna({'fix_cols':'',
                  'depends_on_switch':'',
                  'depends_on_switch_value':''})
    )

    runfiles['file_is_required'] = runfiles.apply(
        axis=1,
        func=is_required_file,
        args=(sw,),
    )

    # If a filepath isn't specified, that means it is already in the
    # inputs_case folder, otherwise use the filepath
    # We leave the 'lvl' portion of 'full_filepath' unformatted because
    # we may need to read multiple 'lvl' variants of the file at once later
    runfiles['full_filepath'] = runfiles.apply(
        axis=1,
        func=lambda row: os.path.join(inputs_case, row['filename'])
        if pd.isna(row['filepath'])
        else os.path.join(reeds_path, row['filepath'].format(**{**sw, **{'lvl': '{lvl}'}}))
    )

    # Create a copy of runfiles that specifies the 'lvl' that applies to each file
    # (only used to determine missing files, the original runfiles is used later).
    # In general, the 'lvl' corresponds to GSw_RegionResolution.
    # For mixed resolution, each 'lvl'-indexed file is split into two rows -
    # one for the BA-level file and the other for the county-level file.
    runfiles_with_lvls = runfiles.assign(lvl='')
    lvl_indexed_file_mask = (
        (runfiles_with_lvls.filepath.notna())
        & (runfiles_with_lvls.filepath.str.contains('{lvl}'))
    )
    if agglevel_variables['lvl'] == 'mult':
        runfiles_with_lvls.loc[lvl_indexed_file_mask, 'lvl'] = 'ba,county'
        runfiles_with_lvls['lvl'] = runfiles_with_lvls['lvl'].str.split(',')
        runfiles_with_lvls = runfiles_with_lvls.explode('lvl')
    else:
        runfiles_with_lvls.loc[lvl_indexed_file_mask, 'lvl'] = agglevel_variables['lvl']
    
    # Determine existence of each file
    runfiles_with_lvls['full_filepath'] = runfiles_with_lvls.apply(
        axis=1,
        func=lambda x: x['full_filepath'].format(**{'lvl': x['lvl']})
    )
    runfiles_with_lvls['file_exists'] = (
        runfiles_with_lvls['full_filepath'].apply(lambda x: os.path.exists(x))
    )

    # Raise an error if any of the required files with specified filepaths are missing
    missing_required_files = list(
        runfiles_with_lvls.loc[(
            runfiles_with_lvls['file_is_required']
            & ~runfiles_with_lvls['file_exists']
            & ~runfiles_with_lvls['filepath'].isna()
        )]['filepath']
    )
    if len(missing_required_files) > 0:
        raise FileNotFoundError(
            'The following required files are missing. Add them '
            'to the inputs directory or update runfiles.csv to specify optionality:\n{}\n'
            .format('\n'.join(missing_required_files))
        )

    # Non-region files that need copied either do not have an entry in region_col
    # or have 'ignore' as the entry. They also have a filepath specified.
    non_region_files = (
        runfiles[
            ((runfiles['region_col'].isna()) | (runfiles['region_col'] == 'ignore'))
            & (~runfiles['filepath'].isna())]
        )

    # Region files are those that have a region and do not specify 'ignore'
    # Also ignore files that are created after this script runs (i.e., post_copy = 1)
    region_files = (
        runfiles[
            (~runfiles['region_col'].isna())
            & (runfiles['region_col'] != 'ignore')
            & (runfiles['post_copy'] != 1)]
        )

    return runfiles, non_region_files, region_files


def get_source_deflator_map(reeds_path):
    """
    Get the deflator for each input file
    """
    # Inflation-adjusted inputs
    sources_dollaryear = pd.read_csv(
        os.path.join(reeds_path,'sources.csv'),
        usecols=["RelativeFilePath", "DollarYear"]
    )
    deflator = pd.read_csv(
        os.path.join(reeds_path,'inputs','financials','deflator.csv'),
        header=0, names=['Dollar.Year','Deflator'], index_col='Dollar.Year').squeeze(1)
    # Create a mapping between inputs' relative filepaths and their deflation
    # multipliers based on the dollar years their monetary values are in
    sources_dollaryear = (
        # Filter out rows that don't contain a valid dollar year
        sources_dollaryear[pd.to_numeric(sources_dollaryear['DollarYear'], errors='coerce').notnull()]
        # Note: We must remove the backslash that prepends each relative filepath
        # for compatibility with the 'os' package (otherwise it is treated as an absolute path)
        .assign(RelativeFilePath=sources_dollaryear["RelativeFilePath"].str[1:])
        .astype({"DollarYear": "int64"})
        .rename(columns={"DollarYear": "Dollar.Year"})
        .merge(deflator,on="Dollar.Year",how="left")
    )

    source_deflator_map = dict(zip(sources_dollaryear["RelativeFilePath"], sources_dollaryear["Deflator"]))

    return source_deflator_map


def get_regions_and_agglevel(
    reeds_path,
    inputs_case,
    save_regions_and_agglevel=True,
    NARIS=False
):
    """
    Create a regional mapping to help filter for specific regions and aggregation levels.
    This function reads various input files, processes them to create mappings of regions
    at different levels of aggregation, and writes these mappings to csv files.

    If save_regions_and_agglevel is False do not save intermediate files
    (You just want the mapping)
    """
    sw = reeds.io.get_switches(inputs_case)

    # Load the full regions list
    hierarchy = pd.read_csv(
        os.path.join(reeds_path, 'inputs', 'hierarchy{}.csv'.format(
            '' if (sw['GSw_HierarchyFile'] == 'default')
            else '_'+sw['GSw_HierarchyFile']))
    )

    # Save the original hierarchy file: used in ldc_prep.py and hourly_*.py scripts
    if save_regions_and_agglevel:
        hierarchy.to_csv(
            os.path.join(inputs_case,'hierarchy_original.csv'),
            index=False, header=True
            )

    if not NARIS:
        hierarchy = hierarchy.loc[hierarchy.country.str.lower()=='usa'].copy()

    # Add a row for each county
    county2zone = pd.read_csv(
        os.path.join(reeds_path, 'inputs', 'county2zone.csv'), dtype={'FIPS':str},
    )
    county2zone['county'] = 'p' + county2zone.FIPS
    # Add county info to hierarchy
    hierarchy = hierarchy.merge(county2zone.drop(columns=['FIPS','state']), on='ba')

    # Subset hierarchy for the region of interest (based on the GSw_Region switch)
    # Parse the GSw_Region switch. If it includes a '/' character, it has the format
    # {column of hierarchy.csv}/{period-delimited entries to keep from that column}.
    if '/' in sw['GSw_Region']:
        GSw_RegionLevel, GSw_Region = sw['GSw_Region'].split('/')
        GSw_Region = GSw_Region.split('.')
        if len(GSw_Region) == 1:
            hier_sub = hierarchy[hierarchy[GSw_RegionLevel] == GSw_Region[0]].copy()
        else:
            for idx in range(0,len(GSw_Region)):
                if idx == 0:
                    hier_sub = hierarchy[hierarchy[GSw_RegionLevel] == GSw_Region[idx]].copy()
                else:
                    hier_sub = pd.concat([
                        hier_sub,
                        hierarchy[hierarchy[GSw_RegionLevel] == GSw_Region[idx]]
                    ])
    # Otherwise use the modeled_regions.csv file to define the regions
    else:
        modeled_regions = pd.read_csv(
            os.path.join(reeds_path,'inputs','userinput','modeled_regions.csv'))
        modeled_regions.columns = modeled_regions.columns.str.lower()
        val_r_in = list(
            modeled_regions[~modeled_regions[sw['GSw_Region'].lower()].isna()]['r'].unique())
        hier_sub = hierarchy[hierarchy['ba'].isin(val_r_in)].copy()


    # Read region resolution switch to determine agglevel
    agglevel = sw['GSw_RegionResolution'].lower()

    # Check if desired spatial resolution is mixed
    if agglevel == 'mixed':

        #Set value in resolution column of hier_sub to match value assigned in modeled_regions.csv
        region_def = pd.read_csv(
            os.path.join(reeds_path,'inputs','userinput','modeled_regions.csv'))
        region_def =  region_def[['r', sw['GSw_Region']]]

        res_map = region_def.set_index('r')[sw['GSw_Region']].to_dict()
        hier_sub['resolution'] = hier_sub['ba'].map(res_map)

    else:
        hier_sub['resolution'] = agglevel


    # Write out all unique aggregation levels present in the hierarchy resolution column
    agglevels = hier_sub['resolution'].unique()

    # Write agglevel
    if save_regions_and_agglevel:
        pd.DataFrame(agglevels, columns=['agglevels']).to_csv(
            os.path.join(inputs_case, 'agglevels.csv'), index=False)


    # Create an r column at the front of the dataframe and populate it with the
    # county-level regions (overwritten if needed)
    hier_sub.insert(0,'r',hier_sub['county'])

    # Overwrite the regions with the ba, state, or aggreg values as specififed
    for level in ['ba','aggreg']:
        hier_sub['r'][hier_sub['resolution'] == level] = (
            hier_sub[level][hier_sub['resolution'] == level])

    # Write out mappings of r and ba to all counties
    r_county = hier_sub[['r','county']]
    ba_county = hier_sub[['ba','county']]

    if save_regions_and_agglevel:
        hier_sub[['r','county']].to_csv(
            os.path.join(inputs_case, 'r_county.csv'), index=False)

        # Write out a mapping of r to ba regions
        hier_sub[['r','ba']].drop_duplicates().to_csv(
            os.path.join(inputs_case, 'r_ba.csv'), index=False)
        # Write out mapping of r to census divisions
        hier_sub[['r','cendiv']].drop_duplicates().to_csv(
            os.path.join(inputs_case, 'r_cendiv.csv'), index=False)

        # Write out mapping of rb to aggreg (for writesupplycurves.py)
        hier_sub[['ba','aggreg']].drop_duplicates().to_csv(
            os.path.join(inputs_case, 'rb_aggreg.csv'), index=False)

        # Write out val_county and val_ba before collapsing to unique regions
        hier_sub['county'].to_csv(
            os.path.join(inputs_case, 'val_county.csv'), header=False, index=False)
        hier_sub['ba'].drop_duplicates().to_csv(
            os.path.join(inputs_case, 'val_ba.csv'), header=False, index=False)

    # Find all the unique elements that might define a region
    val_r_all = []
    for column in hier_sub.columns:
        val_r_all.extend(hier_sub[column].unique().tolist())

    # Converting to a set ensures that only unique values are kept
    val_r_all = sorted(list(set(val_r_all)))

    if save_regions_and_agglevel:
        pd.Series(val_r_all).to_csv(
            os.path.join(inputs_case, 'val_r_all.csv'), header=False, index=False)

    # Rename columns and save as hierarchy_with_res.csv for use in agglevel_variables function
    hier_sub.rename(columns={'r':'*r'}).to_csv(
        os.path.join(inputs_case, 'hierarchy_with_res.csv'), index=False)

    # Drop county name and resolution columns
    hier_sub = hier_sub.drop(['county_name','resolution'],axis=1)


    # Collapse to only unique regions
    hier_sub = hier_sub.drop_duplicates(subset=['r'])

    # Sort hier_sub by r so that "ord(r)" commands in GAMS result in the properly
    # ordered outputs
    hier_sub['numeric_value'] = hier_sub['r'].str.extract('(\d+)').astype(float)
    hier_sub = hier_sub.sort_values(by='numeric_value').drop('numeric_value', axis=1)

    # Drop any substate region columns as these will no longer be needed
    hier_sub = hier_sub.drop(['county','ba','st_interconnect'],axis=1)

    # Populate val_st as unique states (not st_int) from the subsetted hierarchy table
    # Also include "voluntary" state for modeling voluntary market REC trading
    val_st = list(hier_sub['st'].unique()) + ['voluntary']

    # Write out the unique values of each column in hier_sub to val_[column name].csv
    # Note the conversion to a pd Series is necessary to leverage the to_csv function
    if save_regions_and_agglevel:
        for i in hier_sub.columns:
            pd.Series(hier_sub[i].unique()).to_csv(
                os.path.join(inputs_case,'val_' + i + '.csv'),index=False,header=False)

        # Overwrite val_st with the val_st used here (which includes 'voluntary')
        pd.Series(val_st).to_csv(
            os.path.join(inputs_case, 'val_st.csv'), header=False, index=False)

        # Rename columns and save as hierarchy.csv
        hier_sub.rename(columns={'r':'*r'}).drop(columns='aggreg').to_csv(
            os.path.join(inputs_case, 'hierarchy.csv'), index=False)

    levels = list(hier_sub.columns)
    valid_regions = {level: list(hier_sub[level].unique()) for level in levels}

    val_r = valid_regions['r']

    # Export region files
    if save_regions_and_agglevel:
        pd.Series(val_r).to_csv(
            os.path.join(inputs_case, 'val_r.csv'), header=False, index=False)

    # Create list of CS regions that are included in modeled regions
    r_cs = pd.read_csv(os.path.join(reeds_path, 'inputs', 'ctus', 'r_cs.csv'))
    r_cs = r_cs[r_cs['*r'].isin(val_r_all)]

    # Export valid cs files to val_cs.csv
    val_cs = pd.Series(r_cs['cs'].unique())

    if save_regions_and_agglevel:
        val_cs.to_csv(os.path.join(inputs_case, 'val_cs.csv'), header=False, index=False)
        # Export filtered r_cs to r_cs.csv
        r_cs.to_csv(os.path.join(inputs_case, 'r_cs.csv'), index=False)
        r_cs = r_cs.rename(columns = {'*r':'r'})
    regions_and_agglevel = {"valid_regions": valid_regions,
                            "val_r_all": val_r_all,
                            "val_st": val_st,
                            "val_cs": val_cs,
                            "r_county": r_county,
                            "ba_county": ba_county,
                            "levels": levels,
                            "r_cs":r_cs}

    return regions_and_agglevel


def read_banned_tech_file(full_path, filepath, inputs_case, r_county):
    """
    Parses the list of regionally (state/county-level) banned techs from the
    provided YAML file and reformats it as a GAMS-compatible table.
    Regions banning nuclear are exported as their own list, as nuclear bans
    have their own switches and functionalities that are handled separately.
    """
    if not (full_path.endswith('yaml') or full_path.endswith('yml')):
        raise TypeError(f'filetype for {full_path} is not .yaml/.yml')

    with open(full_path) as f:
        techs_banned = yaml.safe_load(f)

    hierarchy = pd.read_csv(os.path.join(inputs_case, 'hierarchy.csv'))
    df = pd.DataFrame(data=0, columns=hierarchy['*r'], index=techs_banned.keys())

    # Nuclear bans are handled specially in the model,
    # so we create a separate dataframe for those regions.
    nuclear_ban_regions = pd.DataFrame(data=[], columns=['*r'])
    for tech, ban_lists in techs_banned.items():
        ban_regions = []

        if not all([x in ['st', 'county'] for x in ban_lists.keys()]):
            raise NotImplementedError(
                "The regional scope of banned techs must be either 'st' or 'county'. "
                f"Update the nested keys in {filepath}."
            )

        # Apply state-wide bans to all of the regions belonging to those states
        if 'st' in ban_lists.keys():
            ban_states = ban_lists['st']
            state_ban_regions = list(hierarchy.loc[hierarchy.st.isin(ban_states)]['*r'])
            ban_regions.extend(state_ban_regions)

        # Apply county-wide bans to regions where all of the counties have banned the tech
        if 'county' in ban_lists.keys():
            ban_counties = ['p' + str(fips).zfill(5) for fips in ban_lists['county']]
            r_ban_counties_map = (
                r_county.loc[r_county.county.isin(ban_counties)]
                .groupby('r')
                ['county']
                .apply(list)
                .apply(sorted)
            )
            r_all_counties_map = (
                r_county.groupby('r')
                ['county']
                .apply(list)
                .apply(sorted)
            )
            county_ban_regions = list(
                r_ban_counties_map
                .loc[(r_ban_counties_map.isin(r_all_counties_map))]
                .index
            )
            ban_regions.extend(county_ban_regions)

        if tech == 'nuclear':
            nuclear_ban_regions['*r'] = ban_regions
        else:
            df.loc[tech, ban_regions] = 1
        
    df = df.reset_index(names=['i'])

    return df, nuclear_ban_regions


def subset_to_valid_regions(
    sw,
    region_file_entry,
    agglevel_variables,
    regions_and_agglevel,
    inputs_case=None
):
    """
    Filter data for valid regions and return a dataframe
    """
    levels = regions_and_agglevel["levels"]
    val_r_all = regions_and_agglevel["val_r_all"]
    val_st = regions_and_agglevel["val_st"]
    val_cs = regions_and_agglevel["val_cs"]
    valid_regions = regions_and_agglevel["valid_regions"]
    r_cs = regions_and_agglevel["r_cs"]

    # Read file and return dataframe filtered for valid regions
    filepath = region_file_entry['filepath']
    filename = region_file_entry['filename']
    full_path = region_file_entry['full_filepath']

    # Get the filetype of the input file from the filepath string
    filetype_in = os.path.splitext(filepath)[1].strip('.')

    region_col = region_file_entry['region_col']
    fix_cols = region_file_entry['fix_cols'].split(',')

    # When running at mixed resolution we need to copy both ba and county resolution data
    if (agglevel_variables['lvl'] == 'mult') and ('lvl' in filepath):
        #Read in BA and county resolution data
        full_path_ba = full_path.replace('{lvl}', 'ba')
        full_path_county = full_path.replace('{lvl}', 'county')
        match filetype_in:
            case 'h5':
                df_ba = reeds.io.read_file(full_path_ba)
                df_county = reeds.io.read_file(full_path_county)
            case 'csv':
                df_ba = pd.read_csv(
                    full_path_ba,
                    dtype={'FIPS':str, 'fips':str, 'cnty_fips':str}
                )
                df_county = pd.read_csv(
                    full_path_county,
                    dtype={'FIPS':str, 'fips':str, 'cnty_fips':str}
                )
            case _:
                raise TypeError(f'filetype for {full_path} is not .csv or .h5')

        match filename:        
            case 'recf_csp.h5':
                # Change index for csp BA data
                df_ba.index = [
                    s.decode('utf-8').replace(' ','T').encode('utf-8')
                    for s in df_ba.index[:]
                ]
                df_ba.index.name = 'datetime'
            case 'recf_distpv.h5':
                # Change columns for distpv county data
                # Remove 'distpv' from column name and add back in ldc_prep.py
                # This matches the format for the other resource h5 files
                df_county.columns = df_county.columns.str.replace('distpv|','')
            case _:
                pass

    # Single resolution procedure
    else:
        # Replace '{switchnames}' in full_path with corresponding switch values
        full_path = full_path.format(**{**sw, **{'lvl':agglevel_variables['lvl']}})

        if filetype_in == 'h5':
            df = reeds.io.read_file(full_path)
            if filename == 'recf_distpv.h5':
                df.columns = df.columns.str.replace('distpv|','')

        elif filetype_in == 'csv':
            df = pd.read_csv(full_path, dtype={'FIPS':str, 'fips':str, 'cnty_fips':str})

        elif filename == 'techs_banned.csv':
            df, nuclear_ban_regions = read_banned_tech_file(
                full_path,
                filepath,
                inputs_case,
                r_county=regions_and_agglevel['r_county']
            )
            nuclear_ban_regions.to_csv(
                os.path.join(inputs_case,'nuclear_ba_ban_list.csv'),
                index=False
            )

        else:
            raise TypeError(f'filetype for {full_path} is not .csv or .h5')

    # ---- Filter data to valid regions ----

    # If running at mixed resolution we need to remove BA level data for regions that are being solved at county resolution
    if (agglevel_variables['lvl'] == 'mult') and ('lvl' in filepath):
        hier = pd.read_csv(os.path.join(inputs_case,'hierarchy_with_res.csv')).rename(columns = {'*r':'r'})
        # Filter function parameters to only include BA resolution regions
        val_cs_ba = r_cs[r_cs['r'].isin(agglevel_variables['ba_regions'])]['cs']
        valid_regions_ba = {level: list(hier[hier['r']
                                .isin(agglevel_variables['ba_regions'])][level].unique()) for level in levels}
        val_st_ba = valid_regions_ba['st']
        val_r_all_ba = []
        for value in valid_regions_ba.values():
            val_r_all_ba.extend(value)
        val_r_all_ba = list(set(val_r_all_ba))
        # Add BA regions associated with states and aggregs being run at BA resolution
        val_r_all_ba.extend(x for x in agglevel_variables['ba_regions']if x not in val_r_all_ba)

        df_ba = filter_data(df_ba,region_col, fix_cols,levels, val_r_all = val_r_all_ba,valid_regions = valid_regions_ba,
                            val_st = val_st_ba,val_cs = val_cs_ba, filename = filename)


        # Transmission files need to be filtered differently to allow interfaces between BA and county resolution regions
        transmission_files = ['transmission_capacity_init_AC_r.csv','transmission_capacity_init_nonAC.csv',
                      'transmission_distance_cost_500kVac.csv','transmission_distance_cost_500kVdc.csv',
                      'r_rr_adj.csv']

        if filename in transmission_files:
            # Filter county data to include regions being solved at both BA and county resolution
            df_county = filter_data(df_county,region_col, fix_cols,levels, val_r_all ,
                                    valid_regions ,val_st,val_cs, filename = filename)
            # Assign the counties that are not being solved at county resolution to the correct BA
<<<<<<< HEAD
            for idx,region in df_county['r'].items():
                if region not in agglevel_variables['county_regions']:         
                    df_county.loc[idx, 'r'] = agglevel_variables['BA_2_county'][df_county.loc[idx, 'r']]
=======
            tx_region_col = '*r' if '*r' in df_county.columns.values else 'r'
            for idx, region in df_county[tx_region_col].items():
                if region not in agglevel_variables['county_regions']:
                    df_county.loc[idx, tx_region_col] = agglevel_variables['BA_2_county'][df_county.loc[idx,tx_region_col]]
                
>>>>>>> 39a3e3f1
            for idx,region in df_county['rr'].items():
                if region not in agglevel_variables['county_regions']:
                    df_county.loc[idx, 'rr'] = agglevel_variables['BA_2_county'][df_county.loc[idx, 'rr']]
            # Drop if *r and rr are same region
            df_county = df_county.drop(df_county[df_county[tx_region_col]==df_county['rr']].index)
            # Drop if line is BA-to-BA
            drop_list = []
            for idx,region in df_county.iterrows():
                if (
                    (region[tx_region_col] in agglevel_variables['ba_regions'])
                    and (region['rr'] in agglevel_variables['ba_regions'])
                ):
                    drop_list.append(idx)
                            
            df_county = df_county.drop(drop_list)
            # Group lines going between same BA and county
            if 'distance' in filename:
                df_county = df_county.groupby([tx_region_col,'rr']).mean().reset_index()
            else:
                df_county = df_county.groupby([tx_region_col,'rr']).sum().reset_index()
            if filename != 'r_rr_adj.csv':
                df_county['interface'] = df_county[tx_region_col] + '||'+df_county['rr']
            df_county.reset_index(drop=True,inplace=True)

        else:
            # Filter function parameters to only include county resolution regions
            val_cs_county = r_cs[r_cs['r'].isin(agglevel_variables['county_regions2ba'])]['cs']
            valid_regions_county = {level: (hier[hier['r']
                                    .isin(agglevel_variables['county_regions'])][level].unique()) for level in levels}
            val_st_county = valid_regions_county['st']
            val_r_all_county = []
            for value in valid_regions_county.values():
                val_r_all_county.extend(value)
            val_r_all_county = list(dict.fromkeys(val_r_all_county))

            df_county = filter_data(df_county,region_col, fix_cols,levels, val_r_all = val_r_all_county,
                                    valid_regions = valid_regions_county,val_st = val_st_county,val_cs = val_cs_county,
                                    filename = filename)

         # Combine BA and county data

        # The filter data function returns a dataframe with NAN values to prevent empty H5 files
        # If either the BA data or county data are populated we can drop the nan data
        if df_county.isna().all().all() and not df_ba.isna().all().all():
            df = df_ba
        elif not df_county.isna().all().all() and df_ba.isna().all().all():
            df = df_county
        else:
            # Combine BA and county data
            if region_file_entry['wide'] == 1 :
                df = pd.concat([df_ba,df_county],axis =1)
            else:
                df = pd.concat([df_ba,df_county])

    # Single resolution procedure
    # Or procedure for input data that exist at single resolution and
    # are aggregated/disaggregated later
    else:
        df = filter_data(
            df,region_col, fix_cols,levels, val_r_all ,
            valid_regions ,val_st, val_cs, filename=filename,
        )

    return df


#%% ===========================================================================
### --- General Write Functions---
### ===========================================================================
def scalar_csv_to_txt(path_to_scalar_csv):
    """
    Write a scalar csv to GAMS-readable text
    Format of csv should be: scalar,value,comment
    """
    # Load the csv
    dfscalar = pd.read_csv(
        path_to_scalar_csv,
        header=None, names=['scalar','value','comment'], index_col='scalar').fillna(' ')
    # Create the GAMS-readable string (comments can only be 255 characters long)
    scalartext = '\n'.join([
        'scalar {:<30} "{:<5.255}" /{}/ ;'.format(
            i, row['comment'], row['value'])
        for i, row in dfscalar.iterrows()
    ])
    # Write it to a file, replacing .csv with .txt in the filename
    with open(path_to_scalar_csv.replace('.csv','.txt'), 'w') as w:
        w.write(scalartext)

    return dfscalar


def param_csv_to_txt(path_to_param_csv, writelist=True):
    """
    Write a parameter csv to GAMS-readable text
    Format of csv should be: parameter(indices),units,comment
    """
    # Load the csv
    dfparams = pd.read_csv(
        path_to_param_csv,
        index_col='param', comment='#',
    )
    # Create the GAMS-readable param definition string (comments must be ≤255 characters)
    paramtext = '\n'.join([
        f'parameter {i:<50} "--{row.units}-- {row.comment:.255}" ;'
        # Don't define parameters with an input flag because they already exist
        for i, row in dfparams.loc[dfparams.input != 1].iterrows()
    ])
    # Write it to a file, replacing .csv with .gms in the filename
    param_gms_path = path_to_param_csv.replace('.csv','.gms')
    with open(param_gms_path, 'w') as w:
        w.write(paramtext)
    # Write the list of parameters if desired
    if writelist:
        # Create the GAMS-readable list of parameters (without indices)
        paramlist = '\n'.join(dfparams.index.map(lambda x: x.split('(')[0]).tolist())
        param_list_path = (
            path_to_param_csv.replace('params','paramlist').replace('.csv','.txt'))
        with open(param_list_path, 'w') as w:
            w.write(paramlist)

    return dfparams

# Function to filter data to valid regions
def filter_data(
    df,
    region_col,
    fix_cols,
    levels,
    val_r_all,
    valid_regions,
    val_st,
    val_cs,
    filename
):
    if region_col == 'wide':
        # Check to see if the regions are listed in the columns. If they are,
        # then use those columns
        if df.columns.isin(val_r_all).any():
            df = df.loc[:,df.columns.isin(fix_cols + val_r_all)]
        else:
            # Checks if regions are in columns as '[class]|[region]' or '[class]_[region]' (e.g. in 8760 RECF data).
            # This 'try' attempts to split each column name using '|' and '_' as delimiters and checks the second
            # value for any regions.
            # If it can't do so, it will instead use a blank dataframe.
            try:
                if '|' in df.columns[0]:
                    delim = '|'
                elif '_' in df.columns[0]:
                    delim = '_'
                else:
                    raise ValueError(f"Cannot split columns in {filename} by '|' or '_' (example: {df.columns[0]}).")
                column_mask = (df.columns.str.split(delim,expand=True)
                                .get_level_values(1)
                                .isin(val_r_all)
                                .tolist()
                )
                df = df.loc[:,column_mask]
                # Empty h5 files cannot be read in, causing errors in ldc_prep.py.
                # In the case that val_r_all filters out all columns, leaving an empty dataframe,
                # fill a single column with NaN to preserve the file index for use in ldc_prep
                if len(df.columns) == 0:
                    df = pd.DataFrame(np.nan, index = df.index,columns = val_r_all)
            except Exception:
                df = pd.DataFrame()

    # If there is a region-to-region mapping set
    elif region_col.strip('*') in ['r,rr','transgrp,transgrpp']:
        # make sure both the r and rr regions are in val_r
        r,rr = region_col.split(',')
        df = df.loc[df[r].isin(val_r_all) & df[rr].isin(val_r_all)]

    # Subset on the valid regions except for r regions
    # (r regions might also include s regions, which complicates things...)
    elif ((region_col.strip('*') in levels) & (region_col.strip('*') != 'r')):
        df = df.loc[df[region_col].isin(valid_regions[region_col.strip('*')])]

    elif (region_col == 'cs' or region_col == '*cs'):
        # subset to just cs regions
        df = df.loc[df[region_col].isin(val_cs)]

    # Subset both column of 'st' and columns of state if st_st
    elif (region_col.strip('*') == 'st_st'):
        # make sure both the state regions are in val_st
        df = df.loc[df['st'].isin(val_st)]
        df = df.loc[:,df.columns.isin(fix_cols + val_st)]

    elif (region_col.strip('*') == 'r_cendiv'):
        # Make sure both the r is in val_r_all and cendiv is in val_cendiv
        val_cendiv = valid_regions['cendiv']
        df = df.loc[df['r'].isin(val_r_all)]
        df = df.loc[:,df.columns.isin(["r"] + val_cendiv)]

    # Subset on val_{level} if region_col == 'wide_{level}'
    elif (region_col.split('_')[0] == 'wide') and (region_col.split('_')[1] in valid_regions.keys()):
        # Check to see if the region values are listed in the columns. If they are,
        # then use those columns
        val_reg = valid_regions[region_col.split('_')[1]]
        if df.columns.isin(val_reg).any():
            df = df.loc[:,df.columns.isin(fix_cols + val_reg)]
        # Otherwise just use an empty dataframe
        else:
            df = pd.DataFrame()

    # If region_col is not wide, st, or aliased..
    else:
        df = df.loc[df[region_col].isin(val_r_all)]

    return df


def write_scalars(scalars, inputs_case):
    """
    Write modified scalars.csv file
    Special-case handling of scalars.csv: turn years_until into firstyear
    """
    toadd = scalars.loc[scalars.index.str.startswith('years_until')].copy()
    toadd.index = toadd.index.map(lambda x: x.replace('years_until','firstyear'))
    toadd.value += scalars.loc['this_year','value']
    scalars_write = pd.concat([scalars, toadd], axis=0)

    # Trim trailing decimal zeros
    scalars_write.value = scalars_write.value.astype(str).replace('\.0+$', '', regex=True)
    scalars_write.to_csv(os.path.join(inputs_case, 'scalars.csv'), header=False)

    # Rewrite the scalar tables as GAMS-readable definition
    scalar_csv_to_txt(os.path.join(inputs_case,'scalars.csv'))


def write_GAMS_sets(runfiles, reeds_path, inputs_case):
    """
    Write GAMS-readable sets to the inputs_case directory
    """
    casedir = os.path.dirname(inputs_case)

    # Create Sets folder
    shutil.copytree(
        os.path.join(reeds_path,'inputs','sets'),
        os.path.join(inputs_case,'sets'),
        dirs_exist_ok=True,
        ignore=shutil.ignore_patterns('README*','readme*'),
    )

    # Write commands to load sets
    sets = runfiles.loc[runfiles.GAMStype=='set'].copy()
    settext = '$offlisting\n' + '\n\n'.join([
        f"set {row.GAMSname} '{row.comment:.255}'"
        '\n/'
        f"\n$include inputs_case%ds%{row.filename}"
        '\n/ ;'
        for i, row in sets.iterrows()
    ]) + '\n$onlisting\n'
    # Write to file
    with open(os.path.join(casedir,'b_sets.gms'), 'w') as f:
        f.write(settext)


def write_non_region_file(filename, src_file, dir_dst, sw, regions_and_agglevel):
    """
    Copy a non-region specific file (filename) from src_file to dir_dst
    """
    # Check if source file exists and is not rev_paths.csv
    if (os.path.exists(src_file)) and (filename!='rev_paths.csv'):

        # Special Case: Values in load_multiplier.csv need to be rounded prior to copy
        if filename == 'load_multiplier.csv':
            df_load_multiplier = pd.read_csv(src_file).round(6)
            df_load_multiplier.to_csv(os.path.join(dir_dst,'load_multiplier.csv'),index=False)

        elif filename == 'h2_exogenous_demand.csv':
            # h2_exogenous_demand.csv has a path in runfiles.csv (considered a non-region file)
            df=pd.read_csv(src_file,index_col=['p','t'])
            df[sw['GSw_H2_Demand_Case']].round(3).rename_axis(['*p','t']).to_csv(
                os.path.join(dir_dst,'h2_exogenous_demand.csv')
            )

        elif filename == 'energy_communities.csv':
            # Map energy communities to regions and compute the percentage of energy communities
            # within each region to assign a weighted bonus.

            # Rename column in energy_communities.csv and map county to r, save as energy_communities.csv
            energy_communities = pd.read_csv(src_file)
            energy_communities.rename(columns={'County Region': 'county'}, inplace=True)

            r_county = regions_and_agglevel ['r_county']
            # Map energy communities to regions
            e_df = pd.merge(energy_communities, r_county, on='county', how='left').dropna()

            # Group energy community regions and count the number of counties in each
            energy_county_counts = e_df.groupby('r')['county'].nunique()

            # Group all regions and count the number of counties in each
            total_county_counts = r_county.groupby('r')['county'].nunique()

            # Calculate the percentage of counties that are energy communities in each region
            e_df = (energy_county_counts / total_county_counts).round(3).reset_index().dropna()

            # Rename columns from ['r','county'] to ['r','percentage_energy_communities']
            e_df.columns = ['r', 'percentage_energy_communities']

            e_df.to_csv(os.path.join(dir_dst,filename),index=False)

        else:
            shutil.copy(src_file, os.path.join(dir_dst,filename))

            if filename == 'e_report_params.csv':
                # Rewrite e_report_params as GAMS-readable definition
                param_csv_to_txt(os.path.join(dir_dst,'e_report_params.csv'))

            if filename == 'scalars.csv':
                # Rewrite scalars.csv as GAMS-readable definition
                scalars = reeds.io.get_scalars(full=True)
                write_scalars(scalars, dir_dst)


def write_non_region_files(non_region_files, sw, inputs_case, regions_and_agglevel):
    """
    Copy non-region specific files to the input case directory.
    """
    print('Copying non-region-indexed files')

    for _, row in non_region_files.iterrows():
        print(f'...copying {row.filename}')

        if row['filepath'].split('/')[0] in ['inputs','postprocessing','tests']:
            dir_dst = inputs_case
        else:
            dir_dst = os.path.dirname(inputs_case)

        filename = row['filename']
        src_file = row['full_filepath']
        write_non_region_file(filename, src_file, dir_dst, sw, regions_and_agglevel)


def write_county_vre_hourly_profiles(inputs_case, reeds_path):
    """
    Copy county-level RE hourly profiles to the ReEDS folder
    """
    # Read the supply curve meta data
    revData = pd.read_csv(os.path.join(inputs_case,'rev_paths.csv'))

    # EGS and GeoHydro supply curves come from hourlize but don't have profiles,
    # so drop those from consideration as well
    revData = revData[revData['tech'] != 'egs']
    revData = revData[revData['tech'] != 'geohydro']

    # Create a dataframe to hold the new file version information
    rev_data_cols = ['tech','access_case']
    file_version_new = pd.DataFrame(columns = rev_data_cols + ['file version'])
    for rdc in rev_data_cols:
        file_version_new[rdc] = revData[rdc]

    # Check to see if there is a file version file for existing county-level
    # profiles, if not, then we'll need to copy over the files. If they are
    # present, then we need to check to see if they are the right version.
    try:
        file_version = pd.read_csv(
            os.path.join(reeds_path,'inputs','variability','multi_year','file_version.csv')
        )
        missing_cols = set(['tech','access_case','file version']) - set(file_version.columns)
        if len(missing_cols) > 0:
            print(
                f"Current file_version.csv is missing {missing_cols}; "
                "will delete and re-copy county-level profiles."
            )
            existing_fv = 0
        else:
            existing_fv = 1
    except FileNotFoundError:
        print(
            f"{os.path.join(reeds_path,'inputs','variability','multi_year','file_version.csv')} "
            "not found; copying county-level profiles from remote"
        )
        existing_fv = 0

    if existing_fv:
        profile_data = pd.merge(revData,file_version,on=['tech','access_case'], how='left')
        # NaN means this profile is missing from the current file version
        profile_data['file version'] = profile_data['file version'].fillna("missing")
        # Check to see if the file version in the repo is already present
        profile_data['present'] = profile_data['sc_path'].apply(
            lambda x: x.split('/')[-1]) == profile_data['file version']
        # Check that entries in the file version have an existing file
        profile_data['present'] = profile_data.apply(
            lambda row: row.present and os.path.exists(
            os.path.join(
                reeds_path,'inputs','variability','multi_year',
                f'{row.tech}-{row.access_case}_county.h5')),
            axis=1)

        # Populate the new file version file with the existing file version
        # information to start
        file_version_new = file_version
    else:
        profile_data = revData
        profile_data['present'] = False

    # If the profile data doesn't exist for the correct version of the supply
    # curve, then copy it over and put the supply curve version in
    # file_version.csv
    present_in_fv = 0
    file_version_updates = 0
    missing_file_versions = []
    for i,row in profile_data.iterrows():
        # If the profile is already present, do nothing
        if row['present'] is True:
            present_in_fv += 1
            continue
        # Otherwise copy the profile over
        else:
            # Check if ReEDS is being run by a non-NREL user. Non-NREL users must
            # download county-level data manually from OpenEI to the ReEDS
            # multi-year input folder. NREL users will auto-magically have the
            # county-level data downloaded from the remote location that coincides
            # with where they are running ReEDS from.
            try:
                remote_data = subprocess.check_output('git remote -v', stderr=subprocess.STDOUT, shell=True)
                remote_url = (remote_data.splitlines()[0].split()[1].decode('utf-8'))
            except Exception:
                # Set remote_url to 'no remote' if ReEDS was downloaded via zip file
                remote_url = 'no remote'
            access_case = row['access_case']
            # If NREL user, then attempt to copy data from the remote location defined in
            # rev_paths.csv.

            # github runner test settings
            # tries to get environment variable from github, if it's not found it defaults to False
            github_test = os.getenv("GITHUB_COUNTY_TEST", False)

            if 'github.nrel.gov' in remote_url:
                sc_path = row['sc_path']
                print(f'Copying county-level hourly profiles for {row["tech"]} {row["access_case"]}')

                if github_test:
                    # this is a county-level test run, get the data from the tests/data folder
                    shutil.copy(
                        os.path.join(reeds_path,'tests','data','county',f'{row["tech"]}.h5'),
                        os.path.join(
                            reeds_path,'inputs','variability','multi_year',
                            f'{row["tech"]}-{access_case}_county.h5')
                    )

                else:
                    try:
                        shutil.copy(
                            os.path.join(
                                sc_path,f'{row["tech"]}_{access_case}_county','results',
                                f'{row["tech"]}.h5'),
                            os.path.join(
                                reeds_path,'inputs','variability','multi_year',
                                f'{row["tech"]}-{access_case}_county.h5')
                        )
                    except FileNotFoundError:
                        err = (
                            "Cannot copy {}.\nCheck that you are connected to "
                            "external drive ({}).".format(
                                os.path.join(
                                    f'{row["tech"]}_{access_case}_county',
                                    'results',f'{row["tech"]}.h5'),
                                sc_path
                            )
                        )
                        raise FileNotFoundError(err)

                # Update the file version information
                condition = (
                    (file_version_new['tech'] == row['tech'])
                    & (file_version_new['access_case'] == row['access_case'])
                )

                if condition.any():
                    file_version_new.loc[condition, 'file version'] = sc_path.split("/")[-1]
                else:
                    newrow = pd.DataFrame(
                        data={
                            'tech': [row['tech']],
                            'access_case': [row['access_case']],
                            'file version': [sc_path.split("/")[-1]]
                        }
                    )
                    file_version_new = pd.concat([file_version_new, newrow])
                file_version_updates += 1

            # If non-NREL user, then save the name of the missing file, and write it out
            # in the error message below
            else:
                missing_file_versions.append(f'{row["tech"]}-{access_case}_county.h5')
    # If any county-level file is missing from the inputs folder but a file_version.csv exists,
    # then print out an error message to delete the file_version.csv and restart the run
    if (existing_fv) and (present_in_fv < 1):
        error = ("It appears that there is a file_version.csv present in\n"
            "/inputs/variability/multi-year/ despite a county-level file(s) missing\n"
            "from the folder. Delete file_version.csv from the folder and restart the run\n"
            "to have ReEDS redownload the missing county-level file(s)."
        )
        raise ValueError(error)
    # If any missing files for non-NREL users, then print out an error message with those
    # file names and where to download them
    if len(missing_file_versions) > 0:
        error = ("To run ReEDS at county-level spatial resolution, please download the following\n"
            "county-level data files from OpenEI to /inputs/variability/multi-year/\n\n"
            "Files:\n"
            +"\n".join(missing_file_versions)+"\n\n"
            +"OpenEI files link:\n"
            "[https://data.openei.org/submissions/8379]"
        )
        raise ValueError(error)
    # Write out the new file version file if there are any updates
    if file_version_updates > 0:
        file_version_new.to_csv(
            os.path.join(
                reeds_path,'inputs','variability','multi_year','file_version.csv'), index = False)


def calculate_county_fractions(df, regions_and_agglevel):
    """
    Calculates the value associated with each county as a percentage
    of the total value for the county's BA. The provided dataframe must have
    columns 'FIPS' and 'value'.
    """
    required_columns = ['FIPS', 'value']
    missing_columns = [col for col in required_columns if col not in df.columns]
    if len(missing_columns) > 0:
        raise KeyError(f"Provided dataframe is missing required columns {missing_columns}")

    df = (
        df.merge(
            regions_and_agglevel['ba_county'],
            left_on='FIPS',
            right_on='county'
        )
        .rename(columns={'ba': 'PCA_REG'})
    )
    df['fracdata'] = (
        df.groupby('PCA_REG')
        ['value']
        .transform(lambda x: x / x.sum())
    )
    df = df[['PCA_REG', 'FIPS', 'fracdata']]

    return df


def upscale_from_county_to_ba(
    df,
    region_file_entry,
    agglevel_variables,
    regions_and_agglevel,
    aggfunc=None
):
    """
    Changes the resolution of the provided region_col from county to BA
    or mixed resolution and aggregates according to the provided aggfunc.
    """
    original_cols = df.columns
    region_col = region_file_entry['region_col']
    # Aggregate values to ba resolution if not running county-level resolution
    # and if county level is not a desired resolution in mixed resolution runs
    if 'county' not in agglevel_variables['agglevel']:
        df = (
            df.set_index(region_col)
            .merge(regions_and_agglevel['ba_county'], left_index=True, right_on='county')
            .drop('county', axis=1)
            .rename(columns={'ba': region_col})
        )
    # Mixed resolution procedure
    elif agglevel_variables['lvl'] == 'mult':
        # Filter out BA regions and aggregate
        df_ba = df[df[region_col].isin(agglevel_variables['BA_county_list'])]
        df_ba[region_col] = df_ba[region_col].map(agglevel_variables['BA_2_county'])

        # Filter out county regions
        df_county = df[df[region_col].isin(agglevel_variables['county_regions'])]

        # Combine county and BA
        df = pd.concat([df_ba, df_county])
    else:
        pass

    if aggfunc:
        fix_cols = region_file_entry['fix_cols'].split(',')
        if all([fix_col in df.columns for fix_col in fix_cols]):
            groupby_cols = list(set(fix_cols + [region_col]))
            df = df.groupby(groupby_cols, as_index=False).agg(aggfunc)
        else:
            df = df.groupby(region_col, as_index=False).agg(aggfunc)

    df = df[original_cols]

    return df


def write_region_indexed_file(
    df,
    dir_dst,
    source_deflator_map,
    sw,
    region_file_entry,
    regions_and_agglevel,
    agglevel_variables
):
    """
    Write a single region-indexed file to the dir_dst directory
    """
    filename = region_file_entry['filename']
    # Get the filetype of the output file from the filename string
    filetype_out = os.path.splitext(filename)[1].strip('.')

    #---- Write data to dir_dst (inputs_case) folder ----
    if filetype_out == 'h5':
        reeds.io.write_profile_to_h5(df, filename, dir_dst)
    else:
        # Special cases: These files' values need to be adjusted to copy
        filepath = region_file_entry['filepath']
        match filename:
            case 'bio_supplycurve.csv':
                # Adjust for inflation
                df['price'] = df['price'].astype(float) * source_deflator_map[filepath]
            case 'co2_site_char.csv':
                # Adjust for inflation
                df[f"bec_{sw['GSw_CO2_BEC']}"] *= source_deflator_map[filepath]
            case (
                'can_exports.csv'
                | 'can_imports.csv'
                | 'demonstration_plants.csv'
                | 'distpvcap.csv'
                | 'h2_ba_share.csv'
                | 'regional_cap_cost_mult.csv'
            ):
                if agglevel_variables['lvl'] != 'county':
                    df = upscale_from_county_to_ba(
                        df=df,
                        region_file_entry=region_file_entry,
                        agglevel_variables=agglevel_variables,
                        regions_and_agglevel=regions_and_agglevel,
                        aggfunc=region_file_entry.aggfunc
                    )
                # Mixed resolution procedure
                elif agglevel_variables['lvl'] == 'mult':
                    # Filter out BA regions and aggregate
                    df_ba = df[df['r'].isin(agglevel_variables['BA_county_list'])].copy()  
                    df_ba.loc[:, 'r'] = df_ba['r'].map(agglevel_variables['BA_2_county']) 
                    df_ba = df_ba.groupby('r', as_index=False).sum()

                    # Filter out county regions
                    df_county = df[df['r'].isin(agglevel_variables['county_regions'])]

                    # Combine county and BA
                    df = pd.concat([df_ba, df_county])

            case 'disagg_population.csv':
                df = calculate_county_fractions(df, regions_and_agglevel)
            case _:
                pass

        df.to_csv(os.path.join(dir_dst,filename), index=False)


def write_region_indexed_files(
    inputs_case,
    sw,
    region_files,
    regions_and_agglevel,
    agglevel_variables,
    source_deflator_map
):
    """
    Filter and copy data for files with regions
    """
    print('Copying region-indexed files: filtering for valid regions')
    for _, region_file_entry in region_files.iterrows():
        print(f'...copying {region_file_entry.filename}')

        # Read file and return dataframe filtered for valid regions
        df = subset_to_valid_regions(
            sw,
            region_file_entry,
            agglevel_variables,
            regions_and_agglevel,
            inputs_case
        )

        write_region_indexed_file(
            df,
            inputs_case,
            source_deflator_map,
            sw,
            region_file_entry,
            regions_and_agglevel,
            agglevel_variables
        )


def write_miscellaneous_files(
    sw,
    regions_and_agglevel,
    agglevel_variables,
    source_deflator_map,
    inputs_case,
    reeds_path
):
    """
    Handle miscellaneous files.
    Many of these files are not in the non_region_files and region_files set
    (runfiles.csv - from function read_runfiles).
    """
    # ---- Miscellaneous files not in non_region_files or region_files ----
    val_nercr = regions_and_agglevel['valid_regions']['nercr']

    pd.DataFrame(
        {'*pvb_type': [f'pvb{i}' for i in sw['GSw_PVB_Types'].split('_')],
        'ilr': [np.around(float(c) / 100, 2) for c in sw['GSw_PVB_ILR'].split('_')
                ][0:len(sw['GSw_PVB_Types'].split('_'))]}
    ).to_csv(os.path.join(inputs_case, 'pvb_ilr.csv'), index=False)

    pd.DataFrame(
        {'*pvb_type': [f'pvb{i}' for i in sw['GSw_PVB_Types'].split('_')],
        'bir': [np.around(float(c) / 100, 2) for c in sw['GSw_PVB_BIR'].split('_')
                ][0:len(sw['GSw_PVB_Types'].split('_'))]}
    ).to_csv(os.path.join(inputs_case, 'pvb_bir.csv'), index=False)

    # Constant value if input is float, otherwise named profile
    try:
        rate = float(sw['GSw_MethaneLeakageScen'])
        pd.Series(index=range(2010,2051), data=rate, name='constant').rename_axis('*t').round(5).to_csv(
            os.path.join(inputs_case,'methane_leakage_rate.csv'))
    except ValueError:
        pd.read_csv(
            os.path.join(reeds_path,'inputs','emission_constraints','methane_leakage_rate.csv'),
            index_col='t',
        )[sw['GSw_MethaneLeakageScen']].rename_axis('*t').round(5).to_csv(
            os.path.join(inputs_case,'methane_leakage_rate.csv'))

    # Add this_year to years_until_endogenous to generate the tech-specific firstyear.csv file
    scalars = reeds.io.get_scalars(full=True)
    (
        pd.read_csv(
            # years_until_endogenous created using function write_non_region_files
            os.path.join(inputs_case, 'years_until_endogenous.csv'),
            index_col=0,
        ).squeeze(1)
        + int(scalars.loc['this_year','value'])
    ).rename_axis('*i').rename('t').to_csv(os.path.join(inputs_case, 'firstyear.csv'))


    ### Single column from input table ###

    pd.read_csv(
        os.path.join(reeds_path,'inputs','emission_constraints','ng_crf_penalty.csv'), index_col='t',
    )[sw['GSw_NG_CRF_penalty']].rename_axis('*t').to_csv(
        os.path.join(inputs_case,'ng_crf_penalty.csv')
    )

    gwp = pd.read_csv(
        os.path.join(reeds_path,'inputs','emission_constraints','gwp.csv'),
        index_col='e',
    )
    if sw['GSw_GWP'] in gwp:
        gwp_write = gwp[sw['GSw_GWP']]
    else:
        gwp_ch4, gwp_n2o = [float(i.split('_')[1]) for i in sw['GSw_GWP'].split('/')]
        gwp_write = pd.Series({'CO2':1, 'CH4':gwp_ch4, 'N2O':gwp_n2o})
    gwp_write.to_csv(os.path.join(inputs_case,'gwp.csv'), header=False)

    # Calculate CO2 cap based on GSw_Region chosen (national or sub-national regions)
    # Read in national co2 cap
    co2_cap = (
        pd.read_csv(
            os.path.join(reeds_path, 'inputs', 'emission_constraints', 'co2_cap.csv'),
            index_col='t',
        )
        .loc[sw['GSw_AnnualCapScen']]
        .rename_axis('*t')
        .rename('tonne_per_year')
    )

    # Read in 2022 CO2 emission share by county calculated from 2022 eGrid emission data:
    em_share = pd.read_csv(
        os.path.join(
            reeds_path,'inputs','emission_constraints','county_co2_share_egrid_2022.csv'),
        index_col=0)

    # Filter the counties that are in chosen GSw_Region
    val_county = pd.read_csv(os.path.join(inputs_case,'val_county.csv'),names=['r'])

    # Merge emission share by county with the counties in GSw_Region and calculate emission share of GSw_Region
    region_em_share = val_county.merge(em_share, on='r', how='left').fillna(0)
    region_em_share = region_em_share['share'].sum()

    # Apply the emission share to national cap to get the emission cap trajectory of GSw_Region
    co2_cap *= region_em_share
    co2_cap.round(0).to_csv(os.path.join(inputs_case, 'co2_cap.csv'))

    # CO2 tax
    pd.read_csv(
        os.path.join(reeds_path,'inputs','emission_constraints','co2_tax.csv'), index_col='t',
    )[sw['GSw_CarbTaxOption']].rename_axis('*t').round(2).to_csv(
        os.path.join(inputs_case,'co2_tax.csv')
    )

    solveyears = pd.read_csv(
        os.path.join(reeds_path,'inputs','modeledyears.csv'),
        usecols=[sw['yearset_suffix']],
    ).squeeze(1).dropna().astype(int).tolist()
    if int(sw['startyear']) not in solveyears:
        solveyears.append(int(sw['startyear']))
        solveyears = sorted(solveyears)
    solveyears = [y for y in solveyears if (y >= int(sw['startyear'])) and (y <= int(sw['endyear']))]
    pd.DataFrame(columns=solveyears).to_csv(
        os.path.join(inputs_case,'modeledyears.csv'), index=False)

    pd.read_csv(
        os.path.join(reeds_path,'inputs','national_generation','gen_mandate_trajectory.csv'),
        index_col='GSw_GenMandateScen'
    ).loc[sw['GSw_GenMandateScen']].rename_axis('*t').round(5).to_csv(
        os.path.join(inputs_case,'gen_mandate_trajectory.csv')
    )

    pd.read_csv(
        os.path.join(reeds_path,'inputs','national_generation','gen_mandate_tech_list.csv'),
        index_col='*i',
    )[sw['GSw_GenMandateList']].to_csv(
        os.path.join(inputs_case,'gen_mandate_tech_list.csv')
    )

    pd.read_csv(
        os.path.join(reeds_path,'inputs','climate','climate_heuristics_yearfrac.csv'),
        index_col='*t',
    )[sw['GSw_ClimateHeuristics']].round(3).to_csv(
        os.path.join(inputs_case,'climate_heuristics_yearfrac.csv')
    )

    pd.read_csv(
        os.path.join(reeds_path,'inputs','climate','climate_heuristics_finalyear.csv'),
        index_col='*parameter',
    )[sw['GSw_ClimateHeuristics']].round(3).to_csv(
        os.path.join(inputs_case,'climate_heuristics_finalyear.csv')
    )

    pd.read_csv(
        os.path.join(reeds_path,'inputs','upgrades','upgrade_costs_ccs_coal.csv'),
        index_col='t',
    )[sw['ccs_upgrade_cost_case']].round(3).rename_axis('*t').to_csv(
        os.path.join(inputs_case,'upgrade_costs_ccs_coal.csv')
    )

    pd.read_csv(
        os.path.join(reeds_path,'inputs','upgrades','upgrade_costs_ccs_gas.csv'),
        index_col='t',
    )[sw['ccs_upgrade_cost_case']].round(3).rename_axis('*t').to_csv(
        os.path.join(inputs_case,'upgrade_costs_ccs_gas.csv')
    )

    prm_profiles = pd.read_csv(
        os.path.join(reeds_path,'inputs','reserves','prm_annual.csv'),
        index_col=['*nercr','t']
    )
    if sw['GSw_PRM_scenario'] in prm_profiles:
        prm = prm_profiles[sw['GSw_PRM_scenario']]
    else:
        prm = pd.Series(index=prm_profiles.index, data=float(sw['GSw_PRM_scenario']))

    # Filter values to those that only include valide nercr regions while processing
    (prm[prm.index.get_level_values('*nercr').isin(val_nercr)]
        .unstack('*nercr').reindex(solveyears)
        .fillna(method='bfill').rename_axis('t').stack('*nercr')
        .reorder_levels(['*nercr','t']).round(4)
    ).to_csv(os.path.join(inputs_case,'prm_annual.csv'))

    # Deflate nuke_fom_adj and coal_fom_adj
    for relative_fpath in ["inputs/plant_characteristics/nuke_fom_adj.csv",
                    "inputs/plant_characteristics/coal_fom_adj.csv"]:
        fname = os.path.basename(relative_fpath)
        (
            pd.read_csv(os.path.join(reeds_path,relative_fpath),
                        index_col='*t')
            .mul(source_deflator_map[relative_fpath])
            .round(0)
            .to_csv(os.path.join(inputs_case,fname))
        )

    # Add capacity deployment limits based on interconnection queue data
    cap_queue = pd.read_csv(
        os.path.join(reeds_path,'inputs','capacity_exogenous','interconnection_queues.csv'))
    # Filter the counties that are in chosen GSw_Region
    cap_queue = cap_queue[cap_queue['r'].isin(val_county['r'])]

    # Single resolution procedure
    if (agglevel_variables["lvl"] != 'county') and ('county' not in agglevel_variables['agglevel']):
        cap_queue = cap_queue.rename(columns={'r':'county'})
        cap_queue = pd.merge(cap_queue, regions_and_agglevel["r_county"], on='county', how='left').dropna()
        cap_queue = cap_queue.drop('county', axis=1)

    # Mixed resolution procedure
    elif agglevel_variables['lvl'] == 'mult':
        # Filter out BA regions and aggregate
        cap_queue_ba = cap_queue[cap_queue['r'].isin(agglevel_variables['BA_county_list'])]
        if 'aggreg' in agglevel_variables['agglevel'] :
            r_county_dict = regions_and_agglevel["r_county"].set_index('county')['r'].to_dict()
            cap_queue_ba['r'] = cap_queue_ba['r'].map(r_county_dict)

        else:
            cap_queue_ba['r'] = cap_queue_ba['r'].map(agglevel_variables['BA_2_county'])

        # Filter out county regions
        cap_queue_county = cap_queue[cap_queue['r'].isin(agglevel_variables['county_regions'])]

        #combine BA and county
        cap_queue = pd.concat([cap_queue_ba,cap_queue_county])

    cap_queue = cap_queue.groupby(['tg','r'],as_index=False).sum()
    cap_queue.to_csv(os.path.join(inputs_case,'cap_limit.csv'), index=False)
    # ----  Miscelanous files in non_region_files or region_files (in this case we are overwriting them)
    # Expand i (technologies) set if modeling water use. Overwrite originals.
    if int(sw['GSw_WaterMain']):
        pd.concat([
            pd.read_csv(
                os.path.join(inputs_case,'i.csv'),
                comment='*', header=None).squeeze(1),
            pd.read_csv(
                os.path.join(inputs_case,'i_coolingtech_watersource.csv'),
                comment='*', header=None).squeeze(1),
            pd.read_csv(
                os.path.join(inputs_case,'i_coolingtech_watersource_upgrades.csv'),
                comment='*', header=None).squeeze(1),
        ]).to_csv(os.path.join(inputs_case,'i.csv'), header=False, index=False)

    # Calculate county land areas as percentage of BA land areas
    dfcounty = reeds.io.get_countymap(exclude_water_areas=True)
    county_geosize = (
        dfcounty.set_index('rb')
        .rename_axis('FIPS')
        .area
        .rename('value')
        .reset_index()
    )
    county_geosize_relative = calculate_county_fractions(
        county_geosize, regions_and_agglevel
    )
    county_geosize_relative.to_csv(
        os.path.join(inputs_case,'disagg_geosize.csv'),
        index=False
    )


def generate_maps_gpkg(inputs_case):
    """
    Write maps.gpkg to speed up map visualization in postprocessing.
    If using region dis/aggregation, maps.gpkg is overwritten in aggregation_regions.py.
    """
    mapsfile = os.path.join(inputs_case, 'maps.gpkg')
    if os.path.exists(mapsfile):
        os.remove(mapsfile)

    dfmap = reeds.io.get_dfmap(os.path.abspath(os.path.join(inputs_case,'..')))
    for level in dfmap:
        dfmap[level].to_file(mapsfile, layer=level)


#%% ===========================================================================
### --- PROCEDURE ---
### ===========================================================================
def main(reeds_path, inputs_case, NARIS=False):
    """
    Run copy_files.py for use in the ReEDS workflow

    Parameters:
    reeds_path : str (Path to the ReEDS directory)
    inputs_case : str (Path to the run/inputs_case directory)
    NARIS : Ture/False (NARIS: North American Renewable Integration Study)

    Returns:
    None (Writes files to the inputs_case directory)
    """
    #%% ===========================================================================
    ### --- Gather dataframes and dictionaries necessary for the script execution ---
    ### ===========================================================================
    # Obtain data necessary to filter and aggregate regions
    regions_and_agglevel = get_regions_and_agglevel(reeds_path, inputs_case, NARIS=NARIS)
    # Use agglevel_variables function to obtain spatial resolution variables
    agglevel_variables = reeds.spatial.get_agglevel_variables(reeds_path, inputs_case)

    #%% ===========================================================================
    ### --- Copying files ---
    ### ===========================================================================

    # Copy county-level vre hourly profiles to the ReEDS folder if necessary
    if (agglevel_variables['lvl'] == 'county') or ('county' in agglevel_variables['agglevel']):
        write_county_vre_hourly_profiles(inputs_case, reeds_path)

    sw = reeds.io.get_switches(inputs_case)
    runfiles, non_region_files, region_files = read_runfiles(
        reeds_path,
        inputs_case,
        sw,
        agglevel_variables
    )

    # Write general GAMS files
    # Write GAMS-readable sets to the inputs_case directory
    write_GAMS_sets(runfiles, reeds_path, inputs_case)

    # Rewrite the switches tables as GAMS-readable definition
    # (gswitches.csv is first written at runbatch.py)
    scalar_csv_to_txt(os.path.join(inputs_case,'gswitches.csv'))

    # Copy non-region files
    write_non_region_files(non_region_files, sw, inputs_case, regions_and_agglevel)

    # Copy region files
    source_deflator_map = get_source_deflator_map(reeds_path)
    write_region_indexed_files(
        inputs_case,
        sw,
        region_files,
        regions_and_agglevel,
        agglevel_variables,
        source_deflator_map
    )

    # Create a maps.gpkg for this run
    # Skip if using region dis/aggregation, maps will be written in aggregation_regions.py.
    if agglevel_variables['lvl'] == 'ba':
        generate_maps_gpkg(inputs_case)

    #%% ===========================================================================
    ### --- Exceptions ---
    ### ===========================================================================
    # Handle miscellaneous files not included in non_region_files, region_files.
    # Needs to run after copy of non-region files
    write_miscellaneous_files(
        sw,
        regions_and_agglevel,
        agglevel_variables,
        source_deflator_map,
        inputs_case,
        reeds_path
    )

#%% Procedure
if __name__ == '__main__' and not hasattr(sys, 'ps1'):
    # ---- Parse arguments ----
    parser = argparse.ArgumentParser(description="Copy files needed for this run")
    parser.add_argument('reeds_path', help='ReEDS directory')
    parser.add_argument('inputs_case', help='output directory')

    args = parser.parse_args()
    reeds_path = args.reeds_path
    inputs_case = args.inputs_case

    # #%% Settings for testing ###
    # reeds_path = os.path.realpath(os.path.join(os.path.dirname(__file__),'..'))
    # inputs_case = os.path.join(reeds_path,'runs','v20250126_hydroprasM0_Pacific','inputs_case','')
    # NARIS = False

    # ---- Set up logger ----
    tic = datetime.datetime.now()
    log = reeds.log.makelog(
        scriptname=__file__,
        logpath=os.path.join(inputs_case,'..','gamslog.txt'),
    )

    print('Starting copy_files.py')
    main(reeds_path, inputs_case)

    reeds.log.toc(tic=tic, year=0, process='input_processing/copy_files.py',
        path=os.path.join(inputs_case,'..'))
    print('Finished copy_files.py')
    <|MERGE_RESOLUTION|>--- conflicted
+++ resolved
@@ -590,17 +590,11 @@
             df_county = filter_data(df_county,region_col, fix_cols,levels, val_r_all ,
                                     valid_regions ,val_st,val_cs, filename = filename)
             # Assign the counties that are not being solved at county resolution to the correct BA
-<<<<<<< HEAD
-            for idx,region in df_county['r'].items():
-                if region not in agglevel_variables['county_regions']:         
-                    df_county.loc[idx, 'r'] = agglevel_variables['BA_2_county'][df_county.loc[idx, 'r']]
-=======
             tx_region_col = '*r' if '*r' in df_county.columns.values else 'r'
             for idx, region in df_county[tx_region_col].items():
                 if region not in agglevel_variables['county_regions']:
                     df_county.loc[idx, tx_region_col] = agglevel_variables['BA_2_county'][df_county.loc[idx,tx_region_col]]
                 
->>>>>>> 39a3e3f1
             for idx,region in df_county['rr'].items():
                 if region not in agglevel_variables['county_regions']:
                     df_county.loc[idx, 'rr'] = agglevel_variables['BA_2_county'][df_county.loc[idx, 'rr']]
