--- conflicted
+++ resolved
@@ -13,11 +13,7 @@
 
 #### 2. Clone the repositories
 
-<<<<<<< HEAD
 ReEDS is a set of two microservices. You need to clone following repositories to be able to make changes and test it. Make sure you have an account in GitHub and reach out to ReEDS India team so that they can add you to the repository.
-=======
-ReEDS is a set of two microservices. You need to clone following repositories to be able to make changes and test it. Make sure you have an account in GitHub and reach out to ReEDS India team so that they can add you to the repository. 
->>>>>>> a93aefd2
 
 * ReEDS API + ReEDS: `git clone git@github.com:NREL/reeds_india_api.git`
 * ReEDS UI: `git clone git@github.com:NREL/reeds_india_ui.git`
