--- conflicted
+++ resolved
@@ -70,13 +70,9 @@
 Sw_StorHAV        "Switch to turn on hourly arbitrage value for storage"           /%GSw_StorHAV%/,
 Sw_FocusRegionZeroTXCost "Zero transmission capital cost between focus regions"    /%GSw_FocusRegionZeroTXCost%/,
 Sw_TxLimit               "Switch to enable transmission flow limits"    /%GSw_TxLimit%/,
-<<<<<<< HEAD
 Sw_CurtLim				"Switch to enable curtailment limit"			/%GSw_CurtLim%/,
 Sw_OfsWind                    "Switch to turn on/off offshore wind"                 /%GSw_OfsWind%/
-=======
-Sw_CurtLim				"Switch to enable curtailment limit"			/%GSw_CurtLim%/
 Sw_H2CT           "Switch to turn on/off H2CT and H2CC techs on [1] or off [0]"     /%GSw_H2CT%/
->>>>>>> 5c074613
 ;
 
 *==========================
