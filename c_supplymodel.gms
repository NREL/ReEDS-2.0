*Setting the default slash
$setglobal ds \

*Change the default slash if in UNIX
$ifthen.unix %system.filesys% == UNIX
$setglobal ds /
$endif.unix

*========================================
* -- Supply Side Variable Declaration --
*========================================

positive variables

* load variable - set equal to load_exog to compute holistic marginal price
  LOAD(r,allh,t)                  "--MW-- busbar load for each balancing region"
  FLEX(flex_type,r,allh,t)        "--MW-- flexible load shifted to each timeslice"
*   PEAK_FLEX(r,ccseason,t)          "--MW-- peak busbar load adjustment based on load flexibility"
  DROPPED(r,allh,t)               "--MW-- dropped load (only allowed before Sw_StartMarkets)"
  EXCESS(r,allh,t)                "--MW-- excess load (only allowed before Sw_StartMarkets)"

* capacity and investment variables
  CAP_SDBIN(i,v,r,ccseason,sdbin,t)        "--MW-- generation power capacity by storage duration bin for relevant technologies"
  CAP_SDBIN_ENERGY(i,v,r,ccseason,sdbin,t) "--MWh-- generation energy capacity by storage duration bin for relevant technologies"
  CAP(i,v,r,t)                             "--MW-- total generation capacity in MWac (MWdc for PV); PV capacity of hybrid PV+battery; max native, flexible EV load for EVMC"
  CAP_ENERGY(i,v,r,t)                      "--MWh-- battery capacity in terms of energy"
  CAP_ABOVE_LIM(tg,r,t)                    "--MW-- amount of capacity that is deployed above the interconnection queue limits"
  CAP_RSC(i,v,r,rscbin,t)                  "--MW-- total generation capacity in MWac (MWdc for PV) for wind-ons and upv"
  GROWTH_BIN(gbin,i,st,t)                  "--MW-- total new (from INV) generation capacity in each growth bin by state and technology group"
  INV(i,v,r,t)                             "--MW-- generation capacity additions in year t"
  INV_ENERGY(i,v,r,t)                      "--MWh-- generation energy capacity additions in year t"
  EXTRA_PRESCRIP(pcat,r,t)                 "--MW-- builds beyond those prescribed power capacity once allowed in firstyear(pcat) - exceptions for gas-ct, wind-ons, and wind-ofs"
  EXTRA_PRESCRIP_ENERGY(pcat,r,t)          "--MWh-- builds beyond those prescribed battery energy capacity once allowed in firstyear(pcat)"
  INV_CAP_UP(i,v,r,rscbin,t)               "--MW-- upsized generation capacity addition in year t"
  INV_ENER_UP(i,v,r,rscbin,t)              "--MW-- upsized energy addition in year t using capacity factor to convert to capacity units"
  INV_REFURB(i,v,r,t)                      "--MW-- investment in refurbishments of technologies that use a resource supply curve"
  INV_RSC(i,v,r,rscbin,t)                  "--MW-- investment in technologies that use a resource supply curve"
  UPGRADES(i,v,r,t)                        "--MW-- investments in upgraded capacity from ii to i"
  UPGRADES_RETIRE(i,v,r,t)                 "--MW-- upgrades that have been retired - used as a free slack variable in eq_cap_upgrade"
  REQ_SLACK_LHS(pcat,st,t)                 "--MW-- left-hand side of the slack variable for required builds"
  REQ_SLACK_RHS(pcat,st,t)                 "--MW-- right-hand side of the slack variable for required builds"
  CAP_FLAT_LOAD(r,t)                       "--MW-- flat load capacity in each balancing area for the year t"

* The units for all of the operational variables are average MW or MWh/time-slice hours
* generation and storage variables
  GEN(i,v,r,allh,t)                      "--MW-- electricity generation (post-curtailment) in hour h"
  GEN_PLANT(i,v,r,allh,t)                "--MW-- average plant generation from hybrid generation/storage technologies in hour h"
  GEN_STORAGE(i,v,r,allh,t)              "--MW-- average generation from hybrid storage technologies in hour h"
  STORAGE_IN_PLANT(i,v,r,allh,t)         "--MW-- hybrid plant storage charging in hour h that is charging from a coupled technology"
  STORAGE_IN_GRID(i,v,r,allh,t)          "--MW-- hybrid plant storage charging in hour h that is charging from the grid"
  AVAIL_SITE(x,allh,t)                   "--MW-- available generation from all resources at reV site x"
  CURT(r,allh,t)                         "--MW-- curtailment from vre generators in hour h"
  MINGEN(r,allszn,t)                     "--MW-- minimum generation level in each season"
  STORAGE_IN(i,v,r,allh,t)               "--MW-- storage charging in hour h that is charging from a given source technology; not used for CSP-TES"
  STORAGE_LEVEL(i,v,r,allh,t)            "--MWh-- storage level in hour h"
  STORAGE_INTERDAY_LEVEL(i,v,r,allszn,t) "--MWh-- storage level at hour 0 of the partition"
  RAMPUP(i,r,allh,allhh,t)               "--MW-- upward change in generation from h to hh"

* flexible CCS variables
  CCSFLEX_POW(i,v,r,allh,t)                "--avg MW-- average power consumed for CCS system"
  CCSFLEX_POWREQ(i,v,r,allh,t)             "--avg MW-- average power requirement for CCS system"
  CCSFLEX_STO_STORAGE_LEVEL(i,v,r,allh,t)  "--varies-- level of process storage (e.g., chemical solvent) in the CCS system"
  CCSFLEX_STO_STORAGE_CAP(i,v,r,t)         "--varies-- capacity of process storage (e.g., chemical solvent) in the CCS system"

* trade variables
  FLOW(r,rr,allh,t,trtype)         "--MW-- electricity flow on transmission lines in hour h"
  OPRES_FLOW(ortype,r,rr,allh,t)   "--MW-- interregional trade of operating reserves by operating reserve type"
  PRMTRADE(r,rr,trtype,ccseason,t) "--MW-- planning reserve margin capacity traded from r to rr"

* operating reserve variables
  OPRES(ortype,i,v,r,allh,t)       "--MW-- operating reserves by type"

* variable fuel amounts
  GASUSED(cendiv,gb,allh,t)             "--MMBtu/hour-- total gas used by gas bin",
  VGASBINQ_NATIONAL(fuelbin,t)          "--MMBtu-- National quantity of gas by bin"
  VGASBINQ_REGIONAL(fuelbin,cendiv,t)   "--MMBtu-- Regional (census divisions) quantity of gas by bin"
  BIOUSED(bioclass,r,t)                 "--MMBtu-- total biomass used by biomass class"

* RECS variables
  RECS(RPSCat,i,st,ast,t)               "--MWh-- renewable energy credits from state st to state ast",
  ACP_PURCHASES(RPSCat,st,t)            "--MWh-- purchases of ACP credits to meet the RPS constraints",

* transmission variables
  CAPTRAN_ENERGY(r,rr,trtype,t)                  "--MW-- capacity of transmission for energy trading"
  CAPTRAN_PRM(r,rr,trtype,t)                     "--MW-- capacity of transmission for PRM trading"
  CAPTRAN_GRP(transgrp,transgrpp,t)              "--MW-- capacity of groups of transmission interfaces"
  INVTRAN(r,rr,trtype,t)                         "--MW-- investment in transmission capacity"
  CAP_CONVERTER(r,t)                             "--MW-- VSC AC/DC converter capacity"
  INV_CONVERTER(r,t)                             "--MW-- investment in AC/DC converter capacity"
  CONVERSION(r,allh,intype,outtype,t)            "--MW-- conversion of AC->DC or DC->AC"
  CONVERSION_PRM(r,ccseason,intype,outtype,t)    "--MW-- planning reserve margin capacity sent through VSC AC/DC converters"
  CAP_SPUR(x,t)                                  "--MW-- capacity of spur lines"
  INV_SPUR(x,t)                                  "--MW-- investment in spur line capacity"
  INV_POI(r,t)                                   "--MW-- investment in new POI capacity (for network reinforcement costs)"

* production-, CO2-, and hydrogen-specific variables
  PRODUCE(p,i,v,r,allh,t)               "--metric tons per hour-- production of hydrogen or DAC capture"
  CO2_CAPTURED(r,allh,t)                "--metric tons per hour-- amount of CO2 captured from DAC and CCS technologies"
  CO2_STORED(r,cs,allh,t)               "--metric tons per hour-- amount of CO2 stored underground"
  CO2_FLOW(r,rr,allh,t)                 "--metric tons per hour-- interregional flow of CO2"
  CO2_TRANSPORT_INV(r,rr,t)             "--metric tons per hour-- investment in interregional CO2 transport capacity"
  CO2_SPURLINE_INV(r,cs,t)              "--metric tons per hour-- spurline investment from r to carbon storage site (saline storage basin)"  
  H2_FLOW(r,rr,allh,t)                  "--metric tons per hour-- interregional flow of hydrogen"
  H2_TRANSPORT_INV(r,rr,t)              "--metric tons per hour-- investment in interregional hydrogen transmission capacity"
  H2_STOR_INV(h2_stor,r,t)              "--metric tons-- investment in hydrogen storage capacity"
  H2_STOR_CAP(h2_stor,r,t)              "--metric tons-- hydrogen storage capacity"
  H2_STOR_IN(h2_stor,r,allh,t)          "--metric tons per hour-- injection of H2 into storage in a given timeslice"
  H2_STOR_OUT(h2_stor,r,allh,t)         "--metric tons per hour-- widthdrawal of H2 from storage in a given timeslice"
  H2_STOR_LEVEL(h2_stor,r,actualszn,allh,t) "--metric tons-- total storage level of H2 in a timeslice by storage type"
  H2_STOR_LEVEL_SZN(h2_stor,r,actualszn,t)  "--metric tons-- total storage level of H2 in a period by storage type"
  CREDIT_H2PTC(i,v,r,allh,t)              "--MW-- generation by resources which qualify for the hydrogen production tax credit, in hour h"

* water climate variables
  WATCAP(i,v,r,t)                        "--million gallons/year; Mgal/yr-- total water access capacity available in terms of withdraw/consumption per year"
  WAT(i,v,w,r,allh,t)                    "--Mgal-- quantity of water withdrawn or consumed in hour h"
  WATER_CAPACITY_LIMIT_SLACK(wst,r,t)    "--Mgal/yr-- insufficient water supply in region r, of water type wst, in year t "
;

Variables
* with negative emissions technologies (e.g. BECCS, DAC) - emissions
* can become negative thus not restricted to the positive domain
  EMIT(etype,eall,r,t)                            "--metric tons-- emissions (broken down to precombustion and combustion) in a region"

* inter-day storage variables
  STORAGE_INTERDAY_DISPATCH(i,v,r,allh,t)         "--MW--  net dispatch for storage in hour h"
  STORAGE_INTERDAY_LEVEL_MAX_DAY(i,v,r,allszn,t)  "--MWh-- maximum relative state of charge on a representative period compared to hour 0 of the rep period"
  STORAGE_INTERDAY_LEVEL_MIN_DAY(i,v,r,allszn,t)  "--MWh-- minimum relative state of charge on a representative period compared to hour 0 of the rep period"
;

*========================================
* -- Supply Side Equation Declaration --
*========================================
EQUATION

* load constraint to compute proper marginal value
 eq_loadcon(r,allh,t)                    "--MW-- load constraint used for computing the marginal energy price"
 eq_option1(st,t)                        "--MWh -- generation constraint used to enforce annual in-state generation by exogeneously defined valued"
 eq_option2(st,t)                        "--MWh -- generation constraint used to enforce annual in-state generation by scaled load"
 eq_option3(st,allh,t)                      "--MWh -- generation constraint used to enforce hourly in-state generation by scaled load"

* load flexibility constraints
 eq_load_flex_day(flex_type,r,allszn,t)  "--MWh-- total flexible load in each season is equal to the exogenously-specified flexible load"
 eq_load_flex1(flex_type,r,allh,t)       "--MWh-- exogenously-specified flexible demand (load_exog_flex) must be served by flexible load (FLEX)"
 eq_load_flex2(flex_type,r,allh,t)       "--MWh-- flexible load (FLEX) can't exceed exogenously-specified flexible demand (load_exog_flex)"
*  eq_load_flex_peak(r,allh,ccseason,t)    "--MWh-- adjust peak demand as needed based on the load flexibility (FLEX)"

* capital stock constraints
 eq_cap_init_noret(i,v,r,t)               "--MW-- Existing capacity that cannot be retired is equal to exogenously-specified amount"
 eq_cap_init_retmo(i,v,r,t)               "--MW-- Existing capacity that can be retired must be monotonically decreasing"
 eq_cap_init_retub(i,v,r,t)               "--MW-- Existing capacity that can be retired is less than or equal to exogenously-specified amount"
 eq_cap_new_noret(i,v,r,t)                "--MW-- New power capacity that cannot be retired is equal to sum of all previous years investment"
 eq_cap_energy_new_noret(i,v,r,t)         "--MWh-- New energy capacity that cannot be retired is equal to sum of all previous years investment"
 eq_cap_new_retmo(i,v,r,t)                "--MW-- New capacity that can be retired must be monotonically decreasing unless increased by investment"
 eq_cap_new_retub(i,v,r,t)                "--MW-- New capacity that can be retired is less than or equal to all previous years investment"
 eq_cap_rsc(i,v,r,rscbin,t)               "--MW-- Capacity accounting for techs with exogenous capacity tracked by rscbin"
 eq_cap_up(i,v,r,rscbin,t)                "--MW-- limit on capacity upsizing"
 eq_cap_upgrade(i,v,r,t)                  "--MW-- All purchased upgrades are greater than or equal to the sum of upgraded capacity"
 eq_ener_up(i,v,r,rscbin,t)               "--MW-- limit on energy upsizing"
<<<<<<< HEAD
 eq_forceprescription(pcat,r,t)           "--MW-- total investment in prescribed capacity must equal amount from exogenous prescriptions"
 eq_build_requirement(pcat,st,t)          "--MW-- investments in a state must equal the user-specified investments"
 eq_tech_requirement(pcat,st,t)           "--MW-- investments in a particular technolgy in state must equal the user-specified investments"
=======
 eq_forceprescription_power(pcat,r,t)     "--MW-- total power investment in prescribed capacity must equal amount from exogenous prescriptions"
 eq_forceprescription_energy(pcat,r,t)    "--MWh-- total energy investment in prescribed capacity must equal amount from exogenous prescriptions"
>>>>>>> b4969e75
 eq_refurblim(i,r,t)                      "--MW-- total refurbishments cannot exceed the amount of capacity that has reached the end of its life"
 eq_flat_load_additions(st,t)            "--MW-- flat load additions in each balancing area for the year t"

* renewable supply curves
 eq_rsc_inv_account(i,v,r,t)              "--MW-- INV for rsc techs is the sum over all bins of INV_RSC"
 eq_rsc_INVlim(r,i,rscbin,t)              "--MW-- total investment from each rsc bin cannot exceed the available investment"

* capacity growth limits
 eq_growthlimit_relative(i,st,t)          "--MW-- relative growth limit on technologies"
 eq_growthbin_limit(gbin,st,tg,t)         "--MW-- capacity limit for each growth bin"
 eq_growthlimit_absolute(tg,t)            "--MW-- absolute growth limit on technologies"

eq_interconnection_queues(tg,r,t)         "--MW-- capacity deployment limit based on interconnection queues"  

* storage capacity credit supply curves
 eq_cap_sdbin_balance(i,v,r,ccseason,t)             "--MW-- total binned storage power capacity must be greater than total storage capacity"
 eq_cap_sdbin_energy_balance(i,v,r,ccseason,t)      "--MWh-- total binned storage energy capacity must be greater than total storage capacity"
 eq_sdbin_power_energy_link(i,v,r,ccseason,sdbin,t) "--MWh-- binned storage energy capacity equal to binned power storage capacity times bin duration"
 eq_sdbin_power_limit(ccreg,ccseason,sdbin,t)       "--MW-- binned storage power capacity cannot exceed storage duration bin size"

* operation and reliability
 eq_site_cf(x,allh,t)                          "--MW-- generation at site x <= CF * capacity of constituent resources"
 eq_spurclip(x,allh,t)                         "--MW-- generation at site x <= spurline capacity to x"
 eq_spur_noclip(x,t)                           "--MW-- spurline capacity to x must equal total generation capacity at x"
 eq_capacity_limit(i,v,r,allh,t)               "--MW-- generation limited to available capacity"
 eq_capacity_limit_hybrid(r,allh,t)            "--MW-- generation from hybrid resources limited to available capacity"
 eq_capacity_limit_nd(i,v,r,allh,t)            "--MW-- generation limited to available capacity for non-dispatchable resources"
 eq_curt_gen_balance(r,allh,t)                 "--MW-- net generation and curtailment must equal gross generation"
 eq_dhyd_dispatch(i,v,r,allszn,t)              "--MWh-- dispatchable hydro seasonal energy constraint (when not allowing seasonal enregy shifting)"
 eq_min_cf(i,r,t)                              "--MWh-- minimum capacity factor constraint for each generator fleet, applied to (i,r)"
 eq_max_daily_cf(i,r,allszn,t)                 "--MWh-- maximum daily capacity factor constraint for any technology with maxdailycf(i,t) specified"
 eq_mingen_fixed(i,v,r,allh,t)                 "--MW-- Generation in each timeslice must be greater than mingen_fixed * available capacity"
 eq_mingen_lb(r,allh,allszn,t)                 "--MW-- lower bound on minimum generation level"
 eq_mingen_ub(r,allh,allszn,t)                 "--MW-- upper bound on minimum generation level"
 eq_minloading(i,v,r,allh,allhh,t)             "--MW-- minimum loading across same-season hours"
 eq_ramping(i,r,allh,allhh,t)                  "--MW-- definition of RAMPUP"
 eq_reserve_margin(r,ccseason,t)               "--MW-- planning reserve margin requirement"
 eq_supply_demand_balance(r,allh,t)            "--MW-- supply demand balance"
 eq_vsc_flow(r,allh,t)                         "--MW-- DC power flow"
 eq_transmission_limit(r,rr,allh,t,trtype)     "--MW-- transmission flow limit"

* operating reserve constraints
 eq_OpRes_requirement(ortype,r,allh,t)         "--MW-- operating reserve constraint"
 eq_ORCap_large_res_frac(ortype,i,v,r,allh,t)  "--MW-- operating reserve capacity availability constraint for generators with reserve_frac > 0.5"
 eq_ORCap_small_res_frac(ortype,i,v,r,allh,t)  "--MW-- operating reserve capacity availability constraint for generators with reserve_frac <= 0.5"

* regional and national policies
 eq_emit_accounting(etype,e,r,t)                "--metric tons-- accounting for total emissions in a region"
 eq_emit_rate_limit(e,r,t)                "--metric tons per MWh-- emission rate limit"
 eq_annual_cap(eall,t)                    "--metric tons-- annual (year-specific) emissions cap",
 eq_bankborrowcap(e)                      "--weighted metric tons-- flexible banking and borrowing cap (to be used w/intertemporal solve only"
 eq_RGGI_cap(t)                           "--metric tons CO2-- RGGI constraint -- Regions' emissions must be less than the RGGI cap"
 eq_state_cap(st,t)                       "--metric tons CO2-- state-level CO2 cap constraint -- used to represent California cap and trade program"
 eq_CSAPR_Budget(csapr_group,t)           "--metric tons NOx-- CSAPR trading group emissions cannot exceed the budget cap"
 eq_CSAPR_Assurance(st,t)                 "--metric tons NOx-- CSAPR state emissions cannot exceed the assurance cap"
 eq_BatteryMandate(st,t)                  "--MW-- battery storage capacity must be greater than indicated level"
 eq_cdr_cap(t)                            "--metric tons CO2-- CO2 removal (DAC and BECCS) can only offset emissions from fossil+CCS and methane leakage"
 eq_caa_max_cf(i,v,r,t)                   "--MWh-- maximum capacity factors for new gas plants (CCs and CTs) under Clean Air Act Section 111 (BSER)"
 eq_caa_rate_standard(st,t)               "--metric tons CO2-- maximum coal emissions per state under Clean Air Act Section 111 (rate-based emissions standard)"
 
* RPS Policy equations
 eq_REC_Generation(RPSCat,i,st,t)         "--RECs-- Generation of RECs by state"
 eq_REC_Requirement(RPSCat,st,t)          "--RECs-- RECs generated plus trade must meet the state's requirement"
 eq_REC_ooslim(RPSCat,st,t)               "--RECs-- RECs imported cannot exceed a fraction of total requirement for certain states",
 eq_REC_launder(RPSCat,st,t)              "--RECs-- RECs laundering constraint"
 eq_REC_BundleLimit(RPSCat,st,ast,t)      "--RECS-- trade in bundle recs must be less than interstate electricity transmission"
 eq_REC_unbundledLimit(RPScat,st,t)       "--RECS-- unbundled RECS cannot exceed some percentage of total REC requirements"
 eq_RPS_OFSWind(st,t)                     "--MW-- MW of offshore wind capacity must be greater than or equal to RPS amount"
 eq_national_gen(t)                       "--MWh-- e.g. a national RPS or CES. require a certain amount of total generation to be from specified sources."

* fuel supply curve equations
 eq_gasused(cendiv,allh,t)                "--MMBtu-- gas used must be from the sum of gas bins"
 eq_gasbinlimit(cendiv,gb,t)              "--MMBtu-- limit on gas from each bin"
 eq_gasbinlimit_nat(gb,t)                 "--MMBtu-- national limit on gas from each bin"
 eq_bioused(r,t)                          "--MMBtu-- bio used must be from the sum of bio bins"
 eq_biousedlimit(bioclass,usda_region,t)  "--MMBtu-- limit on bio from each bin in each USDA region"

* regional natural gas supply curves
 eq_gasaccounting_regional(cendiv,t)         "--MMBtu-- regional gas consumption cannot exceed the amount used in bins"
 eq_gasaccounting_national(t)                "--MMBtu-- national gas consumption cannot exceed the amount used in bins"
 eq_gasbinlimit_regional(fuelbin,cendiv,t)   "--MMBtu-- regional binned gas usage cannot exceed bin capacity"
 eq_gasbinlimit_national(fuelbin,t)          "--MMBtu-- national binned gas usage cannot exceed bin capacity"

* hydrogen supply and demand
 eq_prod_capacity_limit(i,v,r,allh,t)                 "--metric tons-- production cannot exceeds its capacity"
 eq_h2_demand(p,t)                                    "--metric tons-- production of hydrogen must meet exogenous demand plus H2-CT/CC use"
 eq_h2_demand_regional(r,allh,t)                      "--metric tons per hour-- regional hydrogen supply must equal demand net trade and storage"
 eq_h2_transport_caplimit(r,rr,allh,t)                "--metric tons per hour-- H2 flow cannot exceed cumulative pipeline investment"
 eq_h2_storage_flowlimit(h2_stor,r,allh,t)            "--metric tons per hour-- H2 storage injection or withdrawal cannot exceed cumulative storage investment"
 eq_h2_storage_capacity(h2_stor,r,t)                  "--metric tons-- H2 storage capacity is sum of H2 storage investments"
 eq_h2_min_storage_cap(r,t)                           "--metric tons-- H2 storage capacity must be ≥ Sw_H2_MinStorHours * H2 usage capacity"
 eq_h2_ptc_region_balance(h2ptcreg,t)                 "--MWh-- clean generation for hydrogen production must be more than electricity required for electrolytic H2 production in that region and year"
 eq_h2_ptc_region_hour_balance(h2ptcreg,allh,t)       "--MWh-- clean generation for hydrogen production must be more than electricity required for electrolytic H2 production in that region, hour and year"
 eq_h2_ptc_creditgen(i,v,r,allh,t)                    "--MWh-- total generation must be greater than clean generation for hydrogen production"
 eq_h2_storage_caplimit(h2_stor,r,actualszn,allh,t)   "--metric tons-- total H2 storage in a storage facility cannot exceed investment capacity"
 eq_h2_storage_level(h2_stor,r,actualszn,allh,t)      "--metric tons-- tracks H2 storage level by storage type and BA within and across periods"
 eq_h2_storage_caplimit_szn(h2_stor,r,actualszn,t)    "--metric tons-- total H2 storage in a storage facility cannot exceed investment capacity"
 eq_h2_storage_level_szn(h2_stor,r,actualszn,t)       "--metric tons-- tracks H2 storage level by storage type and BA within and across periods"
 
* CO2 capture and storage
 eq_co2_capture(r,allh,t)                    "--metric tons-- accounting of CO2 captured from DAC and CCS technologies"
 eq_co2_injection_limit(cs,allh,t)           "--metric tons per hour-- limit on CO2 injection for each carbon site as a rate"
 eq_co2_sink(r,allh,t)                       "--metric tons per hour-- co2 stored or used must exceed co2 captured plus net trade"
 eq_co2_transport_caplimit(r,rr,allh,t)      "--metric tons-- limit on interregional co2 trade"
 eq_co2_spurline_caplimit(r,cs,allh,t)       "--metric tons-- limit on transport of CO2 from BA to carbon storage site"
 eq_co2_cumul_limit(cs,t)                    "--cumulative metric tons-- total stored in a reservor cannot exceed capacity"

* transmission equations
 eq_CAPTRAN_ENERGY(r,rr,trtype,t)            "--MW-- capacity accounting for transmission capacity for energy trading"
 eq_CAPTRAN_PRM(r,rr,trtype,t)               "--MW-- capacity accounting for transmission capacity for PRM trading"
 eq_prescribed_transmission(r,rr,trtype,t)   "--MW-- investment in transmission up to first year allowed must be less than the exogenous possible transmission",
 eq_PRMTRADELimit(r,rr,trtype,ccseason,t)    "--MW-- trading of PRM capacity cannot exceed the line's capacity"
 eq_transmission_investment_max(t)           "--MWmile-- investment in transmission must be <= Sw_TransInvMax"
 eq_CAPTRAN_max(r,rr,trtype,t)               "--MW-- upper limit for transmission capacity of each trtype across individual interfaces"
 eq_CAPTRAN_max_total(r,rr,t)                "--MW-- upper limit for transmission capacity of all trtypes across individual interfaces"
 eq_CAP_CONVERTER(r,t)                       "--MW-- capacity accounting for VSC AC/DC converters"
 eq_CAP_SPUR(x,t)                            "--MW-- capacity accounting for spur lines"
 eq_converter_max(r,t)                       "--MW-- upper limit for VSC AC/DC converter capacity in individual BAs"
 eq_CONVERSION_limit_energy(r,allh,t)        "--MW-- AC/DC energy conversion is limited to converter capacity"
 eq_CONVERSION_limit_prm(r,ccseason,t)       "--MW-- AC/DC PRM conversion is limited to converter capacity"
 eq_PRMTRADE_VSC(r,ccseason,t)               "--MW-- PRM capacity can flow through VSC lines but doesn't directly contribute to PRM"
 eq_POI_cap(r,t)                             "--MW-- POI capacity accounting (for network reinforcement costs)"
 eq_CAPTRAN_GRP(transgrp,transgrpp,t)        "--MW-- combined flow capacity between transmission groups"
 eq_transgrp_limit_energy(transgrp,transgrpp,allh,t) "--MW-- limit on combined interface energy flows"
 eq_transgrp_limit_prm(transgrp,transgrpp,ccseason,t) "--MW-- limit on combined interface PRM flows"
 eq_firm_transfer_limit(nercr,allh,t)        "--MW-- limit net firm capacity imports into NERC regions when using stress periods"
 eq_firm_transfer_limit_cc(nercr,ccseason,t) "--MW-- limit net firm capacity imports into NERC regions when using capacity credit"

* storage-specific equations
 eq_storage_capacity(i,v,r,allh,t)                "--MW-- second storage capacity constraint in addition to eq_capacity_limit"
 eq_storage_duration(i,v,r,allh,t)                "--MWh-- limit STORAGE_LEVEL based on hours of storage available"
 eq_storage_in_cap(i,v,r,allh,t)                  "--MW-- storage_in must be less than a given fraction of power output capacity"
 eq_storage_in_minloading(i,v,r,allh,allhh,t)     "--MW-- minimum level for storage_in across same-season hours"
 eq_storage_level(i,v,r,allh,t)                   "--MWh-- storage level inventory balance from one time-slice to the next"
 eq_storage_interday_level_max_day(i,v,r,allszn,allh,t)   "--MWh-- define the maximum relative SOC on a representative period compared to hour 0 of the rep period"
 eq_storage_interday_level_min_day(i,v,r,allszn,allh,t)   "--MWh-- define the minimum relative SOC on a representative period compared to hour 0 of the rep period"
 eq_storage_interday_min_level_start(i,v,r,allszn,t)      "--MWh-- enforce minimun SOC at first period of each partition"
 eq_storage_interday_min_level_end(i,v,r,allszn,t)        "--MWh-- enforce minimun SOC at last period of each partition"
 eq_storage_interday_level(i,v,r,allszn,t)                "--MWh-- calculate SOC of each partition at its hour 0"
 eq_storage_interday_max_level_start(i,v,r,allszn,t)      "--MWh-- enforce maximum SOC at first period of each partition"
 eq_storage_interday_max_level_end(i,v,r,allszn,t)        "--MWh-- enforce maximum SOC at last period of each partition"
 eq_storage_opres(i,v,r,allh,t)                   "--MWh-- there must be sufficient energy in the storage to be able to provide operating reserves"
 eq_storage_thermalres(i,v,r,allh,t)              "--MW-- thermal storage contribution to operating reserves is store_in only"
 eq_battery_minduration(i,v,r,t)                  "--MWh-- when power capacity is built, energy capacity should have a minimum capacity"

* hybrid plant equations
 eq_plant_total_gen(i,v,r,allh,t)           "--MW-- generation post curtailment = generation from pv (post curtailment) + generation from battery - charging from PV"
 eq_hybrid_plant_energy_limit(i,v,r,allh,t) "--MW-- PV energy to storage (no curtailment recovery) + PV energy to inverter <= PV resource"
 eq_plant_capacity_limit(i,v,r,allh,t)      "--MW-- energy moving through the inverter cannot exceed the inverter capacity"
 eq_pvb_itc_charge_reqt(i,v,r,t)            "--MWh-- total energy charged from local PV >= ITC qualification fraction * total energy charged"

* Canadian imports balance
 eq_Canadian_Imports(r,allszn,t)          "--MWh-- Balance of Canadian imports by season"

* water usage accounting
 eq_water_accounting(i,v,w,r,allh,t)      "--Mgal-- water usage accounting"
 eq_water_capacity_total(i,v,r,t)         "--Mgal-- specify required water access based on generation capacity and water use rate"
 eq_water_capacity_limit(wst,r,t)         "--Mgal/yr-- total water access must not exceed supply by region and water type"
 eq_water_use_limit(i,v,w,r,allszn,t)     "--Mgal/yr-- water use must not exceed available access"

* flexible CCS constraints
 eq_ccsflex_byp_ccsenergy_limit(i,v,r,allh,t)        "--avg MW-- Limit the CCS power for a bypass system in each time-slice"
 eq_ccsflex_sto_ccsenergy_limit_szn(i,v,r,allszn,t)  "--MWh-- Limit the CCS power for a storage system across a characteristic day"
 eq_ccsflex_sto_ccsenergy_balance(i,v,r,allszn,t)    "--MWh-- Total CCS energy requirement can be distributed across a characteristic day"
 eq_ccsflex_sto_storage_level(i,v,r,allh,t)          "--varies-- Track the level of the CCS storage balance for each time-slice"
 eq_ccsflex_sto_storage_level_max(i,v,r,allh,t)      "--varies-- Limit the level of the CCS storage system"
;

*==========================
* --- LOAD CONSTRAINTS ---
*==========================

* ---------------------------------------------------------------------------

*the marginal off of this constraint allows you to
*determine the full price of electricity load
*i.e. the price of load with consideration to operating
*reserve and planning reserve margin considered
eq_loadcon(r,h,t)$tmodel(t)..

    LOAD(r,h,t)

    =e=

*[plus] the static, exogenous load
    + load_exog_static(r,h,t)

*[plus] exogenously defined exports to Canada
* note net canadian load (when Sw_Canada = 2) is included
* in eq_supply_demand since LOAD needs to stay positive
* while net_trade can be negative and cause infeasibilities
    + can_exports_h(r,h,t)$[Sw_Canada=1]

*[plus] load from EV charging (baseline/unmanaged)
    + evmc_baseline_load(r,h,t)$Sw_EVMC

*[plus] shifted load from adopted EVMC shape resources
    + sum{(i,v)$[evmc_shape(i)$valcap(i,v,r,t)], evmc_shape_load(i,r,h) * CAP(i,v,r,t)}

*[plus] load shifted from other timeslices
    + sum{flex_type, FLEX(flex_type,r,h,t) }$Sw_EFS_flex

*[plus] Load created by production activities - only tracked during representative hours
* [metric tons/hour] / [metric tons/MWh] = [MW]
    + sum{(p,i,v)$[consume(i)$valcap(i,v,r,t)$i_p(i,p)$(not sameas(i,"dac_gas"))],
          PRODUCE(p,i,v,r,h,t) / prod_conversion_rate(i,v,r,t) }$[Sw_Prod$h_rep(h)]

*[plus] load for compressors associated with hydrogen storage injections or withdrawals
* metric tons/hour * MWh/metric tons = MW
    + sum{h2_stor$h2_stor_r(h2_stor,r),
        h2_network_load(h2_stor,t)
        * ( H2_STOR_IN(h2_stor,r,h,t) + H2_STOR_OUT(h2_stor,r,h,t) ) }$Sw_H2_CompressorLoad

* [plus] load for hydrogen pipeline compressors
* metric tons/hour * MWh/metric tons = MW
    + sum{rr$h2_routes(r,rr),
        h2_network_load("h2_compressor",t)
        * (( H2_FLOW(r,rr,h,t) + H2_FLOW(rr,r,h,t) ) / 2) }$Sw_H2_CompressorLoad
;

* ---------------------------------------------------------------------------

*======================================
* --- LOAD FLEXIBILITY CONSTRAINTS ---
*======================================

* ---------------------------------------------------------------------------

*The following 3 equations apply to the flexibility of load in ReEDS, originally developed
*as part of the EFS study in ReEDS heritage and adapted for ReEDS-2.0 here.

* Additional work has been done to represent flexible load as a generator + storage
* with boundaries on how many timeslices this generator may shift. See equations
* in the DR CONSTRAINTS section for that representation

* FLEX load in each season equals the total exogenously-specified flexible load in each season
eq_load_flex_day(flex_type,r,szn,t)$[tmodel(t)$Sw_EFS_flex]..

    sum{h$h_szn(h,szn), FLEX(flex_type,r,h,t) * hours(h) } / numdays(szn)

    =e=

    sum{h$h_szn(h,szn), load_exog_flex(flex_type,r,h,t) * hours(h) } / numdays(szn)
;

* ---------------------------------------------------------------------------

* for the "previous" flex type: the amount of exogenously-specified load in timeslice "h"
* must be served by FLEX load either in the timeslice h or the timeslice PRECEEDING h
*
* for the "next" flex type: the amount of exogenously-specified load in timeslice "h"
* must be served by FLEX load either in the timeslice h or the timeslice FOLLOWING h
*
* for the "adjacent" flex type: the amount of exogenously-specified load in timeslice "h"
* must be served by FLEX load either in the timeslice h or a timeslice ADJACENT to h

eq_load_flex1(flex_type,r,h,t)$[tmodel(t)$Sw_EFS_flex]..

    FLEX(flex_type,r,h,t) * hours(h)

    + sum{hh$flex_h_corr1(flex_type,h,hh), FLEX(flex_type,r,hh,t) * hours(hh) }

    =g=

    load_exog_flex(flex_type,r,h,t) * hours(h)
;

* ---------------------------------------------------------------------------

* for the "previous" flex type: FLEX load in timeslice "h" cannot exceed the sum of
* exogenously-specified load in timeslice h and the timeslice following h
*
* for the "next" flex type: FLEX load in timeslice "h" cannot exceed the sum of
* exogenously-specified load in timeslice h and the timeslice preceeding h
*
* for the "adjacent" flex type: FLEX load in timeslice "h" cannot exceed the sum of
* exogenously-specified load in timeslice h and the timeslices adjacent to h

eq_load_flex2(flex_type,r,h,t)$[tmodel(t)$Sw_EFS_flex]..

    load_exog_flex(flex_type,r,h,t) * hours(h)

    + sum{hh$flex_h_corr2(flex_type,h,hh), load_exog_flex(flex_type,r,hh,t) * hours(hh) }

    =g=

    FLEX(flex_type,r,h,t) * hours(h)
;

* * ---------------------------------------------------------------------------
* This constraint and the associated PEAK_FLEX variable are not currently supported
* but are left in the model in case someone decides to revive them.
* eq_load_flex_peak(r,h,ccseason,t)$[tmodel(t)$Sw_EFS_flex]..
* *   peak demand EFS flexibility adjustment is greater than
*     PEAK_FLEX(r,ccseason,t)$h_ccseason(h,ccseason)

*     =g=

* *   the static peak in each timeslice
*     peakdem_static_h(r,h,t)$h_ccseason(h,ccseason)

* *   PLUS the flexibile load served in each timeslice
*     + sum{flex_type, FLEX(flex_type,r,h,t) }$h_ccseason(h,ccseason)

* *   MINUS the static peak demand in the season corresponding to each timeslice
*     - peakdem_static_ccseason(r,ccseason,t)$h_ccseason(h,ccseason)
* ;

* ---------------------------------------------------------------------------

*=========================================================
* --- EQUATIONS RELATING CAPACITY ACROSS TIME PERIODS ---
*=========================================================

*====================================
* -- existing capacity equations --
*====================================

$ontext

The following six equations dictate how capacity is represented in the model.

The first three equations handle init-X vintages (those that existed pre-2010)
which are bounded by m_capacity_exog. With retirements (in the second and third
equations), the constraints imply that capacity must be less than or
equal to m_capacity_exog and monotonically decreasing over time -
implying that if endogenous capacity was reduced in the previous year,
it cannot be brought back online.

New capacity, handled in equations four through six, is the sum of previous
years' greenfield investments and refurbishments. The same logic is present
for retiring capacity, the only difference being that contemporaneous
investment can increase the present-period's capacity.

Upgraded capacity reduces the total amount of capacity available to the
upgraded-from technology. For example, the model starts with 100MW of
coaloldscr (m_capacity_exog = 100) capacity then upgrades 10MW of that to
coaloldscr_coal-ccs capacity. The remaining amount of available coaloldscr
is thus 90 and coaloldscr_coal-ccs capacity is 10 but both are still less
than the 100 available. As time progresses and exogenous capacity declines,
the model chooses which units to take offline.

$offtext

* ---------------------------------------------------------------------------

eq_cap_init_noret(i,v,r,t)$[valcap(i,v,r,t)$tmodel(t)$initv(v)$(not upgrade(i))
                           $(not retiretech(i,v,r,t))$(not Sw_PCM)]..

    m_capacity_exog(i,v,r,t)

* Account for capacity upsizing within init vintages
    + sum{(tt,rscbin)$[(tmodel(tt) or tfix(tt))$allow_cap_up(i,v,r,rscbin,tt)],
                      degrade(i,tt,t) * INV_CAP_UP(i,v,r,rscbin,tt) }

    =e=

    CAP(i,v,r,t)

    + sum{(ii,tt)$[(tfix(tt) or tmodel(tt))$(yeart(tt)<=yeart(t))
                   $valcap(ii,v,r,tt)$upgrade_from(ii,i)],
                     UPGRADES(ii,v,r,tt) 
                     - (UPGRADES_RETIRE(ii,v,r,tt)$[not noret_upgrade_tech(ii)])}
                       $[(Sw_Upgrades = 1)]

* include contemporaneous upgrades when they are intended to
* persist as new bintages with sw_upgrades = 2
    + sum{(ii)$[upgrade_from(ii,i)$valcap(ii,v,r,t)$(not sameas(ii,'hydEND_hydED'))], 
            UPGRADES(ii,v,r,t) }$[Sw_Upgrades = 2]

    + sum{ii$[valcap(ii,v,r,t)$upgrade_from(ii,i)$sameas(ii,'hydEND_hydED')],
          CAP(ii,v,r,t) }$[Sw_Upgrades = 2]
;

* ---------------------------------------------------------------------------

eq_cap_init_retub(i,v,r,t)$[valcap(i,v,r,t)$tmodel(t)$initv(v)$(not upgrade(i))
                           $retiretech(i,v,r,t)$(not Sw_PCM)]..

    m_capacity_exog(i,v,r,t)

* Account for capacity upsizing within init vintages
    + sum{(tt,rscbin)$[(tmodel(tt) or tfix(tt))$allow_cap_up(i,v,r,rscbin,tt)],
                      degrade(i,tt,t) * INV_CAP_UP(i,v,r,rscbin,tt) }

    =g=

    CAP(i,v,r,t)

    + sum{(ii,tt)$[(tfix(tt) or tmodel(tt))$(yeart(tt)<=yeart(t))
                   $valcap(ii,v,r,tt)$upgrade_from(ii,i)],
                     UPGRADES(ii,v,r,tt) 
                     - (UPGRADES_RETIRE(ii,v,r,tt)$[not noret_upgrade_tech(ii)])}
                       $[(Sw_Upgrades = 1)]

* include contemporaneous upgrades when they are intended to
* persist as new bintages with sw_upgrades = 2
    + sum{(ii)$[upgrade_from(ii,i)$valcap(ii,v,r,t)$(not sameas(ii,'hydEND_hydED'))], 
            UPGRADES(ii,v,r,t) }$[Sw_Upgrades = 2]

    + sum{ii$[valcap(ii,v,r,t)$upgrade_from(ii,i)$sameas(ii,'hydEND_hydED')],
          CAP(ii,v,r,t) }$[Sw_Upgrades = 2]

;

* ---------------------------------------------------------------------------

eq_cap_init_retmo(i,v,r,t)$[valcap(i,v,r,t)$tmodel(t)$initv(v)$(not upgrade(i))
                           $retiretech(i,v,r,t)$(not Sw_PCM)]..

    sum{tt$[tprev(t,tt)$valcap(i,v,r,tt)],

         CAP(i,v,r,tt)

         + sum{(ii,ttt)$[(tfix(ttt) or tmodel(ttt))$(yeart(ttt)<=yeart(tt))
                         $valcap(ii,v,r,ttt)$upgrade_from(ii,i)],
                          UPGRADES(ii,v,r,ttt) 
                          - (UPGRADES_RETIRE(ii,v,r,ttt)$[not noret_upgrade_tech(ii)])}
                            $[(Sw_Upgrades = 1)]

         + sum{ii$[valcap(ii,v,r,tt)$upgrade_from(ii,i)$sameas(ii,'hydEND_hydED')],
               CAP(ii,v,r,tt) }$[Sw_Upgrades = 2]
        }

* Account for capacity upsizing within init vintages
    + sum{rscbin$allow_cap_up(i,v,r,rscbin,t), INV_CAP_UP(i,v,r,rscbin,t) }

    =g=

    CAP(i,v,r,t)

    + sum{(ii,tt)$[(tfix(tt) or tmodel(tt))$(yeart(tt)<=yeart(t))
                   $valcap(ii,v,r,tt)$upgrade_from(ii,i)],
                     UPGRADES(ii,v,r,tt) 
                     - (UPGRADES_RETIRE(ii,v,r,tt)$[not noret_upgrade_tech(ii)])}
                       $[(Sw_Upgrades = 1)]

* include contemporaneous upgrades when they are intended to
* persist as new bintages with sw_upgrades = 2
    + sum{(ii)$[upgrade_from(ii,i)$valcap(ii,v,r,t)$(not sameas(ii,'hydEND_hydED'))], 
            UPGRADES(ii,v,r,t) }$[Sw_Upgrades = 2]

    + sum{ii$[valcap(ii,v,r,t)$upgrade_from(ii,i)$sameas(ii,'hydEND_hydED')],
          CAP(ii,v,r,t) }$[Sw_Upgrades = 2]
;

* ---------------------------------------------------------------------------

*==============================
* -- new capacity equations --
*==============================

* ---------------------------------------------------------------------------

eq_cap_new_noret(i,v,r,t)$[valcap(i,v,r,t)$tmodel(t)$newv(v)$(not upgrade(i))
                          $(not retiretech(i,v,r,t))$(not Sw_PCM)]..

    sum{tt$[inv_cond(i,v,r,t,tt)$(tmodel(tt) or tfix(tt))$valcap(i,v,r,tt)],
              degrade(i,tt,t) * (INV(i,v,r,tt) + INV_REFURB(i,v,r,tt)$[refurbtech(i)$Sw_Refurb])
        }

* Account for capacity upsizing within new vintages
    + sum{(tt,rscbin)$[(tmodel(tt) or tfix(tt))$allow_cap_up(i,v,r,rscbin,tt)],
                      degrade(i,tt,t) * INV_CAP_UP(i,v,r,rscbin,tt) }

    =e=

    CAP(i,v,r,t)

    + sum{(ii,tt)$[(tfix(tt) or tmodel(tt))$(yeart(tt)<=yeart(t))
                   $valcap(ii,v,r,tt)$upgrade_from(ii,i)],
                     UPGRADES(ii,v,r,tt) 
                     - (UPGRADES_RETIRE(ii,v,r,tt)$[not noret_upgrade_tech(ii)])}
                       $[(Sw_Upgrades = 1)]

* include contemporaneous upgrades when they are intended to
* persist as new bintages with sw_upgrades = 2
    + sum{(ii)$[upgrade_from(ii,i)$valcap(ii,v,r,t)$(not sameas(ii,'hydEND_hydED'))], 
            UPGRADES(ii,v,r,t) }$[Sw_Upgrades = 2]

    + sum{ii$[valcap(ii,v,r,t)$upgrade_from(ii,i)$sameas(ii,'hydEND_hydED')],
          CAP(ii,v,r,t) }$[Sw_Upgrades = 2]

;

* ---------------------------------------------------------------------------

eq_cap_energy_new_noret(i,v,r,t)$[valcap(i,v,r,t)$tmodel(t)$battery(i)]..
    
    sum{tt$[inv_cond(i,v,r,t,tt)$(tmodel(tt) or tfix(tt))$valcap(i,v,r,tt)],
              degrade(i,tt,t) * INV_ENERGY(i,v,r,tt)
        }

    + m_capacity_exog_energy(i,v,r,t)

    =e=

    CAP_ENERGY(i,v,r,t)

;

* ---------------------------------------------------------------------------

eq_cap_new_retub(i,v,r,t)$[valcap(i,v,r,t)$tmodel(t)$newv(v)$(not upgrade(i))
                          $retiretech(i,v,r,t)$(not Sw_PCM)]..

    sum{tt$[inv_cond(i,v,r,t,tt)$(tmodel(tt) or tfix(tt))$valcap(i,v,r,tt)],
              degrade(i,tt,t) * (INV(i,v,r,tt) + INV_REFURB(i,v,r,tt)$[refurbtech(i)$Sw_Refurb])
      }

* Account for capacity upsizing within new vintages
    + sum{(tt,rscbin)$[(tmodel(tt) or tfix(tt))$allow_cap_up(i,v,r,rscbin,tt)],
                      degrade(i,tt,t) * INV_CAP_UP(i,v,r,rscbin,tt) }

    =g=

    CAP(i,v,r,t)

    + sum{(ii,tt)$[(tfix(tt) or tmodel(tt))$(yeart(tt)<=yeart(t))
                   $valcap(ii,v,r,tt)$upgrade_from(ii,i)],
                     UPGRADES(ii,v,r,tt) 
                     - (UPGRADES_RETIRE(ii,v,r,tt)$[not noret_upgrade_tech(ii)])}
                       $[(Sw_Upgrades = 1)]

* include contemporaneous upgrades when they are intended to
* persist as new bintages with sw_upgrades = 2
    + sum{(ii)$[upgrade_from(ii,i)$valcap(ii,v,r,t)$(not sameas(ii,'hydEND_hydED'))], 
            UPGRADES(ii,v,r,t) }$[Sw_Upgrades = 2]

    + sum{ii$[valcap(ii,v,r,t)$upgrade_from(ii,i)$sameas(ii,'hydEND_hydED')],
          CAP(ii,v,r,t) }$[Sw_Upgrades = 2]
;

* ---------------------------------------------------------------------------

eq_cap_new_retmo(i,v,r,t)$[valcap(i,v,r,t)$tmodel(t)$newv(v)$(not upgrade(i))
                          $retiretech(i,v,r,t)$(not Sw_PCM)]..

    sum{tt$[tprev(t,tt)$valcap(i,v,r,tt)],
         degrade(i,tt,t) * CAP(i,v,r,tt)

         + sum{(ii,ttt)$[(tfix(ttt) or tmodel(ttt))$(yeart(ttt)<=yeart(tt))
                        $valcap(ii,v,r,ttt)$upgrade_from(ii,i)],
                         UPGRADES(ii,v,r,ttt) 
                         - (UPGRADES_RETIRE(ii,v,r,ttt)$[not noret_upgrade_tech(ii)])}
                           $[(Sw_Upgrades = 1)]

         + sum{ii$[valcap(ii,v,r,tt)$upgrade_from(ii,i)$sameas(ii,'hydEND_hydED')],
               CAP(ii,v,r,tt) }$[Sw_Upgrades = 2]

        }

    + INV(i,v,r,t)$valinv(i,v,r,t)

    + INV_REFURB(i,v,r,t)$[valinv(i,v,r,t)$refurbtech(i)$Sw_Refurb]

* Account for capacity upsizing within new vintages
    + sum{rscbin$allow_cap_up(i,v,r,rscbin,t), INV_CAP_UP(i,v,r,rscbin,t) }

    =g=

    CAP(i,v,r,t)

    + sum{(ii,tt)$[(tfix(tt) or tmodel(tt))$(yeart(tt)<=yeart(t))
                   $valcap(ii,v,r,tt)$upgrade_from(ii,i)],
                   UPGRADES(ii,v,r,tt) 
                   - (UPGRADES_RETIRE(ii,v,r,tt)$[not noret_upgrade_tech(ii)])}
                      $[(Sw_Upgrades = 1)]

* include contemporaneous upgrades when they are intended to
* persist as new bintages with sw_upgrades = 2
    + sum{(ii)$[upgrade_from(ii,i)$valcap(ii,v,r,t)$(not sameas(ii,'hydEND_hydED'))], 
            UPGRADES(ii,v,r,t) }$[Sw_Upgrades = 2]

    + sum{ii$[valcap(ii,v,r,t)$upgrade_from(ii,i)$sameas(ii,'hydEND_hydED')],
          CAP(ii,v,r,t) }$[Sw_Upgrades = 2]
;

* ---------------------------------------------------------------------------
* Capacity accounting for rsc techs
eq_cap_rsc(i,v,r,rscbin,t)
    $[tmodel(t)
    $rsc_i(i)$(not sccapcosttech(i))
    $valcap(i,v,r,t)
    $(not Sw_PCM)]..

    sum{tt$[tfirst(tt)$exog_rsc(i)],
         capacity_exog_rsc(i,v,r,rscbin,tt) }

    + sum{tt$[(yeart(tt) <= yeart(t))$(tmodel(tt) or tfix(tt))
          $m_rscfeas(r,i,rscbin)
          $valinv(i,v,r,tt)],
          INV_RSC(i,v,r,rscbin,tt)
    }

    =e=

    CAP_RSC(i,v,r,rscbin,t)
;

* ---------------------------------------------------------------------------

eq_cap_upgrade(i,v,r,t)$[valcap(i,v,r,t)$upgrade(i)$Sw_Upgrades$tmodel(t)$(not Sw_PCM)]..

* without peristent upgrades, all upgrades correspond to their original bintage
    + sum{(tt)$[(tfix(tt) or tmodel(tt))
               $(yeart(tt)<=yeart(t))
               $(yeart(tt)>=Sw_Upgradeyear)
               $valcap(i,v,r,tt)
               $sum{ii$upgrade_from(i,ii), valcap(ii,v,r,tt) }],
                    UPGRADES(i,v,r,tt) * (1 - upgrade_derate(i,v,r,tt))
            }$[(Sw_Upgrades = 1)$(not coal(i))]

* coal cannot upgrade after the retire year - ie no mothballing
    + sum{(tt)$[(tfix(tt) or tmodel(tt))
               $(yeart(tt)<=yeart(t))
               $(yeart(tt)>=Sw_Upgradeyear)
               $valcap(i,v,r,tt)
               $(yeart(tt)<=caa_coal_retire_year)],
                    UPGRADES(i,v,r,tt) * (1 - upgrade_derate(i,v,r,tt))
            }$[(Sw_Upgrades = 1)$coal(i)]

* all previous years upgrades converted to new bintages of the present year
* NOTE: the 'v' in ivt(i,v,tt) here is an important distinction -
*       although we're summing over 'vv' we still only want upgrades
*       to be included for the upgrade tech's vintage combination
    + sum{(tt,vv)$[(tfix(tt) or tmodel(tt))$(initv(vv) or sameas(v,vv))
              $(yeart(tt)<=yeart(t))$ivt(i,v,tt)
              $(yeart(tt)>=Sw_Upgradeyear)
              $valcap(i,v,r,tt)$(not sameas(i,'hydEND_hydED'))
              $sum{ii$upgrade_from(i,ii), valcap(ii,vv,r,tt) }],
                    UPGRADES(i,vv,r,tt) * (1 - upgrade_derate(i,vv,r,tt))
            }$[Sw_Upgrades = 2]

    + sum{(tt)$[(tfix(tt) or tmodel(tt))$(yeart(tt)<=yeart(t))$(yeart(tt)>=Sw_Upgradeyear)
              $valcap(i,v,r,tt)$sameas(i,'hydEND_hydED')],
                    UPGRADES(i,v,r,tt) * (1 - upgrade_derate(i,v,r,tt))
            }$[Sw_Upgrades = 2]        

    =e=

    CAP(i,v,r,t)

* note this is equivalent to the previous version that had a =g=
* sign in the corrolary equation
    + sum{tt$[(tfix(tt) or tmodel(tt))$valcap(i,v,r,tt)], 
        UPGRADES_RETIRE(i,v,r,tt)}$[not noret_upgrade_tech(i)]
;

* ---------------------------------------------------------------------------

* Capacity upsizing limit
*   This uses rscbin to constrain hydropower upsizing using supply curve data.
eq_cap_up(i,v,r,rscbin,t)$[tmodel(t)$allow_cap_up(i,v,r,rscbin,t)$(not Sw_PCM)]..

    cap_cap_up(i,v,r,rscbin,t)

    =g=

    sum{tt$[(tmodel(tt) or tfix(tt))], INV_CAP_UP(i,v,r,rscbin,tt) }
;

* ---------------------------------------------------------------------------

*Energy upsizing limit
*   This uses rscbin to constrain hydropower upsizing using supply curve data.
eq_ener_up(i,v,r,rscbin,t)$[tmodel(t)$allow_ener_up(i,v,r,rscbin,t)$(not Sw_PCM)]..

    cap_ener_up(i,v,r,rscbin,t)

    =g=

    sum{tt$[(tmodel(tt) or tfix(tt))], INV_ENER_UP(i,v,r,rscbin,tt) }
;

* ---------------------------------------------------------------------------

* Prescribe power capacity
eq_forceprescription_power(pcat,r,t)
    $[tmodel(t)$force_pcat(pcat,t)$Sw_ForcePrescription
    $sum{(i,newv)$[prescriptivelink(pcat,i)], valinv(i,newv,r,t) }
    $(not Sw_PCM)]..

*capacity built in the current period or prior
    sum{(i,newv,tt)$[valinv(i,newv,r,tt)$prescriptivelink(pcat,i)
                     $(yeart(tt)<=yeart(t))$(tmodel(tt) or tfix(tt))],
        INV(i,newv,r,tt) + INV_REFURB(i,newv,r,tt)$[refurbtech(i)$Sw_Refurb]}

    =e=

*must equal the cumulative prescribed amount
    sum{tt$[(yeart(tt)<=yeart(t))
            $(tmodel(tt) or tfix(tt))],
            noncumulative_prescriptions(pcat,r,tt)}

* plus any extra power buildouts (no penalty here - used as free slack)
* only on or after the first year the techs are available
    + EXTRA_PRESCRIP(pcat,r,t)$[yeart(t)>=firstyear_pcat(pcat)]

* or in regions where there is a offshore wind requirement
    + EXTRA_PRESCRIP(pcat,r,t)$[r_offshore(r,t)$sameas(pcat,'wind-ofs')
                               $(yeart(t)>=firstyear_RPS)
                               $sum{st$r_st(r,st), offshore_cap_req(st,t) }]
;

* ---------------------------------------------------------------------------

<<<<<<< HEAD
* require specific amounts of capacity to be built in a state
eq_build_requirement(pcat,st,t)
    $[tmodel(t)
    $sum{(ppcat,tt), required_investment(ppcat,st,tt) }
    $(yeart(t) >= model_builds_start_yr)
    $Sw_BuildRequirements
    $(not Sw_PCM)]..

* Sum of investments in the state
    sum{(i,v,r)$[prescriptivelink(pcat,i)$r_st(r,st)$valinv(i,v,r,t)], INV(i,v,r,t) }
* add slack
     + REQ_SLACK_LHS(pcat,st,t)
    
    =e=

* must equal the required amount
    required_investment(pcat,st,t)

* plus prescribed capacity
    + sum{r$r_st(r,st),noncumulative_prescriptions(pcat,r,t)}
* add slack
    + REQ_SLACK_RHS(pcat,st,t)
  
;

* require investment in a specific technology in a state
eq_tech_requirement(pcat,st,t)
    $[tmodel(t)
    $sum{tt, required_tech(pcat,st,tt) }
    $(yeart(t) >= model_builds_start_yr)
    $Sw_TechRequirement
    $(not Sw_PCM)]..

* Sum of investments in the state
    sum{(i,v,r)$[prescriptivelink(pcat,i)$r_st(r,st)$valinv(i,v,r,t)], INV(i,v,r,t) }
    
    =e=

* must equal the required amount
    required_tech(pcat,st,t)
=======
* Prescribe energy capacity
eq_forceprescription_energy(pcat,r,t)
    $[tmodel(t)$force_pcat(pcat,t)$Sw_ForcePrescription
    $sum{(i,newv)$[prescriptivelink(pcat,i)], valinv(i,newv,r,t) }
    $(not Sw_PCM)]..

*energy capacity built in the current period or prior
    sum{(i,newv,tt)$[valinv(i,newv,r,tt)$prescriptivelink(pcat,i)
                     $(yeart(tt)<=yeart(t))$(tmodel(tt) or tfix(tt))
                     $battery(i)],
        INV_ENERGY(i,newv,r,tt)}

    =e=

*must equal the cumulative prescribed energy amount
    sum{tt$[(yeart(tt)<=yeart(t))
            $(tmodel(tt) or tfix(tt))],
            noncumulative_prescriptions_energy(pcat,r,tt)}

* plus any extra energy buildouts (no penalty here - used as free slack)
* only on or after the first year the techs are available
    + EXTRA_PRESCRIP_ENERGY(pcat,r,t)$[yeart(t)>=firstyear_pcat(pcat)]
;
>>>>>>> b4969e75

* plus prescribed capacity
    + sum{r$r_st(r,st),noncumulative_prescriptions(pcat,r,t)}
  
;
* ---------------------------------------------------------------------------

*limit the amount of refurbishments available in specific year
*this is the sum of all previous year's investment that is now beyond the age
*limit (i.e. it has exited service) plus the amount of retired exogenous capacity
*that we begin with
eq_refurblim(i,r,t)$[tmodel(t)$refurbtech(i)$Sw_Refurb$(not Sw_PCM)]..

*investments that meet the refurbishment requirement (i.e. they've expired)
    sum{(vv,tt)$[m_refurb_cond(i,vv,r,t,tt)$(tmodel(tt) or tfix(tt))$valinv(i,vv,r,tt)],
         INV(i,vv,r,tt) }

*[plus] exogenous decay in capacity
*note here that the tfix or tmodel set does not apply
*since we'd want capital that expires in off-years to
*be included in this calculation as well
    + sum{(v,tt)$[yeart(tt)<=yeart(t)],
         avail_retire_exog_rsc(i,v,r,tt) }

    =g=

*must exceed the total sum of investments in refurbishments
*that have yet to expire - implying an investment can be refurbished more than once
*if the first refurbishment has exceed its age limit
    sum{(vv,tt)$[inv_cond(i,vv,r,t,tt)$(tmodel(tt) or tfix(tt))$valinv(i,vv,r,tt)],
         INV_REFURB(i,vv,r,tt)
       }
;

* ---------------------------------------------------------------------------

eq_rsc_inv_account(i,v,r,t)$[tmodel(t)$valinv(i,v,r,t)$rsc_i(i)$(not Sw_PCM)]..

  sum{rscbin$m_rscfeas(r,i,rscbin), INV_RSC(i,v,r,rscbin,t) }

  =e=

  INV(i,v,r,t)
;

* ---------------------------------------------------------------------------

*note that the following equation only restricts inv_rsc and not inv_refurb
*therefore, the capacity indicated by the supply curve may be limiting
*but the plant can still be refurbished
*Also note the flag_eq_rsc_INVlim--its calculation needs to be updated if this equation
*is changed
eq_rsc_INVlim(r,i,rscbin,t)$[tmodel(t)
                            $rsc_i(i)
                            $m_rscfeas(r,i,rscbin)
                            $m_rsc_con(r,i)
                            $(not flag_eq_rsc_INVlim(r,i,rscbin,t))
                            $(not Sw_PCM)]..
*With water constraints, some RSC techs are expanded to include cooling technologies
*but the combination of m_rsc_con and rsc_agg allows for those investments
*to be limited by the numeraire techs' m_rsc_dat

*capacity indicated by the resource supply curve (scaled by rsc_capacity_scalar)
    m_rsc_dat(r,i,rscbin,"cap")$[not evmc(i)] * (
        1$[not rsc_capacity_scalar_i(i)] + rsc_capacity_scalar(i,r,t)$rsc_capacity_scalar_i(i))
* available hydro upgrade capacity
    + hyd_add_upg_cap(r,i,rscbin,t)$(Sw_HydroCapEnerUpgradeType=1)
* available EVMC capacity
    + rsc_evmc(i,r,"cap",rscbin,t)

    =g=

*must exceed the cumulative invested capacity in that region/class/bin...
    sum{(ii,v,tt)$[valinv(ii,v,r,tt)$(yeart(tt) <= yeart(t))$rsc_agg(i,ii)],
         INV_RSC(ii,v,r,rscbin,tt) * resourcescaler(ii) }

*plus exogenous (pre-start-year) capacity, using its level in the first year (tfirst)
    + sum{(ii,v,tt)$[tfirst(tt)$rsc_agg(i,ii)$exog_rsc(i)],
         capacity_exog_rsc(ii,v,r,rscbin,tt) }

;

* ---------------------------------------------------------------------------

eq_growthlimit_relative(i,st,t)$[sum{r$[r_st(r,st)], valinv_irt(i,r,t) }
                                $tmodel(t)
                                $stfeas(st)
                                $Sw_GrowthPenalties
                                $(yeart(t)<=Sw_GrowthPenLastYear)
                                $(yeart(t)>=model_builds_start_yr)
                                $(not Sw_PCM)]..

*the annual growth limit
     (yeart(t) - sum{tt$[tprev(t,tt)], yeart(tt) })
     * sum{gbin, GROWTH_BIN(gbin,i,st,t) }

    =g=

* must exceed the current periods investment
    sum{(v,r)$[valinv(i,v,r,t)$r_st(r,st)],
         INV(i,v,r,t) }
;

* ---------------------------------------------------------------------------

eq_growthbin_limit(gbin,st,tg,t)$[valinv_tg(st,tg,t)
                                 $tmodel(t)
                                 $stfeas(st)
                                 $Sw_GrowthPenalties
                                 $(yeart(t)<=Sw_GrowthPenLastYear)
                                 $(yeart(t)>=model_builds_start_yr)
                                 $(not Sw_PCM)]..

*the growth bin limit
     growth_bin_limit(gbin,st,tg,t)

    =g=

* must exceed the value in the growth bin
     sum{i$tg_i(tg,i), GROWTH_BIN(gbin,i,st,t) }
;

* ---------------------------------------------------------------------------

eq_growthlimit_absolute(tg,t)$[growth_limit_absolute(tg)$tmodel(t)
                               $Sw_GrowthAbsCon$(yeart(t)<=Sw_GrowthConLastYear)
                               $(yeart(t)>=model_builds_start_yr)
                               $(not Sw_PCM)]..

* the absolute limit of growth (in MW)
     (sum{tt$[tprev(tt,t)], yeart(tt) } - yeart(t))
     * growth_limit_absolute(tg)

     =g=

* must exceed the total investment
     sum{(i,v,r)$[valinv(i,v,r,t)$tg_i(tg,i)],
          INV(i,v,r,t) }
;

* ---------------------------------------------------------------------------
* If using hybrid generators with endogenous spur lines, the available power from
* a reV site is limited by the CF and capacity of constituent resources at that site
eq_site_cf(x,h,t)
    $[tmodel(t)
    $Sw_SpurScen
    $xfeas(x)]..

    sum{(i,v,r)
        $[spur_techs(i)
        $x_r(x,r)
        $valgen(i,v,r,t)],
* Capacity factor of techs with endogenously-modeled spur lines
        m_cf(i,v,r,h,t)
* multiplied by total capacity of those techs
        * sum{rscbin
              $[valcap(i,v,r,t)
              $m_rscfeas(r,i,rscbin)
              $spurline_sitemap(i,r,rscbin,x)],
              CAP_RSC(i,v,r,rscbin,t)
        }
    }

    =g=

    AVAIL_SITE(x,h,t)
;

* ---------------------------------------------------------------------------
* If using hybrid generators with endogenous spur lines, each wind and solar generator
* is associated with a specific reV site x. The available generation from all generators
* at site x is limited to the spur-line capacity built to site x.
eq_spurclip(x,h,t)
    $[Sw_SpurScen
    $xfeas(x)
    $tmodel(t)]..

* Capacity of spur line to reV site limits the available generation at that site
    CAP_SPUR(x,t)

    =g=

    AVAIL_SITE(x,h,t)
;

* ---------------------------------------------------------------------------
* If spur-line sharing is disabled, the capacity of the spur line for site x
* must be >= the capacity of the hybrid resources (wind and solar) installed at site x
eq_spur_noclip(x,t)
    $[Sw_SpurScen
    $(not Sw_SpurShare)
    $xfeas(x)
    $tmodel(t)]..

* Capacity of spur line to site x
    CAP_SPUR(x,t)

    =g=

* must be >= to the wind/solar capacity installed at x
* (Since PV capacity is in DC, we divide CAP_RSC [DC] by ILR [DC/AC] to get AC spur line capacity.
*  ILR is 1 for all non-PV techs.)
    sum{(i,v,r,rscbin)
        $[spurline_sitemap(i,r,rscbin,x)
        $valcap(i,v,r,t)],
        CAP_RSC(i,v,r,rscbin,t) / ilr(i)
    }
;

* ---------------------------------------------------------------------------

*capacity must be greater than supply
*dispatchable hydro is accounted for both in this constraint and in eq_dhyd_dispatch
*this constraint does not apply to storage nor hybrid plant
*  limits for storage (including storage of hybrid plants) are tracked in eq_storage_capacity
*  limits for plant of Hybrid Plant are tracked in eq_plant_energy_balance
*  limits for hybrid techs with shared spur lines are treated in eq_capacity_limit_hybrid
eq_capacity_limit(i,v,r,h,t)
    $[tmodel(t)$valgen(i,v,r,t)
    $(not spur_techs(i))
    $(not storage_standalone(i))$(not storage_hybrid(i)$(not csp(i)))$(not nondispatch(i))]..
    
*total amount of dispatchable, non-hydro capacity
    avail(i,r,h)$[dispatchtech(i)$(not hydro_d(i))]
    * derate_geo_vintage(i,v)
    * (1 + sum{szn, h_szn(h,szn) * seas_cap_frac_delta(i,v,r,szn,t)})
    * CAP(i,v,r,t)

*total amount of dispatchable hydro capacity
    + avail(i,r,h)$hydro_d(i)
      * CAP(i,v,r,t) 
      * sum{szn$h_szn(h,szn), cap_hyd_szn_adj(i,szn,r) }
      * (1 + hydro_capcredit_delta(i,t)$[h_stress(h)])

*sum of non-dispatchable capacity multiplied by its rated capacity factor,
*only vre technologies are curtailable.
* This term accounts for energy-only and capacity-only upsizing,
* which is initially implemented only for hydro.
    + (m_cf(i,v,r,h,t)
        * (CAP(i,v,r,t)
*add energy embedded in energy-only upsizing
            + sum{(tt,rscbin)$[(tmodel(tt) or tfix(tt))],
                INV_ENER_UP(i,v,r,rscbin,tt)$allow_ener_up(i,v,r,rscbin,tt)
*subtract energy that would be embedded in a capacity-only upsizing
                - degrade(i,tt,t) * INV_CAP_UP(i,v,r,rscbin,tt)$allow_cap_up(i,v,r,rscbin,tt) })
      )$[not dispatchtech(i)]
*add EVMC shape generation
    + (evmc_shape_gen(i,r,h) * CAP(i,v,r,t))

    =g=

*must exceed generation
    GEN(i,v,r,h,t)

*[plus] sum of operating reserves by type
    + sum{ortype$[Sw_OpRes$reserve_frac(i,ortype)$opres_h(h)$opres_model(ortype)],
          OPRES(ortype,i,v,r,h,t) }

*[plus] power consumed for flexible ccs
    + CCSFLEX_POW(i,v,r,h,t) $[ccsflex(i)$(Sw_CCSFLEX_BYP OR Sw_CCSFLEX_STO OR Sw_CCSFLEX_DAC)]
;

* ---------------------------------------------------------------------------
* For hybrid resources, the sum of generation from constituent resources is
* limited by the available generation at that site, which is defined in
* eq_site_cf and eq_spurclip.
eq_capacity_limit_hybrid(r,h,t)
    $[tmodel(t)
    $Sw_SpurScen]..

* Sum of available generation across reV sites in BA
    sum{x$[x_r(x,r)$xfeas(x)], AVAIL_SITE(x,h,t)}

    =g=

* is >= the actual generation and operating reserves from all the hybrid resources in that BA
    sum{(i,v)
        $[spur_techs(i)
        $valgen(i,v,r,t)],
        GEN(i,v,r,h,t)
        + sum{ortype$[Sw_OpRes$opres_model(ortype)$reserve_frac(i,ortype)$opres_h(h)],
              OPRES(ortype,i,v,r,h,t)}
    }
;

* ---------------------------------------------------------------------------

eq_capacity_limit_nd(i,v,r,h,t)$[tmodel(t)$valgen(i,v,r,t)$nondispatch(i)]..

*sum of non-dispatchable capacity multiplied by its rated capacity factor,
    + m_cf(i,v,r,h,t) * CAP(i,v,r,t)

    =e=

*must be equal to generation
    GEN(i,v,r,h,t)

*[plus] sum of operating reserves by type
    + sum{ortype$[Sw_OpRes$opres_model(ortype)$reserve_frac(i,ortype)$opres_h(h)],
          OPRES(ortype,i,v,r,h,t) }
;

* ---------------------------------------------------------------------------

eq_curt_gen_balance(r,h,t)$tmodel(t)..

*total potential generation
    sum{(i,v)$[valcap(i,v,r,t)$(vre(i) or storage_hybrid(i)$(not csp(i)))$(not nondispatch(i))],
         m_cf(i,v,r,h,t) * CAP(i,v,r,t) }

*[minus] curtailed generation
    - CURT(r,h,t)$Sw_CurtMarket

    =g=

*must exceed realized generation; exclude hybrid plants
    sum{(i,v)$[valgen(i,v,r,t)$vre(i)$(not nondispatch(i))], GEN(i,v,r,h,t) }

*[plus] realized generation from hybrid plant
  + sum{(i,v)$[valgen(i,v,r,t)$storage_hybrid(i)$(not csp(i))$(not nondispatch(i))], GEN_PLANT(i,v,r,h,t) }$Sw_HybridPlant

*[plus] sum of operating reserves by type
    + sum{(ortype,i,v)$[Sw_OpRes$reserve_frac(i,ortype)$opres_h(h)$valgen(i,v,r,t)$vre(i)$(not nondispatch(i))$opres_model(ortype)],
          OPRES(ortype,i,v,r,h,t) }
;

* ---------------------------------------------------------------------------
* Generation in each timeslice must be greater than mingen_fixed * available capacity
eq_mingen_fixed(i,v,r,h,t)
    $[Sw_MingenFixed$tmodel(t)$mingen_fixed(i)$valgen(i,v,r,t)
    $(yeart(t)>=Sw_StartMarkets)]..

    GEN(i,v,r,h,t)

    =g=

    mingen_fixed(i) * avail(i,r,h) *  CAP(i,v,r,t)
;

* ---------------------------------------------------------------------------

eq_mingen_lb(r,h,szn,t)$[h_szn(h,szn)$(yeart(t)>=this_year)
                        $tmodel(t)$Sw_Mingen]..

*minimum generation level in a season
    MINGEN(r,szn,t)

    =g=

*must be greater than the minimum generation level in each time slice in that season
    sum{(i,v)$[valgen(i,v,r,t)$minloadfrac(r,i,h)], GEN(i,v,r,h,t)  * minloadfrac(r,i,h) }
;

* ---------------------------------------------------------------------------

eq_mingen_ub(r,h,szn,t)$[h_szn(h,szn)$(yeart(t)>=this_year)
                        $tmodel(t)$Sw_Mingen]..

*generation in each timeslice in a season
    sum{(i,v)$[valgen(i,v,r,t)$minloadfrac(r,i,h)], GEN(i,v,r,h,t)  }

    =g=

*must be greater than the minimum generation level
    MINGEN(r,szn,t)
;

* ---------------------------------------------------------------------------

*requirement for fleet of a given tech to have a minimum annual capacity factor
eq_min_cf(i,r,t)$[minCF(i,t)$tmodel(t)$valgen_irt(i,r,t)$Sw_MinCF]..

    sum{(v,h)$[valgen(i,v,r,t)$h_rep(h)], hours(h) * GEN(i,v,r,h,t) }

    =g=

    sum{v$valgen(i,v,r,t), CAP(i,v,r,t) } * sum{h$h_rep(h), hours(h) } * minCF(i,t)
;

* Maximum allowed daily capacity factor
eq_max_daily_cf(i,r,szn,t)$[maxdailycf(i,t)
                           $sum{h$h_szn(h,szn), avail(i,r,h)}
                           $tmodel(t)$valgen_irt(i,r,t)$Sw_MaxDailyCF]..

    sum{v$valgen(i,v,r,t), CAP(i,v,r,t) } * sum{h$h_szn(h,szn), hours(h) * avail(i,r,h) } * maxdailycf(i,t)

    =g=

    sum{(v,h)$[valgen(i,v,r,t)$h_szn(h,szn)], hours(h) * GEN(i,v,r,h,t) }
;

* ---------------------------------------------------------------------------

* Seasonal energy constraint for dispatchable hydropower
eq_dhyd_dispatch(i,v,r,szn,t)
    $[tmodel(t)$hydro_d(i)$valgen(i,v,r,t)
    ]..

*seasonal hours [times] seasonal capacity factor [times] total hydro capacity [times] seasonal capacity adjustment
    sum{h$[h_szn(h,szn)], avail(i,r,h) * hours(h) }
    * (CAP(i,v,r,t) + sum{(tt,rscbin)$[(tmodel(tt) or tfix(tt))],
               INV_ENER_UP(i,v,r,rscbin,tt)$allow_ener_up(i,v,r,rscbin,tt)
             - degrade(i,tt,t) * INV_CAP_UP(i,v,r,rscbin,tt)$allow_cap_up(i,v,r,rscbin,tt) })
    * m_cf_szn(i,v,r,szn,t)

    =g=

*total seasonal generation plus fraction of energy for regulation
    sum{h$[h_szn(h,szn)],
        hours(h)
        * (GEN(i,v,r,h,t)
           + reg_energy_frac * (
               OPRES("reg",i,v,r,h,t)$[Sw_OpRes=1]
               + OPRES("combo",i,v,r,h,t)$[Sw_OpRes=2]
           )$[opres_h(h)]
        )
    }
;

* ---------------------------------------------------------------------------------------
* Limit near-term capacity deployments by tech and region based on interconnection queues
eq_interconnection_queues(tg,r,t)
    $[tmodel(t)$(yeart(t)>=model_builds_start_yr)
    $(sum{(tgg,rr), cap_limit(tgg,rr,t)})
    $sum{(i,newv)$tg_i(tg,i), valinv(i,newv,r,t)}
    $(not Sw_PCM)]..

* the capacity limit from the interconnection queue data
* (with CAP_ABOVE_LIM as a slack variable to address infeasibilities)
    cap_limit(tg,r,t) + CAP_ABOVE_LIM(tg,r,t)

    =g=

* must be greater than the total capacity deployed since the
* start of the interconnection queue data
    sum{(i,newv,tt)$[valinv(i,newv,r,tt)$tg_i(tg,i)
                                    $(yeart(tt)>=interconnection_start)
                                    $(tmodel(tt) or tfix(tt))],
        INV(i,newv,r,tt) + INV_REFURB(i,newv,r,tt)$[refurbtech(i)$Sw_Refurb] }
;

*===============================
* --- SUPPLY DEMAND BALANCE ---
*===============================

* ---------------------------------------------------------------------------

* The treatment of power flow along DC lines depends on the type of AC/DC converter used.
* LCC DC lines are single point-to-point lines connected to the AC grid on either end, and
* as such are treated like AC lines (with different costs/losses).
* VSC DC lines are part of a multi-terminal DC network; DC power can flow through a node
* without converting to AC and incurring DC/AC/DC losses. Power flow along VSC lines is
* therefore treated separately through the CONVERSION variable and eq_vsc_flow equation.
eq_supply_demand_balance(r,h,t)$tmodel(t)..

* generation from all sources, including storage discharge
    sum{(i,v)$valgen(i,v,r,t), GEN(i,v,r,h,t) }

* [plus] net AC and LCC DC transmission with imports reduced by losses
    + sum{(trtype,rr)$[routes(rr,r,trtype,t)$notvsc(trtype)],
          (1-tranloss(rr,r,trtype)) * FLOW(rr,r,h,t,trtype) }
    - sum{(trtype,rr)$[routes(r,rr,trtype,t)$notvsc(trtype)],
          FLOW(r,rr,h,t,trtype) }

* [plus] net AC/DC conversion through VSC converter stations
* Note that we only need "AC" in the CONVERSION variable (not LCC, B2B, etc)
* since all it does here is act as a catch-all for "not VSC"
    + (CONVERSION(r,h,"VSC","AC",t) * converter_efficiency_vsc)$[Sw_VSC$val_converter(r,t)]
    - (CONVERSION(r,h,"AC","VSC",t) / converter_efficiency_vsc)$[Sw_VSC$val_converter(r,t)]

* [minus] storage charging; not hybrid+storage
    - sum{(i,v)$[valcap(i,v,r,t)$(storage_standalone(i) or hyd_add_pump(i))], STORAGE_IN(i,v,r,h,t) }

* [minus] energy into storage for hybrid+storage from grid
    - sum{(i,v)$[valcap(i,v,r,t)$storage_hybrid(i)$(not csp(i))], STORAGE_IN_GRID(i,v,r,h,t) }$Sw_HybridPlant

* [plus] dropped/excess load ONLY if before Sw_StartMarkets
    + DROPPED(r,h,t)$[(yeart(t)<Sw_StartMarkets) or (Sw_PCM=1)]
    - EXCESS(r,h,t)$[(yeart(t)<Sw_StartMarkets) or (Sw_PCM=1)]
*    + DROPPED(r,h,t)$[(Sw_PCM=1)]
*    - EXCESS(r,h,t)$[(Sw_PCM=1)]

* add flat load additions (only for Utah)
    + CAP_FLAT_LOAD(r,t)$[Sw_FlatLoadAdd$r_st(r,"UT")$(yeart(t) >= model_builds_start_yr)]

    =e=

* must equal demand
    LOAD(r,h,t)
;

* ---------------------------------------------------------------------------
* Operation GW constraint options 
* Option 1: An annual MWh target (e.g., Annual Utah generation > 1000 MWh)
* Option 2: A proportion of annual load (e.g., Annual Utah generation > 2 x Annual Utah load)
* Option 3: A proportion of hourly load (e.g., Utah generation in a given hour > 2 x Utah load in a given hour)


*----- Option 1 -----
eq_option1(st,t)
    $[tmodel(t)$(Sw_OPGW=1)    
    $(yeart(t)>=model_builds_start_yr)
    $(sum{(i,r)$[r_st(r,st)], valgen_irt(i,r,t) })  
    $(annual_generation_target(t,st)) 
    ]..                                                        
                
*  annual generation 
    sum{(i,v,r,h)$[r_st(r,st)$valgen(i,v,r,t)$(not storage(i))],          
        hours(h) * GEN(i,v,r,h,t) }   
       
    =g=

* must be greater than or equal to exogenously defined annual target
    annual_generation_target(t,st) 
;

*---- Option 2 -----
eq_option2(st,t)$[tmodel(t)      
                $(yeart(t)>=model_builds_start_yr)
                $sum{(i,r)$[r_st(r,st)], valgen_irt(i,r,t) }  
                $(Sw_OPGW = 2)      
                $sameas(st,"UT")                                                       
                ]..

*  annual generation 
    sum{(i,v,r,h)$[r_st(r,st)$valgen(i,v,r,t)$(not storage(i))],          
        hours(h) * GEN(i,v,r,h,t) }   

    =g=

* must be greater than or equal to Sw_OPGW_load_mult x Annual Utah load 
        sum{(r,h)$r_st(r,st) ,           
            hours(h) * LOAD(r,h,t) } * Sw_OPGW_load_mult   
                                                           
;

*---- Option 3 ----
eq_option3(st,h,t)$[tmodel(t)
                    $(yeart(t)>=model_builds_start_yr)  
                    $sum{(i,r)$[r_st(r,st)], valgen_irt(i,r,t) }
                    $(Sw_OPGW = 3)    
                    $sameas(st,"UT")                                                              
                    ]..

*  hourly generation 
    sum{(i,v,r)$[r_st(r,st)$valgen(i,v,r,t)$(not storage(i))],       
        GEN(i,v,r,h,t) }     


    =g=

* must be greater than or equal to Sw_OPGW_load_mult x hourly Utah load 
        sum{r$r_st(r,st),  
            LOAD(r,h,t) } * Sw_OPGW_load_mult   
;
* ---------------------------------------------------------------------------

* Add flat blocks of load to match OPGW Generation
eq_flat_load_additions(st,t)
    $[tmodel(t)
    $(yeart(t) >= model_builds_start_yr)
    $Sw_FlatLoadAdd
    $(annual_flat_load_additions(t,st)) 
    ]..

* the flat load additions in Utah
    sum{r$r_st(r,"UT"), CAP_FLAT_LOAD(r,t)} * sum{h$h_rep(h), hours(h) }

    =g=

* must be greater than or equal to the required flat load additions

    annual_flat_load_additions(t,st)

;

eq_vsc_flow(r,h,t)
    $[tmodel(t)
    $Sw_VSC]..

* [plus] net VSC DC transmission with imports reduced by losses
    + sum{rr$routes(rr,r,"VSC",t), (1-tranloss(rr,r,"VSC")) * FLOW(rr,r,h,t,"VSC") }
    - sum{rr$routes(r,rr,"VSC",t), FLOW(r,rr,h,t,"VSC") }

* [plus] net VSC AC/DC conversion
    + (CONVERSION(r,h,"AC","VSC",t) * converter_efficiency_vsc)$val_converter(r,t)
    - (CONVERSION(r,h,"VSC","AC",t) / converter_efficiency_vsc)$val_converter(r,t)

    =e=

* no direct consumption of VSC
    0
;

* ---------------------------------------------------------------------------

*=======================================
* --- MINIMUM LOADING CONSTRAINTS ---
*=======================================

* ---------------------------------------------------------------------------

* the generation in any hour cannot exceed the minloadfrac times the
* supply from other hours within that hour correlation set (via hour_szn_group(h,hh))
* note that hour_szn_group does not include the same hour (i.e. h!=hh)
eq_minloading(i,v,r,h,hh,t)$[valgen(i,v,r,t)$minloadfrac(r,i,hh)
                            $(yeart(t)>=model_builds_start_yr)
                            $tmodel(t)$hour_szn_group(h,hh)$Sw_MinLoading]..

    GEN(i,v,r,h,t)

    =g=

    GEN(i,v,r,hh,t) * minloadfrac(r,i,hh)
;

* RAMPUP is used in the calculation of startup/ramping costs
* Because RAMPUP has a positive cost, RAMPUP will always either be 0
* when the RHS is negative, or will be exactly equal to the RHS when 
* the RHS is positive.
eq_ramping(i,r,h,hh,t)
    $[Sw_StartCost$tmodel(t)$startcost(i)$numhours_nexth(h,hh)$valgen_irt(i,r,t)]..

    RAMPUP(i,r,h,hh,t)

    =g=
    
    sum{v$valgen(i,v,r,t), GEN(i,v,r,hh,t) - GEN(i,v,r,h,t) }
;

*=======================================
* --- OPERATING RESERVE CONSTRAINTS ---
*=======================================

* ---------------------------------------------------------------------------

*generation must occur at some point during the szn (i.e., day)
*in order to procure operating reserves from that resource
*ORPRES for storage is limited by the storage capacity per the constraint "eq_storage_capacity"
eq_ORCap_large_res_frac(ortype,i,v,r,h,t)
    $[tmodel(t)$valgen(i,v,r,t)$Sw_OpRes$opres_model(ortype)$opres_h(h)
    $(reserve_frac(i,ortype)>0.5)$(not storage_standalone(i))$(not hyd_add_pump(i))]..

*the reserve_frac times...
    reserve_frac(i,ortype) * (
* the amount of committed capacity available for a season is assumed to be the amount
* of generation from the timeslice that has the highest demand
         sum{(szn,hh)$[h_szn(h,szn)$maxload_szn(r,hh,t,szn)],
              GEN(i,v,r,hh,t) })

    =g=

*note the reserve_frac applies to each opres by type
    OPRES(ortype,i,v,r,h,t)
;

* ---------------------------------------------------------------------------

*for plants with reserve_frac <= 0.5 (but nonzero), generation must occur during the timeslice
*in which reserves are provided
eq_ORCap_small_res_frac(ortype,i,v,r,h,t)
    $[tmodel(t)$valgen(i,v,r,t)$Sw_OpRes$opres_model(ortype)$opres_h(h)
    $(reserve_frac(i,ortype)<=0.5)$reserve_frac(i,ortype)]..

*generation
    GEN(i,v,r,h,t)

    =g=

*must be greater than the operating reserves procured
    OPRES(ortype,i,v,r,h,t)
;

* ---------------------------------------------------------------------------

*operating reserves must meet the operating reserves requirement (by ortype)
eq_OpRes_requirement(ortype,r,h,t)
    $[tmodel(t)$Sw_OpRes$opres_model(ortype)$opres_h(h)]..

*operating reserves from technologies that can produce them (i.e. those w/ramp rates)

    sum{(i,v)$[valgen(i,v,r,t)$reserve_frac(i,ortype)],
         OPRES(ortype,i,v,r,h,t) }

*[plus] net transmission of operating reserves (while including losses for imports)
    + sum{rr$opres_routes(rr,r,t), (1 - tranloss(rr,r,"AC")) * OPRES_FLOW(ortype,rr,r,h,t) }
    - sum{rr$opres_routes(r,rr,t), OPRES_FLOW(ortype,r,rr,h,t) }

*[plus] dropped load (operating reserves) ONLY if before Sw_StartMarkets
    + DROPPED(r,h,t)$[(yeart(t)<Sw_StartMarkets) or (Sw_PCM=1)]
*     + DROPPED(r,h,t)$[(Sw_PCM=1)]

    =g=

*must meet the demand for or type
*first portion is from load
    orperc(ortype,"or_load") * LOAD(r,h,t)

*next portion is from the wind generation
    + orperc(ortype,"or_wind") * sum{(i,v)$[wind(i)$valgen(i,v,r,t)],
        GEN(i,v,r,h,t) }

*final portion is from upv, and distpv capacity
*note that pv capacity is held at the balancing area
*include the hybrid PV+battery PV capacity here
    + orperc(ortype,"or_pv") * sum{(i,v)$[(pv(i) or pvb(i))$valcap(i,v,r,t)],
         CAP(i,v,r,t) / ilr(i) }$dayhours(h)
;

* ---------------------------------------------------------------------------

*=================================
* --- PLANNING RESERVE MARGIN ---
*=================================

* ---------------------------------------------------------------------------

*trade of planning reserve margin capacity cannot exceed the transmission line's available capacity
eq_PRMTRADELimit(r,rr,trtype,ccseason,t)
    $[tmodel(t)
    $routes(r,rr,trtype,t)
    $routes_prm(r,rr)
    $Sw_PRM_CapCredit
    $(not Sw_PCM)]..

*[plus] transmission capacity
    + CAPTRAN_PRM(r,rr,trtype,t) * sum{h$h_ccseason_prm(h,ccseason), (1 + trans_cap_delta(h,t)) }

    =g=

*[plus] firm capacity traded between regions
    + PRMTRADE(r,rr,trtype,ccseason,t)
;

* ---------------------------------------------------------------------------

eq_PRMTRADE_VSC(r,ccseason,t)
    $[tmodel(t)
    $Sw_PRM_CapCredit
    $Sw_VSC
    $(not Sw_PCM)]..

*[plus] net VSC DC imports - exports of firm capacity with imports reduced by losses
    + sum{rr$[routes(rr,r,"VSC",t)$routes_prm(rr,r)], (1-tranloss(rr,r,"VSC")) * PRMTRADE(rr,r,"VSC",ccseason,t) }
    - sum{rr$[routes(r,rr,"VSC",t)$routes_prm(r,rr)], PRMTRADE(r,rr,"VSC",ccseason,t) }

* [plus] net VSC AC/DC conversion
    + (CONVERSION_PRM(r,ccseason,"AC","VSC",t) * converter_efficiency_vsc)$val_converter(r,t)
    - (CONVERSION_PRM(r,ccseason,"VSC","AC",t) / converter_efficiency_vsc)$val_converter(r,t)

    =e=

* no direct contribution of VSC
    0
;

* ---------------------------------------------------------------------------

* binned power capacity for capacity credit must be the greater than power capacity
* (except for CSP, which is treated like VRE for capacity credit)
eq_cap_sdbin_balance(i,v,r,ccseason,t)
    $[tmodel(t)$valcap(i,v,r,t)$storage(i)$(not csp(i))$Sw_PRM_CapCredit$(not Sw_PCM)]..

*total capacity in each region
    bcr(i) * CAP(i,v,r,t)

    =g=

*sum of all binned capacity within each region
    sum{sdbin, CAP_SDBIN(i,v,r,ccseason,sdbin,t) }
;

* ---------------------------------------------------------------------------

* energy capacity must be greater than the binned value
eq_cap_sdbin_energy_balance(i,v,r,ccseason,t)
    $[tmodel(t)$valcap(i,v,r,t)$battery(i)$Sw_PRM_CapCredit]..

*total capacity in each region
    CAP_ENERGY(i,v,r,t)

    =g=

*sum of all binned capacity within each region
    sum{sdbin, CAP_SDBIN_ENERGY(i,v,r,ccseason,sdbin,t) }
;

* ---------------------------------------------------------------------------

* for each bin, binned energy capacity must equal to binned power capacity
* times bin duration
eq_sdbin_power_energy_link(i,v,r,ccseason,sdbin,t)
    $[tmodel(t)$valcap(i,v,r,t)$battery(i)$Sw_PRM_CapCredit]..

*binned energy capacity
    CAP_SDBIN_ENERGY(i,v,r,ccseason,sdbin,t)

    =e=

*binned power capacity times bin duration
    bin_duration(sdbin) * CAP_SDBIN(i,v,r,ccseason,sdbin,t)
;

* ---------------------------------------------------------------------------

*binned power capacity cannot exceed sdbin size
eq_sdbin_power_limit(ccreg,ccseason,sdbin,t)$[tmodel(t)$Sw_PRM_CapCredit]..

*sdbin size from CC script
    sdbin_size(ccreg,ccseason,sdbin,t)

    =g=

*standalone storage capacity in each sdbin adjusted by the appropriate CC value
    sum{(i,v,r)$[r_ccreg(r,ccreg)$valcap(i,v,r,t)$(storage_standalone(i) or hyd_add_pump(i))],
        CAP_SDBIN(i,v,r,ccseason,sdbin,t) * cc_storage(i,sdbin)
        }

*[plus] hybrid storage capacity in each sdbin adjusted by the appropriate CC value and the hybrid derate factor
    + sum{(i,v,r)$[r_ccreg(r,ccreg)
                 $valcap(i,v,r,t)$storage_hybrid(i)$(not csp(i))],
          CAP_SDBIN(i,v,r,ccseason,sdbin,t) * cc_storage(i,sdbin) * hybrid_cc_derate(i,r,ccseason,sdbin,t)
          }
;

* ---------------------------------------------------------------------------

eq_reserve_margin(r,ccseason,t)
    $[tmodel(t)$(yeart(t)>=model_builds_start_yr)
    $Sw_PRM_CapCredit
    $(not Sw_PCM)]..

* forced_retire is used here because forced_retire capacity is removed from valgen 
* but not valcap. It remains in valcap to allow for upgrades, but if it is not upgraged
* it should not be allowed to provide capacity to meet the reserve margin constraint.
* Because it can provide no services, it will either upgrade or retire.

*[plus] sum of all non-rsc and non-storage capacity
    + sum{(i,v)$[valcap(i,v,r,t)$(not vre(i))$(not hydro(i))$(not storage(i))$(not consume(i))$(not forced_retire(i,r,t))],
          CAP(i,v,r,t)
          * (1 + ccseason_cap_frac_delta(i,v,r,ccseason,t))
         }

*[plus] firm capacity from existing VRE or CSP
*only used in sequential solve case (otherwise cc_old = 0)
    + sum{i$[(vre(i) or csp(i) or pvb(i))$(not forced_retire(i,r,t))],
          cc_old(i,r,ccseason,t)
         }

*[plus] marginal capacity credit of VRE and csp times new investment
*only used in sequential solve case (otherwise m_cc_mar = 0)
*Note: new distpv is included with cc_old
    + sum{(i,v)$[(vre(i) or csp(i) or pvb(i))$valinv(i,v,r,t)$(not forced_retire(i,r,t))],
          m_cc_mar(i,r,ccseason,t) * (INV(i,v,r,t) + INV_REFURB(i,v,r,t)$[refurbtech(i)$Sw_Refurb])
         }

*[plus] firm capacity contribution from all binned storage capacity
*battery, pumped-hydro, and CAES
*excludes hydro upgraded to add pumps
    + sum{(i,v,sdbin)$[(storage_standalone(i) or hyd_add_pump(i))$valcap(i,v,r,t)$(not forced_retire(i,r,t))],
          cc_storage(i,sdbin) * CAP_SDBIN(i,v,r,ccseason,sdbin,t)
         }
*hybrid PV+battery
    + sum{(i,v,sdbin)$[storage_hybrid(i)$(not csp(i))$valcap(i,v,r,t)$(not forced_retire(i,r,t))],
          cc_storage(i,sdbin) * hybrid_cc_derate(i,r,ccseason,sdbin,t) * CAP_SDBIN(i,v,r,ccseason,sdbin,t)
         }

*[plus] average capacity credit times capacity of VRE and storage
*used in rolling window and full intertemporal solve (otherwise cc_int = 0)
    + sum{(i,v)$[(vre(i) or storage(i))$valcap(i,v,r,t)$(not forced_retire(i,r,t))],
          cc_int(i,v,r,ccseason,t) * CAP(i,v,r,t)
         }

*[plus] excess capacity credit
*used in rolling window and full intertemporal solve when using marginals for cc_int (otherwise cc_excess = 0)
    + sum{i$[(vre(i) or storage(i))$(not forced_retire(i,r,t))],
          cc_excess(i,r,ccseason,t)
         }

*[plus] firm capacity of non-dispatchable hydro
* nb: hydro_nd generation does not fluctuate
* within a seasons set of hours
    + sum{(i,v,h)$[hydro_nd(i)$valgen(i,v,r,t)$h_ccseason_prm(h,ccseason)],
          GEN(i,v,r,h,t)
         }

*[plus] dispatchable hydro firm capacity
* include hydro upgraded to add pumps
    + sum{(i,v)$[(hydro_d(i) or hyd_add_pump(i))$valcap(i,v,r,t)$(not forced_retire(i,r,t))],
          CAP(i,v,r,t) * cap_hyd_ccseason_adj(i,ccseason,r) * (1 + hydro_capcredit_delta(i,t))
         }

*[plus] imports of firm capacity through AC and LCC DC lines
    + sum{(rr,trtype)$[routes(rr,r,trtype,t)$routes_prm(rr,r)$notvsc(trtype)],
          (1 - tranloss(rr,r,trtype)) * PRMTRADE(rr,r,trtype,ccseason,t)
         }

*[minus] exports of firm capacity through AC and LCC DC lines
    - sum{(rr,trtype)$[routes(r,rr,trtype,t)$routes_prm(r,rr)$notvsc(trtype)],
          PRMTRADE(r,rr,trtype,ccseason,t)
         }

*[plus] net AC/DC conversion of firm capacity through VSC converters
    + (CONVERSION_PRM(r,ccseason,"VSC","AC",t) * converter_efficiency_vsc)$[Sw_VSC$val_converter(r,t)]
    - (CONVERSION_PRM(r,ccseason,"AC","VSC",t) / converter_efficiency_vsc)$[Sw_VSC$val_converter(r,t)]

    =g=

*[plus] the peak demand times the planning reserve margin
    + (
        peakdem_static_ccseason(r,ccseason,t)

*         + PEAK_FLEX(r,ccseason,t)$Sw_EFS_flex

* [plus] only steam methane reforming technologies are assumed to increase peak demand
* contribution to peak demand based on weighted-average across timeslices in each ccseason
* [metric tons/hour] / [metric tons/MWh] * [hours] / [hours] = [MW]
     + (sum{(p,i,v,h)$[smr(i)$valcap(i,v,r,t)$frac_h_ccseason_weights(h,ccseason)
                     $(sameas(p,"H2"))$i_p(i,p)$(not sameas(i,"dac_gas"))$h_rep(h)],
            PRODUCE(p,i,v,r,h,t) / prod_conversion_rate(i,v,r,t)
            * hours(h) * frac_h_ccseason_weights(h,ccseason) }
        / sum{h$[frac_h_ccseason_weights(h,ccseason)$h_rep(h)],
              hours(h) * frac_h_ccseason_weights(h,ccseason) }
     )$Sw_Prod

      ) * (1 + prm(r,t))
;

* ---------------------------------------------------------------------------

*================================
* --- TRANSMISSION CAPACITY  ---
*================================

* ---------------------------------------------------------------------------

*capacity transmission is equal to the exogenously-specified level of transmission
*plus the investment in transmission capacity
eq_CAPTRAN_ENERGY(r,rr,trtype,t)
    $[routes(r,rr,trtype,t)
    $tmodel(t)
    $(not Sw_PCM)]..

    CAPTRAN_ENERGY(r,rr,trtype,t)

    =e=

* [plus] initial transmission capacity, which is defined separately for (r,rr) and (rr,r)
    + trancap_init_energy(r,rr,trtype)

* Unlike transmission capacity, transmission *investments* are only defined from the lower-numbered
* region to the higher-numbered region. But we add the investment to both directions.
* So if trancap_init_energy(r1,r2,AC) = 1 MW, trancap_init_energy(r2,r1,AC) = 2 MW, and
* INVTRAN(r1,r2,AC) = 0.5 MW, we get CAPTRAN_ENERGY(r1,r2,AC) = 1.5 MW and
* CAPTRAN_ENERGY(r2,r1,AC) = 2.5 MW.
* Because routes_inv and invtran_exog are only defined from the lower-numbered to the higher
* -numbered region, we can sum over both INVTRAN(r,rr) and INVTRAN(rr,r) without double-counting.

* [plus] "certain" transmission investments
    + sum{(tt)$[(yeart(tt) <= yeart(t))$routes(r,rr,trtype,tt)],
          invtran_exog(r,rr,trtype,tt) + invtran_exog(rr,r,trtype,tt) }

* [plus] all previous year's investments
    + sum{(tt)$[(yeart(tt) <= yeart(t))$(tmodel(tt) or tfix(tt))$routes(r,rr,trtype,tt)],
             INVTRAN(r,rr,trtype,tt)$routes_inv(r,rr,trtype,tt)
             + INVTRAN(rr,r,trtype,tt)$routes_inv(rr,r,trtype,tt) }
;

* ---------------------------------------------------------------------------

*capacity transmission is equal to the exogenously-specified level of transmission
*plus the investment in transmission capacity
eq_CAPTRAN_PRM(r,rr,trtype,t)
    $[routes(r,rr,trtype,t)
    $routes_prm(r,rr)
    $tmodel(t)
    $(not Sw_PCM)]..

    CAPTRAN_PRM(r,rr,trtype,t)

    =e=

* [plus] initial transmission capacity, which is defined separately for (r,rr) and (rr,r)
    + trancap_init_prm(r,rr,trtype)

* See more detailed comments on the handling of INVTRAN vs CAPTRAN in eq_CAPTRAN_ENERGY.
* [plus] "certain" transmission investments
    + sum{(tt)$[(yeart(tt) <= yeart(t))$routes(r,rr,trtype,tt)],
          (invtran_exog(r,rr,trtype,tt) + invtran_exog(rr,r,trtype,tt))
          * (1 - Sw_TransInvPRMderate) }

* [plus] all previous year's investments
    + sum{(tt)$[(yeart(tt) <= yeart(t))$(tmodel(tt) or tfix(tt))$routes(r,rr,trtype,tt)],
          (INVTRAN(r,rr,trtype,tt)$routes_inv(r,rr,trtype,tt)
           + INVTRAN(rr,r,trtype,tt)$routes_inv(rr,r,trtype,tt))
          * (1 - Sw_TransInvPRMderate)
    }
;

* ---------------------------------------------------------------------------

eq_prescribed_transmission(r,rr,trtype,t)
    $[routes_inv(r,rr,trtype,t)
    $tmodel(t)$(yeart(t)<firstyear_trans_nearterm)
    $(not Sw_PCM)]..

*all available transmission capacity expansion that is 'possible'
*note we allow for possible future transmission to accumulate
*hence the sum over all previous years
    sum{tt$[(tmodel(tt) or tfix(tt))$(yeart(tt)<=yeart(t))],
         trancap_fut(r,rr,"possible",trtype,tt) + trancap_fut(rr,r,"possible",trtype,tt) }

    =g=

*must exceed the bi-directional investment along that corridor
    sum{tt$[(tmodel(tt) or tfix(tt))$(yeart(tt)<=yeart(t))$routes(r,rr,trtype,tt)],
        INVTRAN(r,rr,trtype,tt)$routes_inv(r,rr,trtype,tt)
        + INVTRAN(rr,r,trtype,tt)$routes_inv(rr,r,trtype,tt) }
;

* ---------------------------------------------------------------------------

* New point-of-interconnection (POI) intra-zone transmission capacity must be
* added for new generation capacity
eq_POI_cap(r,t)
    $[tmodel(t)
    $Sw_TransIntraCost
    $(not Sw_PCM)]..

* The sum of POI capacity...
    poi_cap_init(r)
    + sum{tt$[(yeart(tt)<=yeart(t))$(tmodel(tt) or tfix(tt))], INV_POI(r,tt) }

    =g=

* must be greater than the sum of all generation capacity [AC] without explicit spur lines...
    sum{(i,v)$[valcap(i,v,r,t)$(not spur_techs(i))], CAP(i,v,r,t) / ilr(i) }
* and spur-line capacity if explicitly tracked (use total capacity, not just new investments,
* to make sure we account for the existing spur line capacity already included in poi_cap_init)...
    + sum{x$[xfeas(x)$x_r(x,r)$Sw_SpurScen], CAP_SPUR(x,t) }
* and AC/DC converter capacity for VSC...
    + CAP_CONVERTER(r,t)
* and LCC
    + sum{(rr,tt)$[routes(r,rr,"LCC",t)$(yeart(tt)<=yeart(t))$(tmodel(tt) or tfix(tt))],
          INVTRAN(r,rr,"LCC",tt)$routes_inv(r,rr,"LCC",tt)
          + INVTRAN(rr,r,"LCC",tt)$routes_inv(rr,r,"LCC",tt) }
;

* ---------------------------------------------------------------------------

* flows cannot exceed the total transmission capacity
eq_transmission_limit(r,rr,h,t,trtype)$[tmodel(t)$routes(r,rr,trtype,t)]..

* Representative periods use the energy (n-0) capacity.
    (CAPTRAN_ENERGY(r,rr,trtype,t) * (1 + trans_cap_delta(h,t)))$h_rep(h)
* Stress periods use the PRM (n-1) capacity.
* Because these periods are assumed to be mutually exclusive, each timeslice should only
* have a single capacity applied.
    + (CAPTRAN_PRM(r,rr,trtype,t) * (1 + trans_cap_delta(h,t)))$[h_stress(h)$routes_prm(r,rr)]

    =g=

*[plus] energy flows
    + FLOW(r,rr,h,t,trtype)


*[plus] operating reserve flows (operating reserves can only be transferred across AC lines)
    + sum{ortype$[Sw_OpRes$opres_h(h)$aclike(trtype)$opres_routes(r,rr,t)$opres_model(ortype)],
          OPRES_FLOW(ortype,r,rr,h,t) * opres_mult }
;

* ---------------------------------------------------------------------------

*capacity transmission is equal to the exogenously-specified level of transmission
*plus the investment in transmission capacity
eq_CAPTRAN_GRP(transgrp,transgrpp,t)
    $[tmodel(t)
    $Sw_TransGroupContraint
    $sum{(r,rr), routes_transgroup(transgrp,transgrpp,r,rr) }
    $(not Sw_PCM)]..

    CAPTRAN_GRP(transgrp,transgrpp,t)

    =e=

* [plus] initial transmission capacity, which is defined separately for each direction
    + trancap_init_transgroup(transgrp,transgrpp,"AC")

* See more detailed comments on the handling of INVTRAN vs CAPTRAN in eq_CAPTRAN_ENERGY.
* [plus] "certain" transmission investments
    + sum{(r,rr,tt)$[(yeart(tt) <= yeart(t))
                   $routes(r,rr,"AC",tt)
                   $routes_transgroup(transgrp,transgrpp,r,rr)],
          (invtran_exog(r,rr,"AC",tt) + invtran_exog(rr,r,"AC",tt))
          * (1 - Sw_TransGroupDerate) }

* [plus] all previous year's investments
    + sum{(r,rr,tt)$[(yeart(tt) <= yeart(t))
                   $(tmodel(tt) or tfix(tt))
                   $routes(r,rr,"AC",tt)
                   $routes_transgroup(transgrp,transgrpp,r,rr)],
          (INVTRAN(r,rr,"AC",tt)$routes_inv(r,rr,"AC",tt)
           + INVTRAN(rr,r,"AC",tt)$routes_inv(rr,r,"AC",tt))
          * (1 - Sw_TransGroupDerate)
    }
;

* ---------------------------------------------------------------------------

eq_transgrp_limit_energy(transgrp,transgrpp,h,t)
    $[tmodel(t)
    $Sw_TransGroupContraint
    $sum{(r,rr), routes_transgroup(transgrp,transgrpp,r,rr) }]..

    CAPTRAN_GRP(transgrp,transgrpp,t) * (1 + trans_cap_delta(h,t))

    =g=

    sum{(r,rr)$routes_transgroup(transgrp,transgrpp,r,rr),
        FLOW(r,rr,h,t,"AC") }
;

* ---------------------------------------------------------------------------

eq_transgrp_limit_prm(transgrp,transgrpp,ccseason,t)
    $[tmodel(t)
    $Sw_PRM_CapCredit
    $Sw_TransGroupContraint
    $sum{(r,rr), routes_transgroup(transgrp,transgrpp,r,rr) }
    $(not Sw_PCM)]..

    CAPTRAN_GRP(transgrp,transgrpp,t)
    * sum{h$h_ccseason_prm(h,ccseason), (1 + trans_cap_delta(h,t)) }

    =g=

    sum{(r,rr)$routes_transgroup(transgrp,transgrpp,r,rr),
        PRMTRADE(r,rr,"AC",ccseason,t) }
;

* ---------------------------------------------------------------------------

* NERC regions are only allowed to import firm capacity up to their limit
eq_firm_transfer_limit(nercr,h,t)
    $[tmodel(t)
    $Sw_PRM_NetImportLimit
    $h_stress(h)]..

* max net import fraction [.] * peak demand by NERC region [MW]
    firm_import_limit(nercr,t) * peakload_nercr(nercr,t)

    =g=

* net transmission imports (i.e. minus exports) accounting for losses on imports
* imports [MW]
    + sum{(r,rr,trtype,nercrr)
          $[routes(rr,r,trtype,t)$routes_prm(rr,r)$routes_nercr(nercrr,nercr,rr,r)],
          FLOW(rr,r,h,t,trtype) * (1 - tranloss(rr,r,trtype)) }
* exports [MW]
    - sum{(r,rr,trtype,nercrr)
          $[routes(r,rr,trtype,t)$routes_prm(r,rr)$routes_nercr(nercr,nercrr,r,rr)],
          FLOW(r,rr,h,t,trtype) }
;

* ---------------------------------------------------------------------------

* NERC regions are only allowed to import firm capacity up to their limit
eq_firm_transfer_limit_cc(nercr,ccseason,t)
    $[tmodel(t)
    $Sw_PRM_NetImportLimit
    $Sw_PRM_CapCredit
    $(not Sw_PCM)]..

* max net import fraction [.] * peak demand by ccseason [MW]
    firm_import_limit(nercr,t)
    * sum{r$r_nercr(r,nercr), peakdem_static_ccseason(r,ccseason,t) }

    =g=

* net transmission imports (i.e. minus exports) accounting for losses on imports
* imports [MW]
    + sum{(r,rr,trtype,nercrr)
          $[routes(rr,r,trtype,t)$routes_prm(rr,r)$routes_nercr(nercrr,nercr,rr,r)],
          PRMTRADE(rr,r,trtype,ccseason,t) * (1 - tranloss(rr,r,trtype)) }
* exports [MW]
    - sum{(r,rr,trtype,nercrr)
          $[routes(r,rr,trtype,t)$routes_prm(r,rr)$routes_nercr(nercr,nercrr,r,rr)],
          PRMTRADE(r,rr,trtype,ccseason,t) }
;

* ---------------------------------------------------------------------------

* CAP_CONVERTER accumulates INV_CONVERTER from years <= t
eq_CAP_CONVERTER(r,t)
    $[tmodel(t)
    $val_converter(r,t)
    $Sw_VSC
    $(not Sw_PCM)]..

    CAP_CONVERTER(r,t)

    =e=

    + sum{(tt)$[(yeart(tt) <= yeart(t))$(tmodel(tt) or tfix(tt))],
          INV_CONVERTER(r,tt) }
;

* ---------------------------------------------------------------------------

* CAP_SPUR accumulates INV_SPUR from years <= t
eq_CAP_SPUR(x,t)
    $[Sw_SpurScen
    $tmodel(t)
    $(not Sw_PCM)]..

    CAP_SPUR(x,t)

    =e=

    + sum{(tt)$[(yeart(tt) <= yeart(t))$(tmodel(tt) or tfix(tt))],
          INV_SPUR(x,tt) }
;

* ---------------------------------------------------------------------------

* AC/DC conversion cannot exceed the converter capacity
eq_CONVERSION_limit_energy(r,h,t)
    $[tmodel(t)
    $val_converter(r,t)
    $Sw_VSC]..

    CAP_CONVERTER(r,t)

    =g=

    CONVERSION(r,h,"AC","VSC",t) + CONVERSION(r,h,"VSC","AC",t)
;

* ---------------------------------------------------------------------------

* AC/DC PRM conversion cannot exceed the converter capacity
eq_CONVERSION_limit_prm(r,ccseason,t)
    $[tmodel(t)
    $val_converter(r,t)
    $Sw_PRM_CapCredit
    $Sw_VSC
    $(not Sw_PCM)]..

    CAP_CONVERTER(r,t)

    =g=

    CONVERSION_PRM(r,ccseason,"AC","VSC",t) + CONVERSION_PRM(r,ccseason,"VSC","AC",t)
;

* ---------------------------------------------------------------------------

* Limit the annual transmission investment to trans_inv_max
eq_transmission_investment_max(t)
    $[tmodel(t)
    $trans_inv_max(t)
    $Sw_TransInvMaxTypes
    $(not Sw_PCM)]..

* Sw_TransInvMax [TWmile/year] * [1e6 MW / 1 TW] * [year/solvestep]
    trans_inv_max(t) * 1e6 * (yeart(t) - sum{tt$[tprev(t,tt)], yeart(tt) })

    =g=

* Interzonal transmission
    + sum{(r,rr,trtype)$routes_inv(r,rr,trtype,t),
          INVTRAN(r,rr,trtype,t) * distance(r,rr,trtype) }
* Spur lines + network reinforcement
    + sum{(i,v,r,rscbin)
          $[((Sw_TransInvMaxTypes=2) or (Sw_TransInvMaxTypes=3))
          $valinv(i,v,r,t)$rsc_i(i)$m_rscfeas(r,i,rscbin)],
          INV_RSC(i,v,r,rscbin,t) * (
              distance_reinforcement(i,r,rscbin)
              + distance_spur(i,r,rscbin)$(Sw_TransInvMaxTypes=3)
          )
    }
;

* ---------------------------------------------------------------------------

* Limit the total transmission capacity of each interface trtype to captran_max [MW]
eq_CAPTRAN_max(r,rr,trtype,t)
    $[tmodel(t)$Sw_TransCapMaxEachType
    $routes(r,rr,trtype,t)$trtypemax(trtype)
    $(not Sw_PCM)]..

    Sw_TransCapMaxEachType * 1000

    =g=

    CAPTRAN_ENERGY(r,rr,trtype,t)
;

* ---------------------------------------------------------------------------

* Limit the total transmission capacity of each interface to captran_max,
* summed over all transmission types [MW]
eq_CAPTRAN_max_total(r,rr,t)
    $[tmodel(t)$Sw_TransCapMaxAllTypes
    $sum{trtype$trtypemax(trtype), routes(r,rr,trtype,t) }
    $(not Sw_PCM)]..

    Sw_TransCapMaxAllTypes * 1000

    =g=

    sum{trtype$trtypemax(trtype), CAPTRAN_ENERGY(r,rr,trtype,t) }
;

* ---------------------------------------------------------------------------

* Limit the total VSC AC/DC converter capacity in each BA to captran_max
eq_converter_max(r,t)
    $[tmodel(t)
    $val_converter(r,t)
    $Sw_VSC
    $Sw_VSC_ConverterMax
    $(not Sw_PCM)]..

    Sw_VSC_ConverterMax

    =g=

    CAP_CONVERTER(r,t)
;

* ---------------------------------------------------------------------------

*=========================
* --- EMISSION POLICIES ---
*=========================

* ---------------------------------------------------------------------------

* Because EMIT is only evaluated for emit_modeled, the full emissions need to be
* calculated in the e_report rather than relying on the EMIT variable
eq_emit_accounting(etype,e,r,t)$[emit_modeled(e,r,t)$tmodel(t)]..

    EMIT(etype,e,r,t)

    =e=

    sum{(i,v,h)$[valgen(i,v,r,t)$h_rep(h)],
        hours(h) * emit_rate(etype,e,i,v,r,t)
        * (GEN(i,v,r,h,t)
           + CCSFLEX_POW(i,v,r,h,t)$[ccsflex(i)$(Sw_CCSFLEX_BYP OR Sw_CCSFLEX_STO OR Sw_CCSFLEX_DAC)])
       }

* Plus emissions produced via production activities (SMR, SMR-CCS, DAC)
* The "production" of negative CO2 emissions via DAC is also included here
    + sum{(p,i,v,h)$[valcap(i,v,r,t)$i_p(i,p)$h_rep(h)],
          hours(h) * prod_emit_rate(etype,e,i,t)
          * PRODUCE(p,i,v,r,h,t)
         }

*[minus] co2 reduce from flexible CCS capture
*capture = capture per energy used by the ccs system * CCS energy

* Flexible CCS - bypass
    - (sum{(i,v,h)$[valgen(i,v,r,t)$ccsflex_byp(i)$h_rep(h)],
        ccsflex_co2eff(i,t) * hours(h) * CCSFLEX_POW(i,v,r,h,t) }) $[sameas(e,"co2")]$Sw_CCSFLEX_BYP

* Flexible CCS - storage
    - (sum{(i,v,h)$[valgen(i,v,r,t)$ccsflex_sto(i)$h_rep(h)],
        ccsflex_co2eff(i,t) * hours(h) * CCSFLEX_POWREQ(i,v,r,h,t) }) $[sameas(e,"co2")]$Sw_CCSFLEX_STO
;

* ---------------------------------------------------------------------------

eq_RGGI_cap(t)$[tmodel(t)$(yeart(t)>=RGGI_start_yr)$Sw_RGGI]..

    RGGI_cap(t)

    =g=

    sum{r$RGGI_r(r), EMIT("combustion","CO2",r,t) } 
;

* ---------------------------------------------------------------------------

eq_state_cap(st,t)
    $[tmodel(t)
    $(yeart(t)>=state_cap_start_yr)
    $sum{tt, state_cap(st,tt) }
    $Sw_StateCap]..

    state_cap(st,t)

    =g=

    sum{r$r_st(r,st), EMIT("combustion","CO2",r,t) }

* Import emissions intensity is taken from the previous solve year.
* Here the receiving regions (r) are the cap regions and the sending
* regions (rr) are those that have connection with cap regions.
    + sum{(h,r,rr,trtype)
          $[r_st(r,st)$(not r_st(rr,st))$routes(rr,r,trtype,t)
          $h_rep(h)
* If there is a national zero-carbon cap in the present year,
* set emissions intensity of imports to zero.
          $(not ((Sw_AnnualCap>0) and not emit_cap("CO2",t) and not emit_cap("CO2e",t)))],
          hours(h) * FLOW(rr,r,h,t,trtype)
          * sum{tt$tprev(t,tt), co2_emit_rate_r(rr,tt) }
    }
;

* ---------------------------------------------------------------------------

* traded emissions among states in each trading group need
* to be less than the sum of all the state caps within that trading group
eq_CSAPR_Budget(csapr_group,t)$[Sw_CSAPR$tmodel(t)$(yeart(t)>=csapr_startyr)]..

*the accumulation of states csapr cap for the budget category
    sum{st$[stfeas(st)$csapr_group_st(csapr_group,st)], csapr_cap(st,"budget",t) }

    =g=

*must exceed the summed-over-state hourly-weighted nox emissions by csapr group
    sum{st$csapr_group_st(csapr_group,st),
      sum{(i,v,h,r)$[r_st(r,st)$valgen(i,v,r,t)$h_rep(h)],
         h_weight_csapr(h) * hours(h) * emit_rate("combustion","NOX",i,v,r,t) * GEN(i,v,r,h,t)
       }
      }
;

* ---------------------------------------------------------------------------

* along with the cap on trading groups, each state has
* a maximum amount of NOX emissions during ozone season
eq_CSAPR_Assurance(st,t)$[stfeas(st)$(yeart(t)>=csapr_startyr)
                         $csapr_cap(st,"Assurance",t)$tmodel(t)]..

*the state level assurance cap
    csapr_cap(st,"assurance",t)

    =g=

*must exceed the csapr-hourly-weighted nox emissions by state
    sum{(i,v,h,r)$[r_st(r,st)$valgen(i,v,r,t)$h_rep(h)],
      h_weight_csapr(h) * hours(h) * emit_rate("combustion","NOX",i,v,r,t) * GEN(i,v,r,h,t)
    }
;

* ---------------------------------------------------------------------------
* This constraint has no input data and is currently unused
eq_emit_rate_limit(e,r,t)$[emit_rate_con(e,r,t)$tmodel(t)]..

    emit_rate_limit(e,r,t) * (
         sum{(i,v,h)$[valgen(i,v,r,t)$h_rep(h)],  hours(h) * GEN(i,v,r,h,t) }
    )

    =g=

    EMIT("combustion",e,r,t) + EMIT("precombustion",e,r,t)$Sw_Precombustion
;

* ---------------------------------------------------------------------------
* This equation enforces emission caps for both the CO2 (Sw_AnnualCap = 1) 
* and CO2e emission (Sw_AnnualCap =2) scenarios 
eq_annual_cap(eall,t)$[sum{tt, emit_cap(eall,tt) }$tmodel(t)$(Sw_AnnualCap>0)]..

* exogenous CO2 cap (Sw_AnnualCap = 1) or CO2e cap (Sw_AnnualCap = 2)
    emit_cap(eall,t)

    =g=

* must exceed annual endogenous emissions by CO2 pollutant only when Sw_AnnualCap=1
    sum{r, EMIT("combustion",eall,r,t) + EMIT("precombustion",eall,r,t)$Sw_Precombustion }$[Sw_AnnualCap=1]
* or by CO2e emissions (CO2, CH4, NO2 pollutants) when Sw_AnnualCap=2    
  + sum{(e,r), (EMIT("combustion",e,r,t) + EMIT("precombustion",e,r,t)$Sw_Precombustion) * gwp(e) }$[Sw_AnnualCap=2]    
;

* ---------------------------------------------------------------------------

eq_bankborrowcap(e)$[Sw_BankBorrowCap$sum{t, emit_cap(e,t) }]..

*weighted exogenous emissions
    sum{t$[tmodel(t)$emit_cap(e,t)],
        yearweight(t) * emit_cap(e,t) }

    =g=

* must exceed weighted endogenous emissions
    sum{(r,t)$[tmodel(t)$emit_cap(e,t)],
        yearweight(t) * (EMIT("combustion",e,r,t) + EMIT("precombustion",e,r,t)$Sw_Precombustion)}
;

* ---------------------------------------------------------------------------

eq_cdr_cap(t)
    $[tmodel(t)
    $(Sw_AnnualCap>0)
    $Sw_NoFossilOffsetCDR]..

*** GHG emissions from fossil CCS...
* CO2 emissions from fossil CCS...
    + sum{(i,v,r,h)$[valgen(i,v,r,t)$ccs(i)$(not beccs(i))$h_rep(h)$(Sw_AnnualCap<2)],
            hours(h) * GEN(i,v,r,h,t) * (emit_rate("combustion","CO2",i,v,r,t) + emit_rate("precombustion","CO2",i,v,r,t)$Sw_Precombustion) }
* GHG emissions * global warming potential
    + sum{(i,v,r,h)$[valgen(i,v,r,t)$ccs(i)$(not beccs(i))$h_rep(h)$(Sw_AnnualCap=2)],
        hours(h) * GEN(i,v,r,h,t) * sum{e, (emit_rate("combustion",e,i,v,r,t) + emit_rate("precombustion",e,i,v,r,t)$Sw_Precombustion) * gwp(e) } }      

    =g=

*** ...must be greater than emissions offset by CDR (negative emissions so negative signs here)
** DAC
    - sum{(p,i,v,r,h)$[valcap(i,v,r,t)$i_p(i,p)$dac(i)$sameas(p,"DAC")$h_rep(h)],
          hours(h) * (prod_emit_rate("combustion","CO2",i,t) + prod_emit_rate("precombustion","CO2",i,t)$Sw_Precombustion) * PRODUCE(p,i,v,r,h,t) }
** BECCS
    - sum{(i,v,r,h)$[valgen(i,v,r,t)$beccs(i)$h_rep(h)],
        hours(h) * (emit_rate("combustion","CO2",i,v,r,t) + emit_rate("precombustion","CO2",i,v,r,t)$Sw_Precombustion) * GEN(i,v,r,h,t) }
;

* ---------------------------------------------------------------------------

*Under the Clean Air Act Section 111, new gas plants (CCs or CTs) can operate above caa_gas_max_cf percent before caa_coal_retire_year 
*During and after caa_coal_retire_year, they need to either A) operate at <= caa_gas_max_cf percent CF, B) upgrade with CCS or C) retire
eq_caa_max_cf(i,v,r,t)$[tmodel(t)$valgen(i,v,r,t)
                        $gas(i)$(not ccs(i))
                        $heat_rate(i,v,r,t)
                        $(firstyear_v(i,v)>=caa_first_year)
                        $(yeart(t)>=caa_coal_retire_year)
                        $Sw_Clean_Air_Act]..

*fraction of annual generation capacity
    sum{h$h_rep(h), hours(h)} * caa_gas_max_cf * CAP(i,v,r,t)


    =g=

*must exceed total annual generation
    sum{h$h_rep(h), hours(h) * GEN(i,v,r,h,t)}
;

* ---------------------------------------------------------------------------

*Under the Clean Air Act Section 111, the emissions from existing coal plants per state must be less than or equal to a rate-based emissions standard

*The rate is equivalent to average coal CCS emissions assuming 90% capture rate [metric tons CO2 / MWh]
eq_caa_rate_standard(st,t)$[tmodel(t)
                        $(yeart(t)>=caa_coal_retire_year)
                        $Sw_Clean_Air_Act]..

*rate equivalent to average coal CCS emissions assuming 90% capture rate [metric tons CO2 / MWh]
    caa_rate_emis_standard 

*coal generation in that state [MWh]
    * sum{(i,v,r,h)$[valgen(i,v,r,t)$coal(i)$(not cofire(i))$r_st(r,st)], 
         GEN(i,v,r,h,t)}
    =g= 

*coal emissions in that state [metric tons CO2]
    sum{(i,v,r,h)$[valgen(i,v,r,t)$coal(i)$(not cofire(i))$r_st(r,st)], 
         GEN(i,v,r,h,t) * emit_rate("combustion","CO2",i,v,r,t)}
;

*==========================
* --- RPS CONSTRAINTS ---
*==========================

* ---------------------------------------------------------------------------

eq_REC_Generation(RPSCat,i,st,t)$[stfeas(st)$(not tfirst(t))$tmodel(t)
                                 $Sw_StateRPS$(yeart(t)>=firstyear_RPS)
                                 $(not sameas(RPSCat,"RPS_Bundled"))
                                 $(not sameas(RPSCat,"CES_Bundled"))
                                 $RecTech(RPSCat,i,st,t)
                                 ]..

*RECS are computed as the total annual generation from a technology
*hydro is the only technology adjusted by RPSTechMult
*because GEN can only generate a H2 PTC credit or a REC, not both, subtract out the generation which produces a hydrogen PTC credit
*because GEN from pvb(i) includes grid charging, subtract out its grid charging
    + sum{(v,r,h)$[valgen(i,v,r,t)$r_st(r,st)$h_rep(h)],
          RPSTechMult(RPSCat,i,st) * hours(h)
          * (GEN(i,v,r,h,t) 
          - CREDIT_H2PTC(i,v,r,h,t)$[valgen_h2ptc(i,v,r,t)$Sw_H2_PTC] 
          - (STORAGE_IN_GRID(i,v,r,h,t) * storage_eff_pvb_g(i,t))$[storage_hybrid(i)$(not csp(i))$Sw_HybridPlant] )
         }

     =g=

* Generation must be greater than RECS sent to all states that can trade
    + sum{ast$[RecMap(i,RPSCat,st,ast,t)$(stfeas(ast) or sameas(ast,"voluntary"))],
          RECS(RPSCat,i,st,ast,t) }
* RPS_Bundled RECS and RPS_All RECS can meet the same requirement
* therefore lumping them together to avoid double-counting
    + sum{ast$[RecMap(i,"RPS_Bundled",st,ast,t)$stfeas(ast)$(not sameas(st,ast))],
          RECS("RPS_Bundled",i,st,ast,t) }$[sameas(RPSCat,"RPS_All")]

*same logic as bundled RPS RECS is applied to the bundled CES RECS
    + sum{ast$[RecMap(i,"CES_Bundled",st,ast,t)$stfeas(ast)$(not sameas(st,ast))],
          RECS("CES_Bundled",i,st,ast,t) }$[sameas(RPSCat,"CES")]
;

* ---------------------------------------------------------------------------

* note that the bundled rpscat can be included
* to comply with the RPS_All categeory
* but it is not in itself explicit requirement
eq_REC_Requirement(RPSCat,st,t)$[RecPerc(RPSCat,st,t)$(not tfirst(t))
                                $tmodel(t)$Sw_StateRPS$(yeart(t)>=firstyear_RPS)
                                $(stfeas(st) or sameas(st,"voluntary"))
                                $(not sameas(RPSCat,"RPS_Bundled"))
                                $(not sameas(RPSCat,"CES_Bundled"))]..

* RECs owned (i.e. imported and generated/used in state minus exports)
    + sum{(i,ast)$[RecMap(i,RPSCat,ast,st,t)$stfeas(ast)],
         RECS(RPSCat,i,ast,st,t) }
    - sum{(i,ast)$[RecMap(i,RPSCat,st,ast,t)$stfeas(ast)$(not sameas(st,ast))],
         RECS(RPSCat,i,st,ast,t) }

* bundled RECS can also be used to meet the RPS_All requirements (imports minus exports)
    + sum{(i,ast)$[RecMap(i,"RPS_Bundled",ast,st,t)$stfeas(ast)$(not sameas(ast,st))],
         RECS("RPS_Bundled",i,ast,st,t) }$[sameas(RPSCat,"RPS_All")]
    - sum{(i,ast)$[RecMap(i,"RPS_Bundled",st,ast,t)$stfeas(ast)$(not sameas(st,ast))],
         RECS("RPS_Bundled",i,st,ast,t) }$[sameas(RPSCat,"RPS_All")]

* bundled CES credits can also be used to meet the CES requirements (imports minus exports)
    + sum{(i,ast)$[RecMap(i,"CES_Bundled",ast,st,t)$stfeas(ast)$(not sameas(ast,st))],
         RECS("CES_Bundled",i,ast,st,t) }$[sameas(RPSCat,"CES")]
    - sum{(i,ast)$[RecMap(i,"CES_Bundled",st,ast,t)$stfeas(ast)$(not sameas(st,ast))],
         RECS("CES_Bundled",i,st,ast,t) }$[sameas(RPSCat,"CES")]

* ACP credits can also be purchased
    + ACP_PURCHASES(rpscat,st,t)$(not acp_disallowed(st,RPSCat))

* Exports to Canada are assumed to be clean, and therefore consume CES credits
    - sum{(r,h)$[r_st(r,st)$h_rep(h)],
          can_exports_h(r,h,t) * hours(h) }$[(Sw_Canada=1)$sameas(RPSCat,"CES")]

    =g=

* note here we do not pre-define the rec requirement since load_exog(r,h,t)
* changes when sent to/from the demand side
    RecPerc(RPSCat,st,t) * sum{(r,h)$[r_st_rps(r,st)$h_rep(h)], hours(h) * (
* RecStyle(st,RPSCat)=0 means end-use sales.
        ( (LOAD(r,h,t) - can_exports_h(r,h,t)$[Sw_Canada=1]
        - sum{v$valgen("distpv",v,r,t), GEN("distpv",v,r,h,t) }) * (1.0 - distloss)
        )$(RecStyle(st,RPSCat)=0)

* RecStyle(st,RPSCat)=1 means bus-bar sales.
      + ( LOAD(r,h,t) - can_exports_h(r,h,t)$[Sw_Canada=1]
        - sum{v$valgen("distpv",v,r,t), GEN("distpv",v,r,h,t) }
        )$(RecStyle(st,RPSCat)=1)

* RecStyle(st,RPSCat)=2 means generation (including distPV), but subtracting canadian exports
*for CES (similar to the left-hand-side). Also, because GEN from pvb(i) includes grid charging,
*subtract out its grid charging (see eq_REC_Generation above).
      + ( sum{(i,v)$[valgen(i,v,r,t)$(not storage_standalone(i))], GEN(i,v,r,h,t)
          - (distloss * GEN(i,v,r,h,t))$(distpv(i))
          - (STORAGE_IN_GRID(i,v,r,h,t) * storage_eff_pvb_g(i,t))$[storage_hybrid(i)$(not csp(i))$Sw_HybridPlant] }
          - can_exports_h(r,h,t)$[(Sw_Canada=1)$sameas(RPSCat,"CES")]
        )$(RecStyle(st,RPSCat)=2)
    )}
;

* ---------------------------------------------------------------------------

eq_REC_BundleLimit(RPSCat,st,ast,t)$[stfeas(st)$stfeas(ast)$tmodel(t)
                              $(not sameas(st,ast))$Sw_StateRPS
                              $(sum{i,RecMap(i,RPSCat,st,ast,t) })
                              $(sameas(RPSCat,"RPS_Bundled") or sameas(RPSCat,"CES_Bundled"))
                              $(yeart(t)>=firstyear_RPS)]..

*amount of net transmission flows from state st to state ast
    sum{(h,r,rr,trtype)$[r_st(r,st)$r_st(rr,ast)$routes(r,rr,trtype,t)$h_rep(h)],
          hours(h) * FLOW(r,rr,h,t,trtype)
      }

    =g=
* must be greater than bundled RECS
    sum{i$RecMap(i,RPSCat,st,ast,t),
        RECS(RPSCat,i,st,ast,t) }
;

* ---------------------------------------------------------------------------

eq_REC_unbundledLimit(RPSCat,st,t)$[st_unbundled_limit(RPScat,st)$tmodel(t)$stfeas(st)
                            $(yeart(t)>=firstyear_RPS)$Sw_StateRPS
                            $(sameas(RPSCat,"RPS_All") or sameas(RPSCat,"CES"))]..
*the limit on unbundled RECS times the REC requirement (based on end-use sales)
      REC_unbundled_limit(RPSCat,st,t) * RecPerc(RPSCat,st,t) *
        sum{(r,h)$[r_st(r,st)$h_rep(h)],
            hours(h) *
            (LOAD(r,h,t) - can_exports_h(r,h,t)$[Sw_Canada=1] - sum{v$valgen("distpv",v,r,t), GEN("distpv",v,r,h,t) }) * (1.0 - distloss)
           }
      =g=

*needs to be greater than the unbundled recs
*NB unbundled RECS are computed as all imported RECS minus bundled RECS
    sum{(i,ast)$[RecMap(i,RPSCat,ast,st,t)$stfeas(ast)$(not sameas(st,ast))],
        RECS(RPSCat,i,ast,st,t) }

    - sum{(i,ast)$[RecMap(i,"RPS_Bundled",ast,st,t)$stfeas(ast)$(not sameas(st,ast))],
        RECS("RPS_Bundled",i,ast,st,t) }$sameas(RPSCat,"RPS_All")

    - sum{(i,ast)$[RecMap(i,"CES_Bundled",ast,st,t)$stfeas(ast)$(not sameas(st,ast))],
        RECS("CES_Bundled",i,ast,st,t) }$sameas(RPSCat,"CES")
;

* ---------------------------------------------------------------------------

eq_REC_ooslim(RPSCat,st,t)$[RecPerc(RPSCat,st,t)$(yeart(t)>=firstyear_RPS)
                           $RPS_oosfrac(st)$stfeas(st)$tmodel(t)$Sw_StateRPS
                           $(not sameas(RPSCat,"RPS_Bundled"))
                           $(not sameas(RPSCat,"CES_Bundled"))]..

*the fraction of imported recs times the requirement (based on end-use sales)
    RPS_oosfrac(st) * RecPerc(RPSCat,st,t) *
        sum{(r,h)$[r_st(r,st)$h_rep(h)],
            hours(h) *
            (LOAD(r,h,t) - can_exports_h(r,h,t)$[Sw_Canada=1] - sum{v$valgen("distpv",v,r,t), GEN("distpv",v,r,h,t) }) * (1.0 - distloss)
           }
    =g=

*imported RECs - note that the not sameas(st,ast) indicates they are not generated in-state
    sum{(i,ast)$[RecMap(i,RPSCat,ast,st,t)$stfeas(ast)$(not sameas(st,ast))],
        RECS(RPSCat,i,ast,st,t)
       }

    + sum{(i,ast)$[RecMap(i,"RPS_Bundled",ast,st,t)$stfeas(ast)$(not sameas(st,ast))],
        RECS("RPS_Bundled",i,ast,st,t)
       }$sameas(RPSCat,"RPS_All")

    + sum{(i,ast)$[RecMap(i,"CES_Bundled",ast,st,t)$stfeas(ast)$(not sameas(st,ast))],
        RECS("CES_Bundled",i,ast,st,t)
       }$sameas(RPSCat,"CES")
;

* ---------------------------------------------------------------------------

*exports must be less than RECS generated
eq_REC_launder(RPSCat,st,t)$[RecStates(RPSCat,st,t)$(not tfirst(t))$(yeart(t)>=firstyear_RPS)
                               $tmodel(t)$stfeas(st)$Sw_StateRPS
                               $(not sameas(RPSCat,"RPS_Bundled"))
                               $(not sameas(RPSCat,"CES_Bundled"))]..

*in-state REC generation
    + sum{(i,v,r,h)$[valgen(i,v,r,t)$RecTech(RPSCat,i,st,t)$r_st(r,st)$h_rep(h)],
          hours(h) * (GEN(i,v,r,h,t) - CREDIT_H2PTC(i,v,r,h,t)$[valgen_h2ptc(i,v,r,t)$Sw_H2_PTC])
         }

*minus ACP_PURCHASES with a 10x multiplier (the multiplier discourages the model from
*exporting RECs when it is buying ACP credits)
    - ACP_PURCHASES(RPSCat,st,t)$(not acp_disallowed(st,RPSCat)) * 10

    =g=

*exported RECS - NB the conditional that st!=ast
    + sum{(i,ast)$[RecMap(i,RPSCat,st,ast,t)$(stfeas(ast) or sameas(ast,"voluntary"))$(not sameas(st,ast))],
          RECS(RPSCat,i,st,ast,t) }

    + sum{(i,ast)$[RecMap(i,"RPS_Bundled",st,ast,t)$stfeas(ast)$(not sameas(st,ast))],
          RECS("RPS_Bundled",i,st,ast,t)
       }$sameas(RPSCat,"RPS_All")

    + sum{(i,ast)$[RecMap(i,"CES_Bundled",st,ast,t)$stfeas(ast)$(not sameas(st,ast))],
          RECS("CES_Bundled",i,st,ast,t)
       }$sameas(RPSCat,"CES")

;

* ---------------------------------------------------------------------------

eq_RPS_OFSWind(st,t)$[tmodel(t)$stfeas(st)$offshore_cap_req(st,t)$Sw_StateRPS
                      $sum{(i,v,r)$[r_st(r,st)$ofswind(i)], valcap(i,v,r,t) }
                      $(yeart(t)>=firstyear_RPS)$(not Sw_PCM)]..

* existing capacity of wind
    sum{(i,v,r)$[r_st(r,st)$ofswind(i)], m_capacity_exog(i,v,r,t) }

* investments over time
    + sum{(i,v,r,tt)$[r_st(r,st)$ofswind(i)$inv_cond(i,v,r,t,tt)$(tmodel(tt) or tfix(tt))],
          INV(i,v,r,tt) + INV_REFURB(i,v,r,tt)$[refurbtech(i)$Sw_Refurb] }

    =g=

*exogenously-specified requirement for offshore wind capacity
    offshore_cap_req(st,t)
;

* ---------------------------------------------------------------------------

eq_batterymandate(st,t)
    $[tmodel(t)$batterymandate(st,t)$(yeart(t)>=firstyear_battery)
    $Sw_BatteryMandate
    $(not Sw_PCM)]..
*battery capacity
    sum{(i,v,r)$[r_st(r,st)$valcap(i,v,r,t)$(battery(i) or pvb(i))], bcr(i) * CAP(i,v,r,t) }

    =g=

*must be greater than the required level
    batterymandate(st,t)
;

* ---------------------------------------------------------------------------

eq_national_gen(t)$[tmodel(t)$national_gen_frac(t)$Sw_GenMandate]..

*generation from renewables (already post-curtailment)
    sum{(i,v,r,h)$[nat_gen_tech_frac(i)$valgen(i,v,r,t)$h_rep(h)],
        GEN(i,v,r,h,t) * hours(h) * nat_gen_tech_frac(i) }

    =g=

*must exceed the mandated percentage [times]
    national_gen_frac(t) * (

* if Sw_GenMandate = 1, then apply the fraction to the bus bar load
    (
* load
    sum{(r,h)$h_rep(h), LOAD(r,h,t) * hours(h) }
* [plus] transmission losses
    + sum{(rr,r,h,trtype)$[routes(rr,r,trtype,t)$h_rep(h)], (tranloss(rr,r,trtype) * FLOW(rr,r,h,t,trtype) * hours(h)) }
* [plus] storage losses
    + sum{(i,v,r,h)$[valcap(i,v,r,t)$storage_standalone(i)$h_rep(h)], STORAGE_IN(i,v,r,h,t) * hours(h) }
    - sum{(i,v,r,h)$[valcap(i,v,r,t)$storage_standalone(i)$h_rep(h)], GEN(i,v,r,h,t) * hours(h) }
    )$[Sw_GenMandate = 1]

* if Sw_GenMandate = 2, then apply the fraction to the end use load
    + (sum{(r,h)$h_rep(h),
        hours(h) *
        ( (LOAD(r,h,t) - can_exports_h(r,h,t)$[Sw_Canada=1]) * (1.0 - distloss) - sum{v$valgen("distpv",v,r,t), GEN("distpv",v,r,h,t) })
       })$[Sw_GenMandate = 2]
    )
;

* ---------------------------------------------------------------------------

*====================================
* --- FUEL SUPPLY CURVES ---
*====================================

* ---------------------------------------------------------------------------

*gas used from each bin is the sum of all gas used
eq_gasused(cendiv,h,t)$[tmodel(t)$((Sw_GasCurve=0) or (Sw_GasCurve=3))]..

    sum{gb,GASUSED(cendiv,gb,h,t) }

    =e=

    sum{(i,v,r)$[valgen(i,v,r,t)$gas(i)$r_cendiv(r,cendiv)],
         heat_rate(i,v,r,t) * (GEN(i,v,r,h,t) + CCSFLEX_POW(i,v,r,h,t)$[ccsflex(i)$(Sw_CCSFLEX_BYP OR Sw_CCSFLEX_STO OR Sw_CCSFLEX_DAC)]) } / gas_scale

    + (sum{(v,r)$[valcap("dac_gas",v,r,t)$r_cendiv(r,cendiv)],
         dac_gas_cons_rate("dac_gas",v,t) * PRODUCE("DAC","dac_gas",v,r,h,t) } / gas_scale)$Sw_DAC_Gas

;

* ---------------------------------------------------------------------------

* gas from each bin needs to less than its capacity
eq_gasbinlimit(cendiv,gb,t)$[tmodel(t)$(Sw_GasCurve=0)]..

    gaslimit(cendiv,gb,t)

    =g=

    sum{h, hours(h) * GASUSED(cendiv,gb,h,t) }
;

* ---------------------------------------------------------------------------

eq_gasbinlimit_nat(gb,t)$[tmodel(t)$(Sw_GasCurve=3)]..

   gaslimit_nat(gb,t)

   =g=

   sum{(h,cendiv),
       hours(h) * GASUSED(cendiv,gb,h,t)
      }
;

* ---------------------------------------------------------------------------

eq_gasaccounting_regional(cendiv,t)$[tmodel(t)$(Sw_GasCurve=1)]..

    sum{fuelbin, VGASBINQ_REGIONAL(fuelbin,cendiv,t) }

    =e=

    sum{(i,v,r,h)$[valgen(i,v,r,t)$gas(i)$r_cendiv(r,cendiv)],
         hours(h) * heat_rate(i,v,r,t) * GEN(i,v,r,h,t)
       }
;

* ---------------------------------------------------------------------------

eq_gasaccounting_national(t)$[tmodel(t)$(Sw_GasCurve=1)]..

    sum{fuelbin,VGASBINQ_NATIONAL(fuelbin,t) }

    =e=

    sum{(i,v,r,h)$[valgen(i,v,r,t)$gas(i)],
         hours(h) * heat_rate(i,v,r,t) * GEN(i,v,r,h,t)
       }
;

* ---------------------------------------------------------------------------

eq_gasbinlimit_regional(fuelbin,cendiv,t)$[tmodel(t)$(Sw_GasCurve=1)]..

    Gasbinwidth_regional(fuelbin,cendiv,t)

    =g=

    VGASBINQ_REGIONAL(fuelbin,cendiv,t)
;

* ---------------------------------------------------------------------------

eq_gasbinlimit_national(fuelbin,t)$[tmodel(t)$(Sw_GasCurve=1)]..

    Gasbinwidth_national(fuelbin,t)

    =g=

    VGASBINQ_NATIONAL(fuelbin,t)
;

* ---------------------------------------------------------------------------

*==============================
* -- Bioenergy Supply Curve --
*==============================

* ---------------------------------------------------------------------------

eq_bioused(r,t)$[sum{(i,v)$(bio(i) or cofire(i)), valgen(i,v,r,t) }$tmodel(t)]..

    sum{bioclass, BIOUSED(bioclass,r,t) }

    =e=

*biopower generation
    + sum{(i,v,h)$[valgen(i,v,r,t)$bio(i)],
        hours(h) * heat_rate(i,v,r,t) * GEN(i,v,r,h,t) }


*portion of cofire generation that is from bio resources
    + sum{(i,v,h)$[cofire(i)$valgen(i,v,r,t)],
         bio_cofire_perc * hours(h) * heat_rate(i,v,r,t) * GEN(i,v,r,h,t) }
;

* ---------------------------------------------------------------------------

* biomass consumption limit is annual
eq_biousedlimit(bioclass,usda_region,t)$tmodel(t)..

    biosupply(usda_region,bioclass,"cap")

    =g=

    sum{r$[r_usda(r,usda_region)$sum{(i,v)$(bio(i) or cofire(i)), valgen(i,v,r,t) }], BIOUSED(bioclass,r,t) }
;

* ---------------------------------------------------------------------------

*============================
* --- STORAGE CONSTRAINTS ---
*============================

* ---------------------------------------------------------------------------

*storage use cannot exceed capacity
*this constraint does not apply to CSP+TES or hydro pump upgrades
eq_storage_capacity(i,v,r,h,t)$[valgen(i,v,r,t)
    $(storage_standalone(i)$(not evmc_storage(i))
        or evmc_storage(i)
            $[evmc_storage_charge_frac(i,r,h,t)$evmc_storage_discharge_frac(i,r,h,t)]
        or storage_hybrid(i)$(not csp(i)))
    $tmodel(t)]..

* [plus] Capacity of all storage technologies
    (CAP(i,v,r,t) * bcr(i) * avail(i,r,h)
       * (1 + sum{szn, h_szn(h,szn) * seas_cap_frac_delta(i,v,r,szn,t)})
    )$valcap(i,v,r,t)

    =g=

* [plus] Generation from storage, excluding hybrid+storage and adjusting evmc_storage for time-varying discharge (deferral) availability
    GEN(i,v,r,h,t)$(not storage_hybrid(i)$(not csp(i))) / (1$(not evmc_storage(i)) + evmc_storage_discharge_frac(i,r,h,t)$evmc_storage(i))

* [plus] Generation from battery of hybrid+storage
    + GEN_STORAGE(i,v,r,h,t)$[storage_hybrid(i)$(not csp(i))$Sw_HybridPlant]

* [plus] Storage charging
* excludes hybrid plant+storage and adjusting evmc_storage for time-varying charge (add back deferred EV load) availability
    + STORAGE_IN(i,v,r,h,t)$[not storage_hybrid(i)$(not csp(i))] / (1$(not evmc_storage(i)) + evmc_storage_charge_frac(i,r,h,t)$evmc_storage(i)) 
   
* hybrid+storage plant: plant generation
    + STORAGE_IN_PLANT(i,v,r,h,t)$[storage_hybrid(i)$(not csp(i))$dayhours(h)$Sw_HybridPlant]
* hybrid+storage plant: Grid generation
    + STORAGE_IN_GRID(i,v,r,h,t)$[storage_hybrid(i)$(not csp(i))$Sw_HybridPlant]

* [plus] Operating reserves
    + sum{ortype$[Sw_OpRes$opres_model(ortype)$opres_h(h)],
          reserve_frac(i,ortype) * OPRES(ortype,i,v,r,h,t) }
;

* ---------------------------------------------------------------------------

* The daily storage level in the next time-slice (h+1) must equal the
*  daily storage level in the current time-slice (h)
*  plus daily net charging in the current time-slice (accounting for losses).
*  CSP with storage energy accounting is also covered by this constraint.
*  Does not apply for storage technologies that allow cross-season energy arbitrage.
*  When inter-day linkage is used, the nexth will be disabled, and this equation will
*  be used to calculate intra-day storage dispatch for further inter-day linkage use.
eq_storage_level(i,v,r,h,t)$[valgen(i,v,r,t)$storage(i)$tmodel(t)]..

*[plus] storage level in h+1
    sum{(hh)$[nexth(h,hh)], STORAGE_LEVEL(i,v,r,hh,t)}$(not storage_interday(i))

*[plus] the net dispatch of inter-day storage technologies
    + STORAGE_INTERDAY_DISPATCH(i,v,r,h,t)$(storage_interday(i)) * hours_daily(h)

    =e=

* only want to include storage_level from periods that have had a previous storage_level
* otherwise it becomes a free variable, implying you can charge storage without bound
    STORAGE_LEVEL(i,v,r,h,t)$(not storage_interday(i))

*[plus] storage charging
    + storage_eff(i,t) *  hours_daily(h) * (
*energy into stand-alone storage (not CSP-TES) and hydropower that adds pumping
          STORAGE_IN(i,v,r,h,t)$[storage_standalone(i) or hyd_add_pump(i)]

*energy into storage from CSP field
        + (CAP(i,v,r,t) * csp_sm(i) * m_cf(i,v,r,h,t)
          )$[CSP_Storage(i)$valcap(i,v,r,t)]
      )
*[plus] water inflow energy available for hydropower that adds pumping
    + (CAP(i,v,r,t) * avail(i,r,h) * hours_daily(h) *
        sum{szn$h_szn(h,szn), m_cf_szn(i,v,r,szn,t) }
        )$hyd_add_pump(i)

*[plus] energy into hybrid plant storage
*hybrid+storage plant: plant charging
    + storage_eff_pvb_p(i,t) * hours_daily(h)
      * STORAGE_IN_PLANT(i,v,r,h,t)$[storage_hybrid(i)$(not csp(i))$dayhours(h)$Sw_HybridPlant]

*hybrid+storage plant: grid charging
    + storage_eff_pvb_g(i,t) * hours_daily(h) 
      * STORAGE_IN_GRID(i,v,r,h,t)$[storage_hybrid(i)$(not csp(i))$Sw_HybridPlant]

*[minus] generation from stand-alone storage (discharge) and CSP
*exclude hybrid+storage plant because GEN refers to output from both the plant and the battery
    - hours_daily(h) * GEN(i,v,r,h,t)$[not storage_hybrid(i)$(not csp(i))]

*[minus] Generation from Battery (discharge) of hybrid+storage plant
    - hours_daily(h) * GEN_STORAGE(i,v,r,h,t) $[storage_hybrid(i)$(not csp(i))$Sw_HybridPlant]

*[minus] losses from reg reserves (only half because only charging half
*the time while providing reg reserves)
    - (hours_daily(h)
       * (OPRES("reg",i,v,r,h,t)$[Sw_OpRes=1] + OPRES("combo",i,v,r,h,t)$[Sw_OpRes=2])
       * (1 - storage_eff(i,t)) / 2 * reg_energy_frac
    )$[opres_h(h)]
;

* ---------------------------------------------------------------------------

*there must be sufficient energy in storage to provide operating reserves
eq_storage_opres(i,v,r,h,t)
    $[valgen(i,v,r,t)$tmodel(t)$Sw_OpRes$opres_h(h)
    $(storage_standalone(i) or storage_hybrid(i)$(not csp(i)) or hyd_add_pump(i))]..

*[plus] initial storage level
    STORAGE_LEVEL(i,v,r,h,t)

*[minus] generation that occurs during this timeslice
    - hours_daily(h) * GEN(i,v,r,h,t) $[not storage_hybrid(i)$(not csp(i))]

*[minus] generation that occurs during this timeslice
    - hours_daily(h) * GEN_STORAGE(i,v,r,h,t) $[storage_hybrid(i)$(not csp(i))$Sw_HybridPlant]

*[minus] losses from reg reserves (only half because only charging half
*the time while providing reg reserves)
    - hours_daily(h) * (OPRES("reg",i,v,r,h,t)$[Sw_OpRes = 1] + OPRES("combo",i,v,r,h,t)$[Sw_OpRes = 2])  
    * (1 - storage_eff(i,t)) / 2 * reg_energy_frac

    =g=

*[plus] energy reserved for operating reserves
    + hours_daily(h) * sum{ortype$opres_model(ortype), OPRES(ortype,i,v,r,h,t) }
;

* ---------------------------------------------------------------------------

*storage charging must exceed OR contributions for thermal storage
eq_storage_thermalres(i,v,r,h,t)
    $[valgen(i,v,r,t)$Thermal_Storage(i)
    $tmodel(t)$Sw_OpRes$opres_h(h)]..

    STORAGE_IN(i,v,r,h,t)

    =g=

    sum{ortype$[opres_model(ortype)],
        reserve_frac(i,ortype) * OPRES(ortype,i,v,r,h,t) }
;

* ---------------------------------------------------------------------------

*batteries and CSP-TES are limited by their duration for each normalized hour per season
*seas_cap_frac_delta is not applied here because we assume that the storage energy capacity is
*constant across the year.
eq_storage_duration(i,v,r,h,t)$[valgen(i,v,r,t)$valcap(i,v,r,t)
                               $(battery(i) or CSP_Storage(i) or pvb(i) or psh(i) or evmc_storage(i))
                               $tmodel(t)]..

* [plus] storage duration times storage capacity
    storage_duration(i) * CAP(i,v,r,t) * (1$CSP_Storage(i) + 1$psh(i) + bcr(i)$(battery(i)$(not battery(i)) or pvb(i)))

* [plus] EVMC storage has time-varying energy capacity
    + evmc_storage_energy_hours(i,r,h,t) * CAP(i,v,r,t) * (bcr(i)$evmc_storage(i))

* [plus] battery storage capacity
    + CAP_ENERGY(i,v,r,t)$battery(i)

    =g=

    STORAGE_LEVEL(i,v,r,h,t)
;

* ---------------------------------------------------------------------------

* Charging power must be less than a specified fraction of power output capacity
* This is required in addition to eq_storage_capacity for facilities where input capacity < output capacity.
* If storinmaxfrac were applied to CAP in eq_storage_capacity, it would also limit output capacity.
eq_storage_in_cap(i,v,r,h,t)$[(storage_standalone(i) or hyd_add_pump(i))$valgen(i,v,r,t)$valcap(i,v,r,t)
                              $tmodel(t)$(storinmaxfrac(i,v,r) < 1)]..

*[plus] maximum storage input capacity as a fraction of output capacity and accounting for availability
* for evmc_storage this adjust for time-varying availability of charging (add back deferred EV load)
    avail(i,r,h) * storinmaxfrac(i,v,r)
    * CAP(i,v,r,t)
    * (1 + sum{szn, h_szn(h,szn) * seas_cap_frac_delta(i,v,r,szn,t)})
    * (1$(not evmc_storage(i)) + evmc_storage_charge_frac(i,r,h,t)$evmc_storage(i))

    =g=

*[plus] storage input
    STORAGE_IN(i,v,r,h,t)
;

* ---------------------------------------------------------------------------

* the charging power in any time slice cannot exceed the minstorfrac times the
* charging power from any other hour within the same season (via hour_szn_group(h,hh))
eq_storage_in_minloading(i,v,r,h,hh,t)$[(storage_standalone(i) or hyd_add_pump(i))$tmodel(t)
                                            $minstorfrac(i,v,r)$valgen(i,v,r,t)$hour_szn_group(h,hh)$Sw_MinLoading]..

    STORAGE_IN(i,v,r,h,t)

    =g=

    STORAGE_IN(i,v,r,hh,t) * minstorfrac(i,v,r)
;

* ---------------------------------------------------------------------------
* for batteries
* when power capacity is built, energy capacity must be greater than the minimum duration
eq_battery_minduration(i,v,r,t)$[valcap(i,v,r,t)$tmodel(t)$newv(v)$battery(i)]..

    CAP_ENERGY(i,v,r,t)

    =g=

    minbatteryduration * CAP(i,v,r,t)
;

* ---------------------------------------------------------------------------

* Constraints for building inter-day storage linkage
* The storage level at hour 0 of next partition
* equals to the storage level at hour 0 of current partition
* plus number of period of current partition multiply by storage net change of the rep period
eq_storage_interday_level(i,v,r,allszn,t)$[valgen(i,v,r,t)$storage_interday(i)$tmodel(t)$numpartitions(allszn)]..
    
    sum{allsznn$[nextpartition(allszn,allsznn)],STORAGE_INTERDAY_LEVEL(i,v,r,allsznn,t)}

    =e=

    STORAGE_INTERDAY_LEVEL(i,v,r,allszn,t) 
    
    + numpartitions(allszn)
    * sum{(szn)$[szn_actualszn(szn,allszn)$numpartitions(allszn)],
          sum{h$[h_szn(h,szn)], (STORAGE_INTERDAY_DISPATCH(i,v,r,h,t) * hours_daily(h))}}
;

* ---------------------------------------------------------------------------

* Constraints for building inter-day storage linkage
* Define the maximum relative soc on a representative period compared to its hour 0
* It's noted that STORAGE_INTERDAY_LEVEL_MAX_DAY can be nagative since it represent a relative value
eq_storage_interday_level_max_day(i,v,r,szn,h,t)$[valgen(i,v,r,t)$storage_interday(i)$tmodel(t)$h_szn(h,szn)]..
    
    STORAGE_INTERDAY_LEVEL_MAX_DAY(i,v,r,szn,t)

    =g=

    sum{(hh)$[h_preh(h,hh)], (STORAGE_INTERDAY_DISPATCH(i,v,r,hh,t) * hours_daily(h))}
;

* ---------------------------------------------------------------------------

* Constraints for building inter-day storage linkage
* Define the minimum relative soc on a representative period compared to its hour 0
* It's noted that STORAGE_INTERDAY_LEVEL_MIN_DAY can be nagative since it represent a relative value
eq_storage_interday_level_min_day(i,v,r,szn,h,t)$[valgen(i,v,r,t)$storage_interday(i)$tmodel(t)$h_szn(h,szn)]..
    
    sum{(hh)$[h_preh(h,hh)], (STORAGE_INTERDAY_DISPATCH(i,v,r,hh,t) * hours_daily(h))}

    =g=

    STORAGE_INTERDAY_LEVEL_MIN_DAY(i,v,r,szn,t)
;

* ---------------------------------------------------------------------------

* Constraints for building inter-day storage linkage
* For all partitions, the soc at their hour 0 plus minimum soc of first period should greater than 0
* This is to make sure not only their hour 0 but also the lowest point of the first period of each partition is greater than 0
eq_storage_interday_min_level_start(i,v,r,allszn,t)$[valgen(i,v,r,t)$storage_interday(i)$tmodel(t)$numpartitions(allszn)]..

    STORAGE_INTERDAY_LEVEL(i,v,r,allszn,t)
    
    + sum{(szn)$[szn_actualszn(szn,allszn)], STORAGE_INTERDAY_LEVEL_MIN_DAY(i,v,r,szn,t)}

    =g=

    0
;

* ---------------------------------------------------------------------------

* Constraints for building inter-day storage linkage
* For all partitions, the soc at their hour 0 plus minimum soc of last period should greater than 0
* This is to make sure not only their hour 0 but also the lowest point of the last period of each partition is greater than 0
eq_storage_interday_min_level_end(i,v,r,allszn,t)$[valgen(i,v,r,t)$storage_interday(i)$tmodel(t)$numpartitions(allszn)]..

    STORAGE_INTERDAY_LEVEL(i,v,r,allszn,t)

    + (numpartitions(allszn) - 1) 
    * sum{(szn)$[szn_actualszn(szn,allszn)], 
        sum{h$[h_szn(h,szn)], (STORAGE_INTERDAY_DISPATCH(i,v,r,h,t) * hours_daily(h))}}
    
    + sum{(szn)$[szn_actualszn(szn,allszn)], STORAGE_INTERDAY_LEVEL_MIN_DAY(i,v,r,szn,t)}

    =g=

    0
;

* ---------------------------------------------------------------------------

* Constraints for building inter-day storage linkage
* For all partitions, the soc at their hour 0 plus maximum soc of first period should lower than total storage capacity
* This is to make sure not only their hour 0 but also the highest point of the first period of each partition is lower than maximum capacity
eq_storage_interday_max_level_start(i,v,r,allszn,t)$[valgen(i,v,r,t)$storage_interday(i)$tmodel(t)$numpartitions(allszn)]..
    
    storage_duration(i) * CAP(i,v,r,t)

    =g=
    
    STORAGE_INTERDAY_LEVEL(i,v,r,allszn,t)
    
    + sum{(szn)$[szn_actualszn(szn,allszn)], STORAGE_INTERDAY_LEVEL_MAX_DAY(i,v,r,szn,t)}
;

* ---------------------------------------------------------------------------

* Constraints for building inter-day storage linkage
* For all partitions, the soc at their hour 0 plus maximum soc of last period should lower than total storage capacity
* This is to make sure not only their hour 0 but also the highest point of the last period of each partition is greater than maximum capacity
eq_storage_interday_max_level_end(i,v,r,allszn,t)$[valgen(i,v,r,t)$storage_interday(i)$tmodel(t)$numpartitions(allszn)]..
    
    storage_duration(i) * CAP(i,v,r,t)

    =g=
    
    STORAGE_INTERDAY_LEVEL(i,v,r,allszn,t)

    + (numpartitions(allszn) - 1) 
    * sum{(szn)$[szn_actualszn(szn,allszn)], 
        sum{h$[h_szn(h,szn)], (STORAGE_INTERDAY_DISPATCH(i,v,r,h,t) * hours_daily(h))}}
    
    + sum{(szn)$[szn_actualszn(szn,allszn)], STORAGE_INTERDAY_LEVEL_MAX_DAY(i,v,r,szn,t)}
;

* ---------------------------------------------------------------------------

*===============================
* --- Hybrid Plant ---
*===============================

* ---------------------------------------------------------------------------

*Generation post curtailment =
*   + generation from hybrid storage plant + generation from storage - storage charging from hybrid storage plant
eq_plant_total_gen(i,v,r,h,t)$[storage_hybrid(i)$(not csp(i))$tmodel(t)$valgen(i,v,r,t)$Sw_HybridPlant]..

    + GEN_PLANT(i,v,r,h,t)

    + GEN_STORAGE(i,v,r,h,t)

*[minus] charging from hybrid storage plant
    - STORAGE_IN_PLANT(i,v,r,h,t)$dayhours(h)

    =e=

    GEN(i,v,r,h,t)
;

* ---------------------------------------------------------------------------

*Energy to storage from hybrid storage palnt + hybrid storage plant generation <= hybrid storage plant maximum production for a resource
*capacity factor is adjusted to include inverter losses, clipping losses, and low voltage losses
eq_hybrid_plant_energy_limit(i,v,r,h,t)$[storage_hybrid(i)$(not csp(i))$tmodel(t)$valgen(i,v,r,t)$valcap(i,v,r,t)$Sw_HybridPlant]..

* [plus] plant output
    m_cf(i,v,r,h,t) * CAP(i,v,r,t)

    =g=

*[plus] charging from hybrid plant
    + STORAGE_IN_PLANT(i,v,r,h,t)$dayhours(h)

*[plus] generation from hybrid plant
    + GEN_PLANT(i,v,r,h,t)
;

* ---------------------------------------------------------------------------

*Energy moving through the inverter cannot exceed the inverter capacity
eq_plant_capacity_limit(i,v,r,h,t)$[storage_hybrid(i)$(not csp(i))$tmodel(t)$valgen(i,v,r,t)$valcap(i,v,r,t)$Sw_HybridPlant]..

*[plus] inverter capacity [AC] = panel capacity [DC] / ILR [DC/AC]
    + CAP(i,v,r,t) / ilr(i)

    =g=

* [plus] Output from plant
    + GEN_PLANT(i,v,r,h,t)

* [plus] Output form storage
    + GEN_STORAGE(i,v,r,h,t)

*[plus] battery charging from grid
    + STORAGE_IN_GRID(i,v,r,h,t)

*[plus] battery operating reserves
    + sum{ortype$[Sw_OpRes$opres_h(h)$opres_model(ortype)], OPRES(ortype,i,v,r,h,t) }
;

* ---------------------------------------------------------------------------

*Total energy charged from local PV >= ITC qualification fraction * total energy charged

eq_pvb_itc_charge_reqt(i,v,r,t)$[pvb(i)$tmodel(t)$valgen(i,v,r,t)$pvb_itc_qual_frac$Sw_PVB]..

* [plus] battery charging from PV
    + sum{h$[dayhours(h)$h_rep(h)], STORAGE_IN_PLANT(i,v,r,h,t) * hours(h) }

    =g=

    + pvb_itc_qual_frac * (

* [plus] battery charging from PV
    + sum{h$[dayhours(h)$h_rep(h)], STORAGE_IN_PLANT(i,v,r,h,t) * hours(h) }

* [plus] battery charging from Grid
    + sum{h$h_rep(h), STORAGE_IN_GRID(i,v,r,h,t) * hours(h) }
    )
;

* ---------------------------------------------------------------------------

*===================================
* --- CANADIAN IMPORTS EQUATIONS ---
*===================================

* ---------------------------------------------------------------------------

eq_Canadian_Imports(r,szn,t)$[can_imports_szn(r,szn,t)$tmodel(t)$(Sw_Canada=1)]..

    can_imports_szn(r,szn,t)

    =g=

    sum{(i,v,h)$[canada(i)$valgen(i,v,r,t)$h_szn(h,szn)], GEN(i,v,r,h,t) * hours(h) }
;

* ---------------------------------------------------------------------------

*==========================
* --- WATER CONSTRAINTS ---
*==========================

* ---------------------------------------------------------------------------

*water accounting for all valid power plants for generation where usage is both for cooling and/or non-cooling purposes
eq_water_accounting(i,v,w,r,h,t)$[i_water(i)$valgen(i,v,r,t)$h_rep(h)$tmodel(t)$Sw_WaterMain]..

    WAT(i,v,w,r,h,t)

    =e=

*division by 1E6 to convert gal of water_rate(i,w,r) to Mgal
    GEN(i,v,r,h,t) * hours(h) * water_rate(i,w,r) / 1E6
;

* ---------------------------------------------------------------------------

*total water access is determined by total capacity
eq_water_capacity_total(i,v,r,t)$[tmodel(t)$valcap(i,v,r,t)
                                 $(i_water_cooling(i) or psh(i))$Sw_WaterMain$Sw_WaterCapacity]..

    WATCAP(i,v,r,t)

    =e=

*require enough water capacity to allow 100% capacity factor (8760 hour operation)
*division by 1E6 to convert gal of water_rate(i,w,r) to Mgal
    sum{h$h_rep(h), hours(h)
    * sum{w$i_w(i,w),
           CAP(i,v,r,t) * water_rate(i,w,r) }
    * (1 + sum{szn, h_szn(h,szn) * seas_cap_frac_delta(i,v,r,szn,t)})
    } / 1E6

*require enough water capacity to fill PSH reservoir.
*uses investment so that term is only applied in the single investment year
*   as a proxy for water needs during construction phase.
    + sum{rscbin$[m_rscfeas(r,i,rscbin)$psh(i)], INV_RSC(i,v,r,rscbin,t) * water_req_psh(r,rscbin) }$Sw_PSHwatercon
;

* ---------------------------------------------------------------------------

*total water access must not exceed supply
eq_water_capacity_limit(wst,r,t)$[tmodel(t)$Sw_WaterMain$Sw_WaterCapacity]..

    m_watsc_dat(wst,"cap",r,t)

    + WATER_CAPACITY_LIMIT_SLACK(wst,r,t)

    =g=

    sum{(i,v)$[i_wst(i,wst)$valcap(i,v,r,t)], WATCAP(i,v,r,t) }
;

* ---------------------------------------------------------------------------

*water use must not exceed available access
eq_water_use_limit(i,v,w,r,szn,t)$[i_water_cooling(i)$valgen(i,v,r,t)$tmodel(t)
                                  $i_w(i,w)$Sw_WaterMain$Sw_WaterCapacity$Sw_WaterUse]..

    WATCAP(i,v,r,t) *sum{wst$i_wst(i,wst), watsa(wst,r,szn,t) }

    =g=

    sum{h$h_szn(h,szn), WAT(i,v,w,r,h,t) }
;

* ---------------------------------------------------------------------------

*==============================
* -- H2 and DAC Constraints --
*==============================

* ---------------------------------------------------------------------------

eq_prod_capacity_limit(i,v,r,h,t)
    $[tmodel(t)
    $consume(i)
    $valcap(i,v,r,t)
    $Sw_Prod
    $h_rep(h)]..

* available capacity [times] the conversion rate of metric ton / MW
    CAP(i,v,r,t) * avail(i,r,h)
            * (prod_conversion_rate(i,v,r,t)$[not sameas(i,"dac_gas")]
                + 1$sameas(i,"dac_gas"))
            * (1 + sum{szn, h_szn(h,szn) * seas_cap_frac_delta(i,v,r,szn,t)})

    =g=

* production in that timeslice
    sum{p$i_p(i,p), PRODUCE(p,i,v,r,h,t) }
;

* ---------------------------------------------------------------------------

* H2 demand balance; national and annual. Active only when Sw_H2=1.
eq_h2_demand(p,t)$[(sameas(p,"H2"))$tmodel(t)$(yeart(t)>=h2_demand_start)$(Sw_H2=1)]..

* annual metric tons of production
    sum{(i,v,r,h)$[h2(i)$valcap(i,v,r,t)$i_p(i,p)$h_rep(h)],
        PRODUCE(p,i,v,r,h,t) * hours(h) }

    =e=

* annual demand
    h2_exogenous_demand(p,t)

* assuming here that h2 production and use in H2_COMBUSTION can be temporally asynchronous
* that is, the hydrogen does not need to produced in the same hour it is consumed by h2-ct/cc's
    + sum{(i,v,r,h)$[valgen(i,v,r,t)$h2_combustion(i)$h_rep(h)],
            GEN(i,v,r,h,t) * hours(h) * h2_combustion_intensity * heat_rate(i,v,r,t)
    }
;

* ---------------------------------------------------------------------------

* H2 demand balance; regional and by timeslice w/ H2 transport network and storage.
* Active only when Sw_H2=2 [metric tons/hour]
eq_h2_demand_regional(r,h,t)
    $[tmodel(t)$(Sw_H2=2)$(yeart(t)>=h2_demand_start)$h_rep(h)]..

* endogenous supply of hydrogen
    sum{(i,v,p)$[h2(i)$valcap(i,v,r,t)$i_p(i,p)],
        PRODUCE(p,i,v,r,h,t) }
    
* net hydrogen trade with imports reduced by H2 transmission losses
    + sum{rr$h2_routes(rr,r), H2_FLOW(rr,r,h,t) } * (1 - h2_tranloss)
    - sum{rr$h2_routes(r,rr), H2_FLOW(r,rr,h,t) }
        
* net storage injections / withdrawls in a BA
    + sum{h2_stor$[h2_stor_r(h2_stor,r)], H2_STOR_OUT(h2_stor,r,h,t)}
    - sum{h2_stor$[h2_stor_r(h2_stor,r)], H2_STOR_IN(h2_stor,r,h,t)}

    =e=

* annual demand in [metric tons/hour]
    sum{p, h2_exogenous_demand_regional(r,p,h,t) }

* region-specific H2 consumption from H2-CT/CCs
* [MW] * [metric ton/MMBtu] * [MMBtu/MWh] = [metric tons/hour]
    + sum{(i,v)$[valgen(i,v,r,t)$h2_combustion(i)],
            GEN(i,v,r,h,t) * h2_combustion_intensity * heat_rate(i,v,r,t)
       }
;

* ---------------------------------------------------------------------------

eq_h2_transport_caplimit(r,rr,h,t)$[h2_routes(r,rr)$(Sw_H2=2)
                                    $tmodel(t)$(yeart(t)>=h2_demand_start)]..

*capacity computed as cumulative investments of h2 pipelines up to the current year
    sum{tt$[(yeart(tt)<=yeart(t))$(tmodel(tt) or tfix(tt))
           $(yeart(tt)>=h2_demand_start)],
        H2_TRANSPORT_INV(r,rr,tt)$h2_routes_inv(r,rr) 
        + H2_TRANSPORT_INV(rr,r,tt)$h2_routes_inv(rr,r) }

    =g=

*bi-directional flow of h2
    H2_FLOW(rr,r,h,t) + H2_FLOW(r,rr,h,t)
;

* ---------------------------------------------------------------------------

* link H2 storage level between timeslices of actual periods, or hours when running a chronological year
eq_h2_storage_level(h2_stor,r,actualszn,h,t)
    $[tmodel(t)$(yeart(t)>=h2_demand_start)$(Sw_H2_StorTimestep=2)
    $h2_stor_r(h2_stor,r)$(Sw_H2=2)$h_actualszn(h,actualszn)]..

*[plus] H2 storage level in next timeslice
    sum{(hh,actualsznn)$[nexth_actualszn(actualszn,h,actualsznn,hh)],
        H2_STOR_LEVEL(h2_stor,r,actualsznn,hh,t) }

    =e=

* H2 storage level in current timeslice
    H2_STOR_LEVEL(h2_stor,r,actualszn,h,t)

*[plus] h2 storage injection minus withdrawal (currently assumed to be lossless)
    + hours_daily(h) * (H2_STOR_IN(h2_stor,r,h,t) - H2_STOR_OUT(h2_stor,r,h,t))
;

* ---------------------------------------------------------------------------

* link H2 storage level between seasons 
eq_h2_storage_level_szn(h2_stor,r,actualszn,t)
    $[tmodel(t)$(yeart(t)>=h2_demand_start)$(Sw_H2_StorTimestep=1)
    $h2_stor_r(h2_stor,r)$(Sw_H2=2)]..

*[plus] H2 storage level at start of next season
    sum{actualsznn$[nextszn(actualszn,actualsznn)],
        H2_STOR_LEVEL_SZN(h2_stor,r,actualsznn,t) }

    =e=

* H2 storage level at start of current season
    H2_STOR_LEVEL_SZN(h2_stor,r,actualszn,t)

*[plus] h2 storage injection minus withdrawal (currently assumed to be lossless)
    + sum{h$h_actualszn(h,actualszn),
          hours_daily(h) * (H2_STOR_IN(h2_stor,r,h,t) - H2_STOR_OUT(h2_stor,r,h,t)) }
;

* ---------------------------------------------------------------------------

* H2 storage capacity [metric tons]
eq_h2_storage_capacity(h2_stor,r,t)
    $[tmodel(t)$(Sw_H2=2)
    $h2_stor_r(h2_stor,r)$(yeart(t)>=h2_demand_start)
    $(not Sw_PCM)]..

* [metric tons]
    sum{tt$[(yeart(tt)<=yeart(t))$(tmodel(tt) or tfix(tt))],
        H2_STOR_INV(h2_stor,r,tt)}

    =e=

* [metric tons]
    H2_STOR_CAP(h2_stor,r,t)
;

* ---------------------------------------------------------------------------

eq_h2_min_storage_cap(r,t)$[tmodel(t)$(Sw_H2=2)$Sw_H2_MinStorHours$(not Sw_PCM)]..

* [metric tons]
    sum{h2_stor$h2_stor_r(h2_stor,r), H2_STOR_CAP(h2_stor,r,t) }

    =g=

* [MW] * [MMBtu/MWh] * [metric tons/MMBtu] * [hours] = [metric tons]
    sum{(i,v)$[h2_combustion(i)$valcap(i,v,r,t)],
        CAP(i,v,r,t) * heat_rate(i,v,r,t) * h2_combustion_intensity * Sw_H2_MinStorHours
    }
;

* ---------------------------------------------------------------------------

* H2 storage investment capacity
* [metric tons/hour]
eq_h2_storage_flowlimit(h2_stor,r,h,t)
    $[tmodel(t)
    $(Sw_H2=2)
    $h2_stor_r(h2_stor,r)
    $(yeart(t)>=h2_demand_start)
    $h_rep(h)]..

*storage capacity computed as cumulative investments of H2 storage up to the current year
*H2 storage costs estimated for a fixed duration, so using this to link storage capacity and injection rates
* [metric tons] / [hours] = [metric tons/hour]
    H2_STOR_CAP(h2_stor,r,t) / h2_storage_duration

    =g=

*H2 storage injection [metric tons/hour]
    H2_STOR_IN(h2_stor,r,h,t)

*[plus] H2 storage withdrawal [metric tons/hour]
    + H2_STOR_OUT(h2_stor,r,h,t)
;

* ---------------------------------------------------------------------------

* total level of H2 storage cannot exceed storage investment for all days 
* [metric tons]
eq_h2_storage_caplimit(h2_stor,r,actualszn,h,t)
    $[tmodel(t)$(yeart(t)>=h2_demand_start)$(Sw_H2_StorTimestep=2)
    $h2_stor_r(h2_stor,r)$(Sw_H2=2)$h_actualszn(h,actualszn)]..

* total storage investment [metric tons]
    H2_STOR_CAP(h2_stor,r,t)

    =g=

* storage level of H2 [metric tons]
    H2_STOR_LEVEL(h2_stor,r,actualszn,h,t)
;

* ---------------------------------------------------------------------------

* total level of H2 storage at the beginning of the day cannot exceed storage investment
* [metric tons]
eq_h2_storage_caplimit_szn(h2_stor,r,actualszn,t)
    $[tmodel(t)$(yeart(t)>=h2_demand_start)$(Sw_H2_StorTimestep=1)
    $h2_stor_r(h2_stor,r)$(Sw_H2=2)]..

* total storage investment [metric tons]
    H2_STOR_CAP(h2_stor,r,t)

    =g=

* storage level of H2 [metric tons]
    H2_STOR_LEVEL_SZN(h2_stor,r,actualszn,t)
;

* ---------------------------------------------------------------------------

* Hydrogen production tax credit - before h2_ptc_temporal_match_year, electric generation must occur in the same 
* region ('h2ptcreg' level) and year that the electrolyzer produces the hydrogen, to qualify for the credit
eq_h2_ptc_region_balance(h2ptcreg,t)$[tmodel(t)
                            $h2_ptc_years(t)
                            $(yeart(t)>=h2_demand_start)
                            $(Sw_H2_PTC)
                            $(yeart(t)<h2_ptc_temporal_match_year)
                            ]..

* generation from clean technologies which qualify to receive hydrogen production tax credits [MW]
    sum{(i,v,r,h)$[r_h2ptcreg(r,h2ptcreg)$hours(h)$h_rep(h)$valgen_h2ptc(i,v,r,t)], CREDIT_H2PTC(i,v,r,h,t)}

    =e=

* amount of generation needed to produce hydrogen via electrolysis in that year [MW]
    sum{(v,r,h)$[r_h2ptcreg(r,h2ptcreg)$valcap("electrolyzer",v,r,t)$hours(h)$prod_conversion_rate("electrolyzer",v,r,t)],
        PRODUCE("h2","electrolyzer",v,r,h,t) / prod_conversion_rate("electrolyzer",v,r,t) }
;

* ---------------------------------------------------------------------------

* Hydrogen production tax credit - after and in h2_ptc_temporal_match_year, electric generation must occur in the same 
* region ('h2ptcreg' level), hour and year that the electrolyzer produces the hydrogen, to qualify for the credit
eq_h2_ptc_region_hour_balance(h2ptcreg,h,t)$[hours(h)$tmodel(t)
                                $h_rep(h)
                                $h2_ptc_years(t)
                                $(yeart(t)>=h2_demand_start)
                                $(Sw_H2_PTC)
                                $(yeart(t)>=h2_ptc_temporal_match_year)
                                ]..

* generation from clean technologies which qualify to receive hydrogen production tax credits [MW]
    sum{(i,v,r)$[r_h2ptcreg(r,h2ptcreg)$valgen_h2ptc(i,v,r,t)], CREDIT_H2PTC(i,v,r,h,t)}

    =e=

* amount of generation needed to produce hydrogen via electrolysis [MW]
    sum{(v,r)$[r_h2ptcreg(r,h2ptcreg)$valcap("electrolyzer",v,r,t)$prod_conversion_rate("electrolyzer",v,r,t)],
       PRODUCE("h2","electrolyzer",v,r,h,t) / prod_conversion_rate("electrolyzer",v,r,t) }
;

* ---------------------------------------------------------------------------

* Hydrogen production tax credit - total generation must be greater than generation going towards electrolyzers to receive the tax credit
eq_h2_ptc_creditgen(i,v,r,h,t)$[valgen_h2ptc(i,v,r,t)
                            $h_rep(h)
                            $tmodel(t)
                            $Sw_H2_PTC
                            $h2_ptc_years(t)
                            $(yeart(t)>=h2_demand_start)]..

* total generation [MW]
    GEN(i,v,r,h,t)

    =g=

* generation going towards electrolyzers to receive the tax credit [MW]
    CREDIT_H2PTC(i,v,r,h,t)     
;

* ---------------------------------------------------------------------------


*=================================
* -- CO2 transport and storage --
*=================================


eq_co2_capture(r,h,t)
    $[tmodel(t)
    $Sw_CO2_Detail
    $(yeart(t)>=co2_detail_startyr)
    $h_rep(h)]..

    CO2_CAPTURED(r,h,t)

    =e=

*capture from CCS technologies
    sum{(i,v)$[capture_rate("CO2",i,v,r,t)$valgen(i,v,r,t)], capture_rate("CO2",i,v,r,t)
                                           * GEN(i,v,r,h,t) }

*capture from SMR CCS for H2 production
    + sum{(p,i,v)$[i_p("smr_ccs",p)$valcap("smr_ccs",v,r,t)], smr_capture_rate * smr_co2_intensity
                                                              * PRODUCE(p,"smr_ccs",v,r,h,t) }$Sw_H2

* capture from DAC
    + sum{(i,v)$[dac(i)$valcap(i,v,r,t)$i_p(i,"DAC")], PRODUCE("DAC",i,v,r,h,t) }$Sw_DAC
;

* ---------------------------------------------------------------------------

eq_co2_transport_caplimit(r,rr,h,t)$[co2_routes(r,rr)$Sw_CO2_Detail
                                    $tmodel(t)$(yeart(t)>=co2_detail_startyr)]..

*capacity computed as cumulative investments of co2 pipelines up to the current year
    sum{tt$[(yeart(tt)<=yeart(t))$(tmodel(tt) or tfix(tt))
           $(yeart(tt)>=co2_detail_startyr)],
        CO2_TRANSPORT_INV(r,rr,tt) + CO2_TRANSPORT_INV(rr,r,tt) }

    =g=

*bi-directional flow of co2
    CO2_FLOW(rr,r,h,t) + CO2_FLOW(r,rr,h,t)
;

* ---------------------------------------------------------------------------

eq_co2_spurline_caplimit(r,cs,h,t)$[Sw_CO2_Detail$r_cs(r,cs)$tmodel(t)$(yeart(t)>=co2_detail_startyr)]..

*capacity computed as cumulative investments of co2 spurlines up to the current year
    sum{tt$[(yeart(tt)<=yeart(t))$(tmodel(tt) or tfix(tt))$(yeart(tt)>=co2_detail_startyr)],
            CO2_SPURLINE_INV(r,cs,tt) }

    =g=

    CO2_STORED(r,cs,h,t)
;

* ---------------------------------------------------------------------------

eq_co2_sink(r,h,t)$[tmodel(t)$Sw_CO2_Detail$(yeart(t)>=co2_detail_startyr)]..

*the amount of co2 stored from r in all of its cs sites
    sum{cs$r_cs(r,cs), CO2_STORED(r,cs,h,t) }

    =e=

* local CO2 entering storage
* note we can substitute the equation above into here
* and avoid the creation of a new variable
* -but- it is nice to have this for reporting/tracking
    CO2_CAPTURED(r,h,t)

* net trade
    + sum{rr$co2_routes(r,rr), CO2_FLOW(rr,r,h,t) - CO2_FLOW(r,rr,h,t) }
;

* ---------------------------------------------------------------------------

eq_co2_injection_limit(cs,h,t)$[Sw_CO2_Detail$tmodel(t)$(yeart(t)>=co2_detail_startyr)$csfeas(cs)]..

* exogenously defined injection limit
    co2_injection_limit(cs)

    =g=

* must exceed metric tons per hour entering storage
    sum{r$r_cs(r,cs), CO2_STORED(r,cs,h,t) }
;

* ---------------------------------------------------------------------------

eq_co2_cumul_limit(cs,t)$[tmodel(t)$Sw_CO2_Detail$(yeart(t)>=co2_detail_startyr)$csfeas(cs)]..

*capacity by co2 bin for injections
    co2_storage_limit(cs)

    =g=

*cumulative amount stored over time
    sum{(r,h,tt)
        $[(yeart(tt)<=yeart(t))$(tmodel(tt) or tfix(tt))$(yeart(tt)>=co2_detail_startyr)
        $r_cs(r,cs)$h_rep(h)],
        yearweight(tt) * hours(h) * CO2_STORED(r,cs,h,tt) }
;
* ---------------------------------------------------------------------------

*===================
* -- FLEXIBLE CCS --
*===================

* ---------------------------------------------------------------------------

eq_ccsflex_byp_ccsenergy_limit(i,v,r,h,t)$[tmodel(t)$valgen(i,v,r,t)$ccsflex_byp(i)$Sw_CCSFLEX_BYP]..
  CCSFLEX_POW(i,v,r,h,t) =l= ccsflex_powlim(i,t) * (GEN(i,v,r,h,t) + CCSFLEX_POW(i,v,r,h,t))
;

* ---------------------------------------------------------------------------

eq_ccsflex_sto_ccsenergy_limit_szn(i,v,r,szn,t)$[tmodel(t)$valgen(i,v,r,t)$ccsflex_sto(i)$szn_rep(szn)$Sw_CCSFLEX_STO]..
  sum{h$h_szn(h,szn), hours(h) * CCSFLEX_POW(i,v,r,h,t)} =l= ccsflex_powlim(i,t) * sum{h$h_szn(h,szn), hours(h) * (GEN(i,v,r,h,t) + CCSFLEX_POW(i,v,r,h,t))}
;

* ---------------------------------------------------------------------------

eq_ccsflex_sto_ccsenergy_balance(i,v,r,szn,t)$[valgen(i,v,r,t)$ccsflex_sto(i)$tmodel(t)$szn_rep(szn)$Sw_CCSFLEX_STO$(Sw_CCSFLEX_STO_LEVEL=0)]..
  sum{h$h_szn(h,szn), hours(h) * CCSFLEX_POWREQ (i,v,r,h,t) } =e= sum{h$h_szn(h,szn), hours(h) * CCSFLEX_POW(i,v,r,h,t) } ;
;

* ---------------------------------------------------------------------------

eq_ccsflex_sto_storage_level(i,v,r,h,t)$[valgen(i,v,r,t)$ccsflex_sto(i)$tmodel(t)$Sw_CCSFLEX_STO$(Sw_CCSFLEX_STO_LEVEL=1)]..

*[plus] storage level in h+1
    sum{(hh)$[nexth(h,hh)], CCSFLEX_STO_STORAGE_LEVEL(i,v,r,hh,t) }

    =e=

* only want to include storage_level from periods that have had a previous storage_level
* otherwise it becomes a free variable, implying you can charge storage without bound
    CCSFLEX_STO_STORAGE_LEVEL(i,v,r,h,t)

*[plus] storage charging
    + ccsflex_sto_storage_eff(i,t) * hours_daily(h) * CCSFLEX_POWREQ(i,v,r,h,t)

*[minus] storage discharge
*exclude hybrid PV+battery because GEN refers to output from both the PV and the battery
    - hours_daily(h) * CCSFLEX_POW(i,v,r,h,t)
;

* ---------------------------------------------------------------------------

eq_ccsflex_sto_storage_level_max(i,v,r,h,t)$[valgen(i,v,r,t)$valcap(i,v,r,t)$ccsflex(i)$tmodel(t)$Sw_CCSFLEX_STO$(Sw_CCSFLEX_STO_LEVEL=1)]..

* [plus] storage duration times storage capacity
    ccsflex_sto_storage_duration(i) * CCSFLEX_STO_STORAGE_CAP(i,v,r,t)

    =g=

    CCSFLEX_STO_STORAGE_LEVEL(i,v,r,h,t)
;

* ---------------------------------------------------------------------------<|MERGE_RESOLUTION|>--- conflicted
+++ resolved
@@ -155,15 +155,11 @@
  eq_cap_rsc(i,v,r,rscbin,t)               "--MW-- Capacity accounting for techs with exogenous capacity tracked by rscbin"
  eq_cap_up(i,v,r,rscbin,t)                "--MW-- limit on capacity upsizing"
  eq_cap_upgrade(i,v,r,t)                  "--MW-- All purchased upgrades are greater than or equal to the sum of upgraded capacity"
- eq_ener_up(i,v,r,rscbin,t)               "--MW-- limit on energy upsizing"
-<<<<<<< HEAD
- eq_forceprescription(pcat,r,t)           "--MW-- total investment in prescribed capacity must equal amount from exogenous prescriptions"
+ eq_ener_up(i,v,r,rscbin,t)               "--MW-- limit on energy upsizing" 
  eq_build_requirement(pcat,st,t)          "--MW-- investments in a state must equal the user-specified investments"
  eq_tech_requirement(pcat,st,t)           "--MW-- investments in a particular technolgy in state must equal the user-specified investments"
-=======
  eq_forceprescription_power(pcat,r,t)     "--MW-- total power investment in prescribed capacity must equal amount from exogenous prescriptions"
  eq_forceprescription_energy(pcat,r,t)    "--MWh-- total energy investment in prescribed capacity must equal amount from exogenous prescriptions"
->>>>>>> b4969e75
  eq_refurblim(i,r,t)                      "--MW-- total refurbishments cannot exceed the amount of capacity that has reached the end of its life"
  eq_flat_load_additions(st,t)            "--MW-- flat load additions in each balancing area for the year t"
 
@@ -871,7 +867,30 @@
 
 * ---------------------------------------------------------------------------
 
-<<<<<<< HEAD
+* Prescribe energy capacity
+eq_forceprescription_energy(pcat,r,t)
+    $[tmodel(t)$force_pcat(pcat,t)$Sw_ForcePrescription
+    $sum{(i,newv)$[prescriptivelink(pcat,i)], valinv(i,newv,r,t) }
+    $(not Sw_PCM)]..
+
+*energy capacity built in the current period or prior
+    sum{(i,newv,tt)$[valinv(i,newv,r,tt)$prescriptivelink(pcat,i)
+                     $(yeart(tt)<=yeart(t))$(tmodel(tt) or tfix(tt))
+                     $battery(i)],
+        INV_ENERGY(i,newv,r,tt)}
+
+    =e=
+
+*must equal the cumulative prescribed energy amount
+    sum{tt$[(yeart(tt)<=yeart(t))
+            $(tmodel(tt) or tfix(tt))],
+            noncumulative_prescriptions_energy(pcat,r,tt)}
+
+* plus any extra energy buildouts (no penalty here - used as free slack)
+* only on or after the first year the techs are available
+    + EXTRA_PRESCRIP_ENERGY(pcat,r,t)$[yeart(t)>=firstyear_pcat(pcat)]
+;
+
 * require specific amounts of capacity to be built in a state
 eq_build_requirement(pcat,st,t)
     $[tmodel(t)
@@ -912,31 +931,6 @@
 
 * must equal the required amount
     required_tech(pcat,st,t)
-=======
-* Prescribe energy capacity
-eq_forceprescription_energy(pcat,r,t)
-    $[tmodel(t)$force_pcat(pcat,t)$Sw_ForcePrescription
-    $sum{(i,newv)$[prescriptivelink(pcat,i)], valinv(i,newv,r,t) }
-    $(not Sw_PCM)]..
-
-*energy capacity built in the current period or prior
-    sum{(i,newv,tt)$[valinv(i,newv,r,tt)$prescriptivelink(pcat,i)
-                     $(yeart(tt)<=yeart(t))$(tmodel(tt) or tfix(tt))
-                     $battery(i)],
-        INV_ENERGY(i,newv,r,tt)}
-
-    =e=
-
-*must equal the cumulative prescribed energy amount
-    sum{tt$[(yeart(tt)<=yeart(t))
-            $(tmodel(tt) or tfix(tt))],
-            noncumulative_prescriptions_energy(pcat,r,tt)}
-
-* plus any extra energy buildouts (no penalty here - used as free slack)
-* only on or after the first year the techs are available
-    + EXTRA_PRESCRIP_ENERGY(pcat,r,t)$[yeart(t)>=firstyear_pcat(pcat)]
-;
->>>>>>> b4969e75
 
 * plus prescribed capacity
     + sum{r$r_st(r,st),noncumulative_prescriptions(pcat,r,t)}
