--- conflicted
+++ resolved
@@ -1588,20 +1588,9 @@
             + os.path.join(reeds_path,"runs",batch_case,"outputs","reeds-report-state") + ' No\n\n')
         OPATH.writelines('python postprocessing/vizit/vizit_prep.py ' + '"{}"'.format(os.path.join(casedir,'outputs')) + '\n\n')
 
-<<<<<<< HEAD
-        if int(caseSwitches['transmission_maps']):
-            OPATH.writelines('python postprocessing/transmission_maps.py -c {} -y {}\n\n'.format(
-                casedir, (
-                    solveyears[-1]
-                    if int(caseSwitches['transmission_maps']) > int(solveyears[-1])
-                    else caseSwitches['transmission_maps'])
-            ))
-            
-=======
         OPATH.writelines(
             f'python postprocessing/transmission_maps.py {casedir} --year {solveyears[-1]}\n\n'
         )
->>>>>>> b4969e75
 
         ### Remove unnecessary files from case folder
         OPATH.writelines(
