"""
All features to implement Rate limiter
"""

import threading
import schedule
import time
import redis
import sqlalchemy
from web.create_db import Rules
import time
import os
import json
from web.constants import REL_URL_TO_SERVICE_DICT, OPEN_ROUTES


if os.getenv("DEPLOY_MODE") != "local":
    REDIS_DB = redis.Redis(
        host=os.getenv("REDIS_HOST"),
        port=int(os.getenv("REDIS_PORT")),
<<<<<<< HEAD
        #password=os.getenv("REDIS_PASSWORD"),
=======
        # password=os.getenv("REDIS_PASSWORD"),
>>>>>>> 4a367353
        charset="utf-8",
        decode_responses=True,
        ssl=False,
    )
else:
    REDIS_DB = redis.Redis(
        host=os.getenv("REDIS_HOST"),
        port=int(os.getenv("REDIS_PORT")),
        charset="utf-8",
        decode_responses=True,
    )

CLIENT_BUCKET_STORE = {}

# Implementing rules retriever
# Background process that retrieves rules from database every given seconds


def run_continuously(interval=1):

    cease_continous_run = threading.Event()

    class ScheduleThread(threading.Thread):
        @classmethod
        def run(cls):
            while not cease_continous_run.is_set():
                schedule.run_pending()
                time.sleep(interval)

    continuous_thread = ScheduleThread()
    continuous_thread.start()
    return cease_continous_run


def rule_retriever(sqlalchemy_session):

    # Let's retrieve rules from database and cache it
    # create a session
    session = sqlalchemy_session()

    try:
        rules = session.query(Rules).all()
        all_rules = {}
        print(rules)
        for rule in rules:
            if rule.client_key not in all_rules:
                all_rules[rule.client_key] = {}
            all_rules[rule.client_key][rule.service_name] = {
                "max_token": float(rule.max_token),
                "rate_pm": float(rule.allowed_requests_per_minute),
            }

        # Let's write these rules in redis cache
        for key, val in all_rules.items():
            print(key, val)
            REDIS_DB.set(key, json.dumps(val))

    except sqlalchemy.exc.NoResultFound as e:
        pass


def get_client_identifier(request):

    try:
        return (request["userData"]["username"], "user")
    except Exception as e:
        return (request.remote, "non-user")


def check_for_throttle(request):

    # Get client key
    client_key, client_type = get_client_identifier(request)
    rel_url = request.rel_url
    service_name = REL_URL_TO_SERVICE_DICT.get(str(rel_url), None)

    # Get the rate limit data from cache

    if client_type == "user":
        client_limits = json.loads(REDIS_DB.get(client_key))
    else:
        client_limits = OPEN_ROUTES

    try:

        if isinstance(client_limits, dict) and service_name in client_limits:

            # Implement token bucket algorithm
            if client_key not in CLIENT_BUCKET_STORE:
                CLIENT_BUCKET_STORE[client_key] = TokenBucketAlgorithm(
                    float(client_limits[service_name]["max_token"]),
                    float(client_limits[service_name]["rate_pm"]) / 60,
                )

            else:
                # Check if token size has changed
                if (
                    CLIENT_BUCKET_STORE[client_key].max_token_size
                    != client_limits[service_name]["max_token"]
                ):
                    CLIENT_BUCKET_STORE[
                        client_key
                    ].max_token_size = client_limits[service_name]["max_token"]
                    CLIENT_BUCKET_STORE[client_key].refill_rate = (
                        client_limits[service_name]["rate_pm"] / 60
                    )

            # Now let's check whether to allow request or not
            return CLIENT_BUCKET_STORE[client_key].throttle_request(1)
    except Exception as e:
        import traceback

        print(traceback.print_exc())
        raise Exception(e)

    return True


class TokenBucketAlgorithm:
    def __init__(self, max_token_size: int, refill_rate: float):

        self.max_token_size = max_token_size
        self.refill_rate = refill_rate
        self.current_bucket_size = max_token_size
        self.last_refill_time = time.time()

    def throttle_request(self, tokens):

        self.refill()

        if self.current_bucket_size > tokens:
            self.current_bucket_size -= tokens

            return False
        else:
            return True

    def refill(self):

        now = time.time()
        tokens_to_add = (now - self.last_refill_time) * self.refill_rate
        self.current_bucket_size = min(
            self.current_bucket_size + tokens_to_add, self.max_token_size
        )
        self.last_refill_time = now<|MERGE_RESOLUTION|>--- conflicted
+++ resolved
@@ -18,11 +18,7 @@
     REDIS_DB = redis.Redis(
         host=os.getenv("REDIS_HOST"),
         port=int(os.getenv("REDIS_PORT")),
-<<<<<<< HEAD
-        #password=os.getenv("REDIS_PASSWORD"),
-=======
         # password=os.getenv("REDIS_PASSWORD"),
->>>>>>> 4a367353
         charset="utf-8",
         decode_responses=True,
         ssl=False,
