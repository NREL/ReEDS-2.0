version: 1
disable_existing_loggers: true
formatters:
  simple:
    format: '%(asctime)s - %(name)s - %(levelname)s - %(message)s'
handlers:
  console:
    class: logging.StreamHandler
    level: INFO
    formatter: simple
    stream: ext://sys.stdout
  file:
    class: logging.handlers.TimedRotatingFileHandler
    level: DEBUG
    formatter: simple
    when: midnight
<<<<<<< HEAD
    filename: /home/ec2-user/reeds_microservices/logs/reeds.log
=======
    filename: logs/reeds.log
>>>>>>> dc8be428
    backupCount: 10
    encoding: utf8
root:
  level: DEBUG
  handlers: [console,file]<|MERGE_RESOLUTION|>--- conflicted
+++ resolved
@@ -14,11 +14,7 @@
     level: DEBUG
     formatter: simple
     when: midnight
-<<<<<<< HEAD
-    filename: /home/ec2-user/reeds_microservices/logs/reeds.log
-=======
     filename: logs/reeds.log
->>>>>>> dc8be428
     backupCount: 10
     encoding: utf8
 root:
