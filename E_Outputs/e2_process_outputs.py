<<<<<<< HEAD
""" Process ReEDS-India GUI results """
# Process model results from gams, arrange the tables, 
# export results in Excel format, export csvs for vizit
=======
# -*- coding: utf-8 -*-
"""
Process ReEDS model results from gams
Arrange the tables, summarize the data, and save key results in Excel format

@author Ilya Chernyakhovskiy

"""
>>>>>>> 28f35b03

#%%
import os
import subprocess
import shutil
from pathlib import Path
from datetime import datetime
import sys
if os.name == 'posix':
    os.environ['GAMS_DIR'] = os.path.dirname(subprocess.check_output(['which', 'gams'])).decode()
import gdxpds
import pandas as pd

# suppress pandas chained assignments warning
pd.options.mode.chained_assignment = None

cases = list(sys.argv[1:])
user = [x.split('_')[0] for x in cases][0]
root = os.path.join("reeds_server", "users_output", user)
SAVEDIR = os.path.join(root, 'outputs')
Path(SAVEDIR).mkdir(parents=True, exist_ok=True)

#%%
# read the timeslice map
ts_name_map = pd.read_csv(os.path.join("A_Inputs", "inputs", "analysis", "time_slice_names.csv"))
params = pd.read_csv(os.path.join('A_Inputs', 'inputs', 'analysis', 'analysis_parameters.csv'))
tech_type_map = params[['reeds.category', 'Type']].dropna()
tech_order = params[['Gen.Order']].dropna()['Gen.Order'].to_list()
season_order = ['Winter','Spring','Summer','Rainy','Autumn']
time_order = ['night', 'sunrise', 'morning', 'afternoon', 'sunset', 'evening', 'peak']

# read the gens map
params = pd.read_csv(os.path.join("A_Inputs","inputs","analysis","analysis_parameters.csv"))

def summarize(df, sumby):
    """aggregation helper function"""
    out = df.groupby(sumby).sum().reset_index()
    return out

def setnames(df, lvl_name):
    """renaming helper function"""
    out = df.rename(columns={'Type':'Technology', 'h':'Timeslice', 'r':'State', 't':'Year', 'Level':lvl_name})
    return out

def map_rs_to_state(df, rmap):
    """maps resource regions to states/UTs"""
    out = pd.merge(df, rmap, left_on='r', right_on='rs', how='left')
    out['r_y'].loc[out['r_y'].isnull()] = out['r_x']
    out.rename(columns = {'r_y':'r'}, inplace=True)
    return out

def get_tslc_hours(df, left_on, tslc_hours):
    """maps timeslices to number of hours"""
    df = df.merge(tslc_hours, left_on=left_on, right_on='h')
    df.rename(columns={'Value':'Timeslice_hours'}, inplace=True)
    return df

def map_h_to_tsname(df, left_on):
    """maps timeslice codes to time-season names"""
    df = df.merge(ts_name_map, left_on=left_on, right_on='h')
<<<<<<< HEAD
    df[['season', 'time']] = df['time_slice'].str.split('_', expand=True)
    return df

def map_tech_to_type(df, left_on):
    df = df.merge(tech_type_map, left_on=left_on, right_on='reeds.category')
    return df

def sort_techs(df):
    df['Technology'] = pd.Categorical(df['Technology'], tech_order)
    df.sort_values('Technology', ascending=False, inplace=True)
    return df

def sort_timeslices(df):
    df['season'] = pd.Categorical(df['season'], season_order)   
    df['time'] = pd.Categorical(df['time'], time_order)
    df.sort_values(['season','time'], inplace=True)
    return df

def get_gdxdirs(cs):
    """finds path directories for gdx outputs"""
    gdxdirs = [os.path.join(root, x.split('_')[0] + '_' + x.split('_')[1], "runs", x, "outputs", "output_{}.gdx".format(x)) for x in cs]
    return gdxdirs

def add_scen_col(df, scenario):
    """scenario column helper function"""
    df['scenario'] = scenario
    return df

def read_gdxs(gdxdirs, cs):
    """reads gdx results file into memory"""
    vars = ['CAP', 'INV', 'GEN', 'OPRES', 'STORAGE_IN', 'CAPTRAN']
    params = ['r_rs', 'hours', 'firm_conv', 'firm_hydro', 'firm_vg', 'firm_stor', 'txinv']
    keep = vars + params
    out = dict.fromkeys(keep)

    for i in range(len(gdxdirs)):
        if not os.path.exists(gdxdirs[i]):
            print("{} not found".format(gdxdirs[i]))
            exit()
        else:
            print("Reading {}".format(gdxdirs[i]))
        scenario = cs[i].split('_')[1] + "_" + cs[i].split('_')[2]
        dat = gdxpds.to_dataframes(gdxdirs[i])
        dat = {x: dat[x] for x in keep}
        dat = {k: add_scen_col(v, scenario) for k, v in dat.items()}
        for k in dat.keys():
            out[k] = pd.concat([out[k], dat[k]], axis=0)
    return out
#%%
def ProcessingGdx():
    # developing mode - use these cases for testing
    # cases = ["ilyac_marmot3_test","ilyac_marmot3_newtest"]
    #%%
    gdxdirs = get_gdxdirs(cases)

    #%%
    gdxin = read_gdxs(gdxdirs, cases)
=======
    return(df)

def map_type_category(df, left_on):
    df = df.merge(params[['reeds.category','Type']], left_on=left_on, right_on='reeds.category')
    return(df)
# %%

#%%
def ProcessingGdx():
    # developing mode - start with a single gdx file
    #%%
    case_gdx = "output_{}.gdx".format(case)
    run_name = case.split('_')[0] + '_' + case.split('_')[1]
    gdxdir = os.path.join("reeds_server","users_output", case.split('_')[0], run_name,"runs", case, "outputs", case_gdx)

    savedir = os.path.join("reeds_server", "users_output", case.split('_')[0], run_name, 'exceloutput') # TODO: change save location to user-specific folder
    Path(savedir).mkdir(parents=True, exist_ok=True)

    # check that file exists
    if (not os.path.exists(gdxdir)):
        print("{} not found".format(gdxdir))
        exit()
    else:
        print("Processing {}".format(gdxdir))

    gdxin = gdxpds.to_dataframes(gdxdir)
>>>>>>> 28f35b03
    #%%

    # get mapping of resource regions to states
    rmap = gdxin['r_rs'][['r', 'rs']]
    rmap = rmap.groupby(['r', 'rs']).size().reset_index()

    # timeslice hours map
    tslc_hours = gdxin['hours']
    tslc_hours = tslc_hours.groupby(['h','Value']).size().reset_index()
    #%%
    ####### Begin data queries 
    #######

    # Installed capacity
    cap = gdxin['CAP']
    cap = map_rs_to_state(cap, rmap)
<<<<<<< HEAD
    cap = map_tech_to_type(cap, 'i')
    cap = summarize(cap, ['Type', 'r', 't', 'scenario'])
    cap = setnames(cap, 'capacity_MW')
    cap = cap[['Technology', 'State', 'Year', 'capacity_MW', 'scenario']]
=======
    cap = map_type_category(cap, 'i')
    cap = summarize(cap, ['Type','r','t'])
    cap = setnames(cap, 'capacity_MW')
    cap = cap[['Type','State','Year','capacity_MW']]
>>>>>>> 28f35b03

    #%%
    # Capacity investments
    inv = gdxin['INV']
    inv = map_rs_to_state(inv, rmap)
<<<<<<< HEAD
    inv = map_tech_to_type(inv, 'i')
    inv = summarize(inv, ['Type', 'r', 't', 'scenario'])
    inv = setnames(inv, 'investments_MW')
    inv = inv[['Technology', 'State', 'Year', 'investments_MW', 'scenario']]
=======
    inv = map_type_category(inv, 'i')
    inv = summarize(inv, ['Type','r','t'])
    inv = setnames(inv, 'investments_MW')
    inv = inv[['Type','State','Year','investments_MW']]
>>>>>>> 28f35b03

    #%%
    # Firm capacity 
    pdlist = [gdxin['firm_conv'], gdxin['firm_hydro'], gdxin['firm_vg'], gdxin['firm_stor']]
    firmcap = pd.concat(pdlist)
    firmcap.set_axis(['Region', 'Season', 'Year', 'Technology', 'firm_capacity_MW', 'scenario'], axis = 1, inplace = True)
    firmcap = map_tech_to_type(firmcap, 'Technology')
    firmcap = summarize(firmcap, ['Type','Region','Season','Year','scenario'])
    firmcap = setnames(firmcap, 'firm_capacity_MW')
    firmcap = sort_techs(firmcap)
    firmcap = firmcap.round(0)

    #%%
    # Timeslice dispatch
    gen_tslc = gdxin['GEN']
<<<<<<< HEAD
    gen_tslc = map_tech_to_type(gen_tslc, 'i')
    gen_tslc = summarize(gen_tslc, ['Type', 'r', 'h', 't', 'scenario'])
    gen_tslc = setnames(gen_tslc, 'dispatch_MW')
    gen_tslc = get_tslc_hours(gen_tslc, 'Timeslice', tslc_hours)
    gen_tslc = gen_tslc[['Technology', 'State', 'Year', 'Timeslice', 'Timeslice_hours', 'dispatch_MW', 'scenario']]
    gen_tslc['generation_MWh'] = gen_tslc['dispatch_MW'] * gen_tslc['Timeslice_hours']

    # Annual generation
    gen = summarize(gen_tslc, ['Technology', 'State', 'Year', 'scenario'])
    gen = gen[['Technology', 'State', 'Year', 'generation_MWh', 'scenario']]
=======
    gen_tslc = map_type_category(gen_tslc, 'i')
    gen_tslc = summarize(gen_tslc, ['Type','r','h','t'])
    gen_tslc = setnames(gen_tslc, 'dispatch_MW')
    gen_tslc = get_tslc_hours(gen_tslc, 'Timeslice', tslc_hours)
    gen_tslc = gen_tslc[['Type','State','Year','Timeslice','Timeslice_hours','dispatch_MW']]
    gen_tslc['generation_MWh'] = gen_tslc['dispatch_MW'] * gen_tslc['Timeslice_hours']

    # Annual generation
    gen = summarize(gen_tslc, ['Type','State','Year'])
    gen = gen[['Type','State','Year','generation_MWh']]
>>>>>>> 28f35b03

    #%%
    # Timeslice operating reserves
    opres_tslc = gdxin['OPRES']
<<<<<<< HEAD
    opres_tslc = map_tech_to_type(opres_tslc, 'i')
    opres_tslc = summarize(opres_tslc, ['Type', 'r', 'h', 't', 'scenario'])
    opres_tslc = setnames(opres_tslc, 'operating_reserves_MW')
    opres_tslc = opres_tslc[['Technology', 'State', 'Timeslice', 'Year', 'operating_reserves_MW', 'scenario']]
    opres_tslc = get_tslc_hours(opres_tslc, 'Timeslice', tslc_hours)
    opres_tslc = opres_tslc[['Technology', 'State', 'Year', 'Timeslice', 'Timeslice_hours', 'operating_reserves_MW', 'scenario']]
    opres_tslc['operating_reserves_MWh'] = opres_tslc['operating_reserves_MW'] * opres_tslc['Timeslice_hours']

    # Annual operating reserves
    opres = summarize(opres_tslc, ['Technology', 'State', 'Year', 'scenario'])
    opres = opres[['Technology', 'State', 'Year', 'operating_reserves_MWh', 'scenario']]
=======
    opres_tslc = map_type_category(opres_tslc, 'i')
    opres_tslc = summarize(opres_tslc, ['Type','r','h','t'])
    opres_tslc = setnames(opres_tslc, 'operating_reserves_MW')
    opres_tslc = opres_tslc[['Type','State','Timeslice','Year','operating_reserves_MW']]
    opres_tslc = get_tslc_hours(opres_tslc, 'Timeslice', tslc_hours)
    opres_tslc = opres_tslc[['Type','State','Year','Timeslice','Timeslice_hours','operating_reserves_MW']]
    opres_tslc['operating_reserves_MWh'] = opres_tslc['operating_reserves_MW'] * opres_tslc['Timeslice_hours']

    # Annual operating reserves
    opres = summarize(opres_tslc, ['Type','State','Year'])
    opres = opres[['Type','State','Year','operating_reserves_MWh']]
>>>>>>> 28f35b03

    #%%
    # Storage operation
    storin = gdxin['STORAGE_IN']
<<<<<<< HEAD
    storin = map_tech_to_type(storin, 'i')
    storin = summarize(storin, ['Type', 'r', 'h', 't', 'scenario'])
    storin = setnames(storin, 'STOR_IN_MW')

 #   storlev = summarize(gdxin['STORAGE_LEVEL'], ['i', 'r', 'h', 't', 'scenario'])
 #   storlev = setnames(storlev, 'STOR_LVL_MWh')

    storgen = gen_tslc.loc[pd.Series(gen_tslc['Technology']).str.contains('BESS|Pumped').tolist()]
    storgen.rename(columns={"dispatch_MW":"STOR_GEN_MW"}, inplace=True)

  #  storops = pd.merge(storin, storlev, on = ['Technology', 'State', 'Year', 'Timeslice', 'scenario'])
    storops = pd.merge(storin, storgen, on = ['Technology', 'State', 'Year', 'Timeslice', 'scenario'])
    storops = storops[['Technology', 'State', 'Year', 'Timeslice', 'STOR_IN_MW', 'STOR_GEN_MW', 'scenario']]
=======
    storin = map_type_category(storin, 'i')
    storin = summarize(storin, ['Type','r','h','t'])
    storin = setnames(storin, 'STOR_IN_MW')

    storlev = gdxin['STORAGE_LEVEL']
    storlev = map_type_category(storlev, 'i')
    storlev = summarize(storlev, ['Type','r','h','t'])
    storlev = setnames(storlev, 'STOR_LVL_MWh')

    storgen = gen_tslc.loc[pd.Series(gen_tslc['Type']).str.contains('BESS|Pumped').tolist()]
    storgen.rename(columns = {"dispatch_MW":"STOR_GEN_MW"}, inplace = True)
    
    storops = pd.merge(storin, storlev, on = ['Type','State','Year','Timeslice'])
    storops = pd.merge(storops, storgen, on = ['Type','State','Year','Timeslice'])
    storops = storops[['Type','State','Year','Timeslice','STOR_IN_MW','STOR_LVL_MWh','STOR_GEN_MW']]
>>>>>>> 28f35b03

    #%%
    # Transmission capacity
    txcap = summarize(gdxin['CAPTRAN'], ['r', 'rr', 't', 'scenario'])
    txcap = txcap[['r', 'rr', 't', 'Level', 'scenario']]
    txcap.set_axis(['State_from', 'State_to', 'Year', 'transmission_capacity_MW', 'scenario'], axis = 1, inplace = True)

    # Transmission investments
    txinv = gdxin['txinv'].copy()
    txinv.set_axis(['State_from', 'State_to', 'Year', 'transmission_investment_MW', 'scenario'], axis = 1, inplace = True)

    # Emissions
  #  emit = gdxin['EMIT']

    #%%
    ##### Organize sheets
    # Sheet 1: Annual results - cap, inv, gen, opres, emit
<<<<<<< HEAD
    annual_out = pd.merge(cap, inv, on=['Technology', 'State', 'Year', 'scenario'], how='left')
    annual_out = annual_out.merge(gen, on=['Technology', 'State', 'Year', 'scenario'], how='left')
    annual_out = annual_out.merge(opres, on=['Technology', 'State', 'Year', 'scenario'], how='left')
    annual_out = sort_techs(annual_out)
=======
    annual_out = pd.merge(cap, inv, on = ['Type','State','Year'], how='left')
    annual_out = annual_out.merge(gen, on = ['Type','State','Year'], how='left')
    annual_out = annual_out.merge(opres, on = ['Type','State','Year'], how='left')
>>>>>>> 28f35b03
    annual_out = annual_out.round(0)
    #annual_out = annual_out.merge(emit, on = ['Technology','State','Year'])

    # Sheet 2: Seasonal firm capacity - firmcap
    # just firmcap here

    # Sheet 3: Timeslice results - gen_tslc, opres_tslc, storops
<<<<<<< HEAD
    tslc_out = pd.merge(gen_tslc, opres_tslc, on=['Technology', 'State', 'Year', 'Timeslice', 'Timeslice_hours', 'scenario'], how = 'outer')
    tslc_out = tslc_out.merge(storops, on=['Technology', 'State', 'Year', 'Timeslice', 'scenario'], how = 'outer')
    tslc_out = map_h_to_tsname(tslc_out, 'Timeslice')
    tslc_out = sort_techs(tslc_out)
    tslc_out = sort_timeslices(tslc_out)
    tslc_out.drop(columns=['Timeslice', 'h', 'Timeslice_hours'], inplace=True)
=======
    tslc_out = pd.merge(gen_tslc, opres_tslc, on = ['Type','State','Year','Timeslice','Timeslice_hours'], how = 'outer')
    tslc_out = tslc_out.merge(storops, on = ['Type','State','Year','Timeslice'], how = 'outer')
    tslc_out = map_h_to_tsname(tslc_out, 'Timeslice')
    tslc_out.drop(columns=['Timeslice','h'], inplace=True)
>>>>>>> 28f35b03
    tslc_out = tslc_out.round(0)

    # Sheet 4: Transmission results - txcap, txinv
    tx_out = pd.merge(txcap, txinv, on=['State_from', 'State_to', 'Year', 'scenario'], how='left')
    tx_out = tx_out.round(0)

    # TODO: add helper function to change tech order

    return annual_out, firmcap, tslc_out, tx_out
#%%

def write_outputs(dir):
    annual_out, firmcap, tslc_out, tx_out = ProcessingGdx()

    timestamp = datetime.now().strftime('%Y_%m_%d_%H_%M_%S')
    outdir = os.path.join(dir, timestamp)
    Path(outdir).mkdir(parents=True, exist_ok=True)
    csvsdir = os.path.join(outdir,'csvs')
    Path(csvsdir).mkdir(parents=True, exist_ok=True)

    #%%
    ######## EXPORT TO EXCEL
    # separate sheet for each table
    writer = pd.ExcelWriter(os.path.join(os.getcwd(), outdir, "{}_outputs.xlsx".format(timestamp)))

    annual_out.to_excel(writer, sheet_name = "Annual results", index=False)
    firmcap.to_excel(writer, sheet_name = "Seasonal firm capacity", index=False)
    tslc_out.to_excel(writer, sheet_name = "Timeslice results", index=False)
    tx_out.to_excel(writer, sheet_name='Transmission results', index=False)

    writer.save()
<<<<<<< HEAD
    print("Results saved to " + os.path.join(outdir, "{}_outputs.xlsx".format(timestamp)))

    ######## WRITE OUTPUTS FOR VIZIT
    
    # cap.csv
    cap = annual_out[['State', 'scenario', 'Technology', 'Year', 'capacity_MW']]
    cap.set_axis(['st', 'scenario', 'tech', 'year', 'Capacity (MW)'], axis=1, inplace=True)
    cap.to_csv(os.path.join(csvsdir, 'cap.csv'), index=False)

    # cap_new_ann.csv
    cap_new = annual_out[['State', 'scenario', 'Technology', 'Year', 'investments_MW']]
    cap_new.set_axis(['st', 'scenario', 'tech', 'year', 'Investments (MW)'], axis=1, inplace=True)
    cap_new.to_csv(os.path.join(csvsdir, 'cap_new_ann.csv'), index=False)

    # gen.csv
    gen = annual_out[['State', 'scenario', 'Technology', 'Year', 'generation_MWh']]
    gen.set_axis(['st', 'scenario', 'tech', 'year', 'Generation (MWh)'], axis=1, inplace=True)
    gen.to_csv(os.path.join(csvsdir, 'gen.csv'), index=False)

    # gen_timeslice.csv
    gen_tslc = tslc_out[['State', 'scenario', 'Technology', 'Year', 'time_slice', 'season', 'time', 'dispatch_MW']]
    gen_tslc.set_axis(['st', 'scenario', 'tech', 'year', 'timeslice', 'season', 'time', 'Generation (MW)'], axis=1, inplace=True)
    gen_tslc.to_csv(os.path.join(csvsdir, 'gen_timeslice.csv'), index=False)

    # copy visit.html and report.json into the directory
    shutil.copyfile('vizit.html', os.path.join(csvsdir, 'vizit.html'))
    shutil.copyfile('report.json', os.path.join(csvsdir, 'report.json'))
    shutil.copyfile('style.csv', os.path.join(csvsdir, 'style.csv'))

write_outputs(SAVEDIR)
=======
    print("Results saved to " + os.path.join(savedir,"{}_results.xlsx".format(case)))
# %%

#%%
# read gdx output and save results as excel
ProcessingGdx()

>>>>>>> 28f35b03
<|MERGE_RESOLUTION|>--- conflicted
+++ resolved
@@ -1,8 +1,3 @@
-<<<<<<< HEAD
-""" Process ReEDS-India GUI results """
-# Process model results from gams, arrange the tables, 
-# export results in Excel format, export csvs for vizit
-=======
 # -*- coding: utf-8 -*-
 """
 Process ReEDS model results from gams
@@ -11,7 +6,6 @@
 @author Ilya Chernyakhovskiy
 
 """
->>>>>>> 28f35b03
 
 #%%
 import os
@@ -43,9 +37,6 @@
 season_order = ['Winter','Spring','Summer','Rainy','Autumn']
 time_order = ['night', 'sunrise', 'morning', 'afternoon', 'sunset', 'evening', 'peak']
 
-# read the gens map
-params = pd.read_csv(os.path.join("A_Inputs","inputs","analysis","analysis_parameters.csv"))
-
 def summarize(df, sumby):
     """aggregation helper function"""
     out = df.groupby(sumby).sum().reset_index()
@@ -72,7 +63,6 @@
 def map_h_to_tsname(df, left_on):
     """maps timeslice codes to time-season names"""
     df = df.merge(ts_name_map, left_on=left_on, right_on='h')
-<<<<<<< HEAD
     df[['season', 'time']] = df['time_slice'].str.split('_', expand=True)
     return df
 
@@ -130,34 +120,6 @@
 
     #%%
     gdxin = read_gdxs(gdxdirs, cases)
-=======
-    return(df)
-
-def map_type_category(df, left_on):
-    df = df.merge(params[['reeds.category','Type']], left_on=left_on, right_on='reeds.category')
-    return(df)
-# %%
-
-#%%
-def ProcessingGdx():
-    # developing mode - start with a single gdx file
-    #%%
-    case_gdx = "output_{}.gdx".format(case)
-    run_name = case.split('_')[0] + '_' + case.split('_')[1]
-    gdxdir = os.path.join("reeds_server","users_output", case.split('_')[0], run_name,"runs", case, "outputs", case_gdx)
-
-    savedir = os.path.join("reeds_server", "users_output", case.split('_')[0], run_name, 'exceloutput') # TODO: change save location to user-specific folder
-    Path(savedir).mkdir(parents=True, exist_ok=True)
-
-    # check that file exists
-    if (not os.path.exists(gdxdir)):
-        print("{} not found".format(gdxdir))
-        exit()
-    else:
-        print("Processing {}".format(gdxdir))
-
-    gdxin = gdxpds.to_dataframes(gdxdir)
->>>>>>> 28f35b03
     #%%
 
     # get mapping of resource regions to states
@@ -174,33 +136,19 @@
     # Installed capacity
     cap = gdxin['CAP']
     cap = map_rs_to_state(cap, rmap)
-<<<<<<< HEAD
     cap = map_tech_to_type(cap, 'i')
     cap = summarize(cap, ['Type', 'r', 't', 'scenario'])
     cap = setnames(cap, 'capacity_MW')
     cap = cap[['Technology', 'State', 'Year', 'capacity_MW', 'scenario']]
-=======
-    cap = map_type_category(cap, 'i')
-    cap = summarize(cap, ['Type','r','t'])
-    cap = setnames(cap, 'capacity_MW')
-    cap = cap[['Type','State','Year','capacity_MW']]
->>>>>>> 28f35b03
 
     #%%
     # Capacity investments
     inv = gdxin['INV']
     inv = map_rs_to_state(inv, rmap)
-<<<<<<< HEAD
     inv = map_tech_to_type(inv, 'i')
     inv = summarize(inv, ['Type', 'r', 't', 'scenario'])
     inv = setnames(inv, 'investments_MW')
     inv = inv[['Technology', 'State', 'Year', 'investments_MW', 'scenario']]
-=======
-    inv = map_type_category(inv, 'i')
-    inv = summarize(inv, ['Type','r','t'])
-    inv = setnames(inv, 'investments_MW')
-    inv = inv[['Type','State','Year','investments_MW']]
->>>>>>> 28f35b03
 
     #%%
     # Firm capacity 
@@ -216,7 +164,6 @@
     #%%
     # Timeslice dispatch
     gen_tslc = gdxin['GEN']
-<<<<<<< HEAD
     gen_tslc = map_tech_to_type(gen_tslc, 'i')
     gen_tslc = summarize(gen_tslc, ['Type', 'r', 'h', 't', 'scenario'])
     gen_tslc = setnames(gen_tslc, 'dispatch_MW')
@@ -227,23 +174,10 @@
     # Annual generation
     gen = summarize(gen_tslc, ['Technology', 'State', 'Year', 'scenario'])
     gen = gen[['Technology', 'State', 'Year', 'generation_MWh', 'scenario']]
-=======
-    gen_tslc = map_type_category(gen_tslc, 'i')
-    gen_tslc = summarize(gen_tslc, ['Type','r','h','t'])
-    gen_tslc = setnames(gen_tslc, 'dispatch_MW')
-    gen_tslc = get_tslc_hours(gen_tslc, 'Timeslice', tslc_hours)
-    gen_tslc = gen_tslc[['Type','State','Year','Timeslice','Timeslice_hours','dispatch_MW']]
-    gen_tslc['generation_MWh'] = gen_tslc['dispatch_MW'] * gen_tslc['Timeslice_hours']
-
-    # Annual generation
-    gen = summarize(gen_tslc, ['Type','State','Year'])
-    gen = gen[['Type','State','Year','generation_MWh']]
->>>>>>> 28f35b03
 
     #%%
     # Timeslice operating reserves
     opres_tslc = gdxin['OPRES']
-<<<<<<< HEAD
     opres_tslc = map_tech_to_type(opres_tslc, 'i')
     opres_tslc = summarize(opres_tslc, ['Type', 'r', 'h', 't', 'scenario'])
     opres_tslc = setnames(opres_tslc, 'operating_reserves_MW')
@@ -255,24 +189,10 @@
     # Annual operating reserves
     opres = summarize(opres_tslc, ['Technology', 'State', 'Year', 'scenario'])
     opres = opres[['Technology', 'State', 'Year', 'operating_reserves_MWh', 'scenario']]
-=======
-    opres_tslc = map_type_category(opres_tslc, 'i')
-    opres_tslc = summarize(opres_tslc, ['Type','r','h','t'])
-    opres_tslc = setnames(opres_tslc, 'operating_reserves_MW')
-    opres_tslc = opres_tslc[['Type','State','Timeslice','Year','operating_reserves_MW']]
-    opres_tslc = get_tslc_hours(opres_tslc, 'Timeslice', tslc_hours)
-    opres_tslc = opres_tslc[['Type','State','Year','Timeslice','Timeslice_hours','operating_reserves_MW']]
-    opres_tslc['operating_reserves_MWh'] = opres_tslc['operating_reserves_MW'] * opres_tslc['Timeslice_hours']
-
-    # Annual operating reserves
-    opres = summarize(opres_tslc, ['Type','State','Year'])
-    opres = opres[['Type','State','Year','operating_reserves_MWh']]
->>>>>>> 28f35b03
 
     #%%
     # Storage operation
     storin = gdxin['STORAGE_IN']
-<<<<<<< HEAD
     storin = map_tech_to_type(storin, 'i')
     storin = summarize(storin, ['Type', 'r', 'h', 't', 'scenario'])
     storin = setnames(storin, 'STOR_IN_MW')
@@ -286,23 +206,6 @@
   #  storops = pd.merge(storin, storlev, on = ['Technology', 'State', 'Year', 'Timeslice', 'scenario'])
     storops = pd.merge(storin, storgen, on = ['Technology', 'State', 'Year', 'Timeslice', 'scenario'])
     storops = storops[['Technology', 'State', 'Year', 'Timeslice', 'STOR_IN_MW', 'STOR_GEN_MW', 'scenario']]
-=======
-    storin = map_type_category(storin, 'i')
-    storin = summarize(storin, ['Type','r','h','t'])
-    storin = setnames(storin, 'STOR_IN_MW')
-
-    storlev = gdxin['STORAGE_LEVEL']
-    storlev = map_type_category(storlev, 'i')
-    storlev = summarize(storlev, ['Type','r','h','t'])
-    storlev = setnames(storlev, 'STOR_LVL_MWh')
-
-    storgen = gen_tslc.loc[pd.Series(gen_tslc['Type']).str.contains('BESS|Pumped').tolist()]
-    storgen.rename(columns = {"dispatch_MW":"STOR_GEN_MW"}, inplace = True)
-    
-    storops = pd.merge(storin, storlev, on = ['Type','State','Year','Timeslice'])
-    storops = pd.merge(storops, storgen, on = ['Type','State','Year','Timeslice'])
-    storops = storops[['Type','State','Year','Timeslice','STOR_IN_MW','STOR_LVL_MWh','STOR_GEN_MW']]
->>>>>>> 28f35b03
 
     #%%
     # Transmission capacity
@@ -320,16 +223,10 @@
     #%%
     ##### Organize sheets
     # Sheet 1: Annual results - cap, inv, gen, opres, emit
-<<<<<<< HEAD
     annual_out = pd.merge(cap, inv, on=['Technology', 'State', 'Year', 'scenario'], how='left')
     annual_out = annual_out.merge(gen, on=['Technology', 'State', 'Year', 'scenario'], how='left')
     annual_out = annual_out.merge(opres, on=['Technology', 'State', 'Year', 'scenario'], how='left')
     annual_out = sort_techs(annual_out)
-=======
-    annual_out = pd.merge(cap, inv, on = ['Type','State','Year'], how='left')
-    annual_out = annual_out.merge(gen, on = ['Type','State','Year'], how='left')
-    annual_out = annual_out.merge(opres, on = ['Type','State','Year'], how='left')
->>>>>>> 28f35b03
     annual_out = annual_out.round(0)
     #annual_out = annual_out.merge(emit, on = ['Technology','State','Year'])
 
@@ -337,19 +234,12 @@
     # just firmcap here
 
     # Sheet 3: Timeslice results - gen_tslc, opres_tslc, storops
-<<<<<<< HEAD
     tslc_out = pd.merge(gen_tslc, opres_tslc, on=['Technology', 'State', 'Year', 'Timeslice', 'Timeslice_hours', 'scenario'], how = 'outer')
     tslc_out = tslc_out.merge(storops, on=['Technology', 'State', 'Year', 'Timeslice', 'scenario'], how = 'outer')
     tslc_out = map_h_to_tsname(tslc_out, 'Timeslice')
     tslc_out = sort_techs(tslc_out)
     tslc_out = sort_timeslices(tslc_out)
     tslc_out.drop(columns=['Timeslice', 'h', 'Timeslice_hours'], inplace=True)
-=======
-    tslc_out = pd.merge(gen_tslc, opres_tslc, on = ['Type','State','Year','Timeslice','Timeslice_hours'], how = 'outer')
-    tslc_out = tslc_out.merge(storops, on = ['Type','State','Year','Timeslice'], how = 'outer')
-    tslc_out = map_h_to_tsname(tslc_out, 'Timeslice')
-    tslc_out.drop(columns=['Timeslice','h'], inplace=True)
->>>>>>> 28f35b03
     tslc_out = tslc_out.round(0)
 
     # Sheet 4: Transmission results - txcap, txinv
@@ -381,7 +271,6 @@
     tx_out.to_excel(writer, sheet_name='Transmission results', index=False)
 
     writer.save()
-<<<<<<< HEAD
     print("Results saved to " + os.path.join(outdir, "{}_outputs.xlsx".format(timestamp)))
 
     ######## WRITE OUTPUTS FOR VIZIT
@@ -411,13 +300,4 @@
     shutil.copyfile('report.json', os.path.join(csvsdir, 'report.json'))
     shutil.copyfile('style.csv', os.path.join(csvsdir, 'style.csv'))
 
-write_outputs(SAVEDIR)
-=======
-    print("Results saved to " + os.path.join(savedir,"{}_results.xlsx".format(case)))
-# %%
-
-#%%
-# read gdx output and save results as excel
-ProcessingGdx()
-
->>>>>>> 28f35b03
+write_outputs(SAVEDIR)