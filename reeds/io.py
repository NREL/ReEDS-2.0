### Imports
import os
import sys
import re
import datetime
import h5py
import ctypes
import numpy as np
import pandas as pd
import geopandas as gpd
from glob import glob
from pathlib import Path
from pandas.api.types import is_float_dtype

sys.path.append(os.path.abspath(os.path.join(os.path.dirname(__file__), '..')))
import reeds

reeds_path = os.path.dirname(os.path.dirname(os.path.abspath(__file__)))
if 'runs' in reeds_path.split(os.path.sep):
    reeds_path = reeds_path[: reeds_path.index(os.sep + 'runs' + os.sep)]

hpc = True if ('NREL_CLUSTER' in os.environ) else False

#   ########  ########    ###    ########
#   ##     ## ##         ## ##   ##     ##
#   ##     ## ##        ##   ##  ##     ##
#   ########  ######   ##     ## ##     ##
#   ##   ##   ##       ######### ##     ##
#   ##    ##  ##       ##     ## ##     ##
#   ##     ## ######## ##     ## ########


### Read files from the repo
def inflatifier(inyear, outyear, inflation):
    if inyear < outyear:
        return inflation.loc[inyear + 1 : outyear, 'inflation_rate'].cumprod()[outyear]
    elif inyear > outyear:
        return 1 / inflation.loc[outyear + 1 : inyear, 'inflation_rate'].cumprod()[inyear]
    else:
        return 1


def get_inflatable(inflationpath=None, tmin=1960, tmax=2050):
    """Get an [inyear,outyear] lookup table for inflation"""
    if inflationpath is None:
        filepath = os.path.join(reeds_path, 'inputs', 'financials', 'inflation_default.csv')
    else:
        filepath = inflationpath
    inflation = pd.read_csv(filepath, index_col='t')
    assert tmin >= inflation.index.min()
    assert tmax <= inflation.index.max()
    ### Make the output table
    inflatable = {}
    for inyear in range(tmin, tmax + 1):
        for outyear in range(tmin, tmax + 1):
            inflatable[inyear, outyear] = inflatifier(inyear, outyear, inflation)
    inflatable = pd.Series(inflatable)
    return inflatable


### Read files from the repo or from a ReEDS case
def get_hierarchy(case=None, original=False, country='USA'):
    """Get hierarchy for ReEDs case if provided, or for country if case not provided"""
    if case:
        if original:
            filepath = os.path.join(case, 'inputs_case', 'hierarchy_original.csv')
        else:
            filepath = os.path.join(case, 'inputs_case', 'hierarchy.csv')
    else:
        filepath = os.path.join(reeds_path, 'inputs', 'hierarchy.csv')
    hierarchy = (
        pd.read_csv(filepath)
        .rename(columns={'*r': 'r', 'ba': 'r'})
        .set_index('r')
        .drop(columns=['st_interconnect'], errors='ignore')
    )
    hierarchy = hierarchy.loc[hierarchy.country.str.lower() == country.lower()].copy()
    return hierarchy

def get_countymap(select_counties=None, exclude_water_areas=False):
    """Get geodataframe of US counties"""
    crs = 'ESRI:102008'
    dfcounty = gpd.read_file(
        os.path.join(reeds_path, 'inputs', 'shapefiles', 'US_COUNTY_2022')
    ).to_crs(crs)

    if select_counties:
        dfcounty = dfcounty[dfcounty['rb'].isin(select_counties)]

    if exclude_water_areas:
        dfmap = get_dfmap(levels=['country'])
        dfcounty['geometry'] = (
            dfcounty.intersection(dfmap['country'].loc['USA','geometry'])
        )
    
    return dfcounty

def get_zonemap(case=None, exclude_water_areas=False):
    """
    Get geodataframe of model zones, applying aggregation if necessary
    """
    if case:
        agglevel_variables = reeds.spatial.get_agglevel_variables(
            reeds_path,
            os.path.join(case, 'inputs_case'),
        )

    else:
        agglevel_variables = {'lvl': 'ba'}

    # Mixed resolution procedure
    if agglevel_variables['lvl'] == 'mult':
        ### Model zones
        dfba = gpd.read_file(os.path.join(reeds_path, 'inputs', 'shapefiles', 'US_PCA'))
        ### Use transmission endpoints from reV
        endpoints = gpd.read_file(
            os.path.join(reeds_path, 'inputs', 'shapefiles', 'transmission_endpoints')
        ).set_index('ba_str')
        endpoints['x'] = endpoints.centroid.x
        endpoints['y'] = endpoints.centroid.y

        dfba['x'] = dfba['rb'].map(endpoints.x)
        dfba['y'] = dfba['rb'].map(endpoints.y)
        dfba['centroid_x'] = dfba.geometry.centroid.x
        dfba['centroid_y'] = dfba.geometry.centroid.y

        # Filter to regions being solved at BA resolution
        dfba = dfba[dfba['rb'].isin(agglevel_variables['ba_regions'])].set_index('rb')

        if 'aggreg' in agglevel_variables['agglevel']:
            r2aggreg = (
                pd.read_csv(os.path.join(case, 'inputs_case', 'hierarchy_original.csv'))
                .rename(columns={'ba': 'r'})
                .set_index('r')
                .aggreg
            )
            aggreg2anchorreg = r2aggreg.reset_index().rename(columns={'aggreg': 'aggreg'})
            aggreg2anchorreg .to_csv(
                os.path.join(case, 'inputs_case', 'aggreg2anchorreg.csv')
            )
            # aggreg2anchorreg = pd.read_csv(
            #     os.path.join(case, 'inputs_case', 'aggreg2anchorreg.csv')
            # )
            aggreg2anchorreg = aggreg2anchorreg[
                aggreg2anchorreg['aggreg'].isin(agglevel_variables['ba_regions'])
            ]
            dfba = dfba.reset_index()
            dfba.rb = dfba.rb.map(r2aggreg)
            dfba = dfba.dissolve('rb').loc[aggreg2anchorreg.aggreg].copy()

        ### Get the county map
        dfcounty = get_countymap(
            agglevel_variables['county_regions'], exclude_water_areas
        )
        dfcounty = dfcounty[['rb', 'NAMELSAD', 'STATE', 'geometry']]

        ## Use the centroid for both the transmission endpoint and centroid
        for prefix in ['', 'centroid_']:
            dfcounty[prefix + 'x'] = dfcounty.geometry.centroid.x
            dfcounty[prefix + 'y'] = dfcounty.geometry.centroid.y

        dfcounty = (
            dfcounty.rename(columns={'NAMELSAD': 'county', 'STCODE': 'st'})
            .set_index('rb')
            .drop(columns=['county'])
        )

        # Combine BA and County
        dfcounty = dfcounty.to_crs(dfba.crs)
        dfba = pd.concat([dfba, dfcounty])

        ### Include all hierarchy levels
        hierarchy = get_hierarchy(case)

        for col in hierarchy:
            dfba[col] = dfba.index.map(hierarchy[col])

    ######## Single Resolution Procedure ########
    else:
        ### Check if resolution is at county level
        if case:
            sw = pd.read_csv(
                os.path.join(case, 'inputs_case', 'switches.csv'), header=None, index_col=0
            ).squeeze(1)
        else:
            sw = pd.Series()

        ## Backwards compatibility
        if 'GSw_RegionResolution' not in sw:
            sw['GSw_RegionResolution'] = 'ba'

        if sw.GSw_RegionResolution != 'county':
            hierarchy = get_hierarchy(case, original=True)
            ### Model zones
            dfba = gpd.read_file(
                os.path.join(reeds_path, 'inputs', 'shapefiles', 'US_PCA')
            ).set_index('rb')

            if 'ba_regions' in agglevel_variables:
                dfba = dfba.loc[(
                    dfba.index.intersection(agglevel_variables['ba_regions'])
                )]

            ### Use transmission endpoints from reV
            endpoints = gpd.read_file(
                os.path.join(reeds_path, 'inputs', 'shapefiles', 'transmission_endpoints')
            ).set_index('ba_str')
            endpoints['x'] = endpoints.centroid.x
            endpoints['y'] = endpoints.centroid.y

            dfba['x'] = dfba.index.map(endpoints.x)
            dfba['y'] = dfba.index.map(endpoints.y)
            dfba['centroid_x'] = dfba.geometry.centroid.x
            dfba['centroid_y'] = dfba.geometry.centroid.y

        else:
            hierarchy = (
                pd.read_csv(os.path.join(case, 'inputs_case', 'hierarchy.csv'))
                .rename(columns={'*r': 'r', 'ba': 'r'})
                .set_index('r')
            )
            ### Get the county map
            select_counties = agglevel_variables.get('county_regions')
            dfba = get_countymap(select_counties, exclude_water_areas)

            ### Add US state code and drop states outside of CONUS
            state_fips = pd.read_csv(
                os.path.join(reeds_path, 'inputs', 'shapefiles', "state_fips_codes.csv"),
                names=["STATE", "STCODE", "STATEFP", "CONUS"],
                dtype={"STATEFP": "string"},
                header=0,
            )
            state_fips = state_fips.loc[state_fips['CONUS'], :]
            dfba = dfba.merge(state_fips, on="STATEFP")
            dfba = dfba[['rb', 'NAMELSAD', 'STATE_x', 'geometry']].set_index('rb')

            ## Use the centroid for both the transmission endpoint and centroid
            for prefix in ['', 'centroid_']:
                dfba[prefix + 'x'] = dfba.geometry.centroid.x
                dfba[prefix + 'y'] = dfba.geometry.centroid.y

            dfba.rename(columns={'NAMELSAD': 'county', 'STATE_x': 'st'}, inplace=True)

        ### Include all hierarchy levels
        for col in hierarchy:
            dfba[col] = dfba.index.map(hierarchy[col])

    return dfba


def get_dfmap(case=None, levels=None, exclude_water_areas=False):
    """Get dictionary of maps at different hierarchy levels"""
    hierarchy = get_hierarchy(case, original=True).drop(columns=['aggreg'], errors='ignore')
    hierarchy_levels = list(hierarchy.columns)
    if levels:
        hierarchy_levels = [col for col in hierarchy_levels if col in levels]

    mapsfile = os.path.join(str(case), 'inputs_case', 'maps.gpkg')
    if os.path.exists(mapsfile):
        dfmap = {}
        for level in ['r'] + hierarchy_levels:
            dfmap[level] = gpd.read_file(mapsfile, layer=level).rename(columns={'rb': 'r'})
            dfmap[level] = dfmap[level].set_index(dfmap[level].columns[0]).rename_axis(level)
            dfmap[level] = dfmap[level][~dfmap[level].index.duplicated(keep='first')]
        return dfmap

    dfba = get_zonemap(case, exclude_water_areas)

    dfmap = {'r': dfba.dropna(subset='country').copy()}
    dfmap['r']['centroid_x'] = dfmap['r'].centroid.x
    dfmap['r']['centroid_y'] = dfmap['r'].centroid.y
    for col in hierarchy_levels:
        dfmap[col] = dfba.copy()
        dfmap[col]['geometry'] = dfmap[col].buffer(0.0)
        dfmap[col] = dfmap[col].dissolve(col)
        for prefix in ['', 'centroid_']:
            dfmap[col][prefix + 'x'] = dfmap[col].centroid.x
            dfmap[col][prefix + 'y'] = dfmap[col].centroid.y

    return dfmap


### Read files from a ReEDS case
def read_output(
    case: str,
    filename: str,
    valname: str = None,
    low_memory: bool = False,
    r_filter: list = None,
) -> pd.DataFrame:
    """
    Read a ReEDS output csv file or a key from outputs.h5.
    If outputs.h5 doesn't exist, falls back to outputs/{filename}.csv file.

    Args:
        case: Path to a single ReEDS run folder
            OR path to an outputs.h5 file (used for plotting PCM results)
        filename: Name of a ReEDS output (e.g. 'cap', 'tran_out').
            If filename ends with '.csv', always read the .csv version.
            Otherwise, read the {filename} key from {case}/outputs/outputs.h5.
        valname (optional): If provided, rename 'Value' column to {valname}
        low_memory (optional): If True, reduce memory usage by changing datatypes
<<<<<<< HEAD
        r_filter (optional): string of regions, period delimited

=======
        r_filter (optional): List of regions to filter on
        
>>>>>>> 92e8fa7c
    Returns:
        pd.DataFrame
    """
    if case.endswith('.h5'):
        h5path = case
    else:
        h5path = os.path.join(case, 'outputs', 'outputs.h5')
    if os.path.exists(h5path) and not filename.endswith('.csv'):
        key = os.path.basename(filename)
        try:
            with h5py.File(h5path, 'r') as f:
                columns = [i.decode() for i in list(f[key]['columns'])]
                df = pd.DataFrame({col: f[key][col] for col in columns})
            for col in df:
                if df[col].dtype == 'O':
                    df[col] = df[col].str.decode('utf-8')
        except KeyError:
            ## Empty dataframes aren't written to h5 file, so make one ourselves
            e_report_params = pd.read_csv(
                os.path.join(case, 'e_report_params.csv'),
                comment='#',
            )
            _index = e_report_params.loc[
                e_report_params.param.map(lambda x: x.split('(')[0]) == key, 'param'
            ].squeeze()
            if not len(_index):
                raise KeyError(f"{filename} is not in {h5path}")
            index = _index.split('(')[-1].strip(')').split(',')
            df = pd.DataFrame(columns=index + ['Value'])
    else:
        _filename = filename if filename.endswith('.csv') else filename + '.csv'
        df = pd.read_csv(os.path.join(case, 'outputs', _filename))

    df = df.rename(columns={'allh':'h', 'allt':'t', 'eall':'e'})

    ## If desired, change datatypes to reduce memory use
    if low_memory:
        _newtypes = {'Value': np.float32, 't': np.int16}
        newtypes = {col: _newtypes.get(col, 'category') for col in df}
        df = df.astype(newtypes)

    if valname is not None:
        df = df.rename(columns={'Value': valname})
    
    ## If desired, filter for specific regions
    if r_filter is not None:
        # Only have a r column no rr column
        if 'r' in df.columns and 'rr' not in df.columns:
            df = df[df.r.isin(r_filter)].reset_index(drop=True)

        # Have both r and rr columns. Filter for cases
        # where either r or rr is in the list of regions
        elif 'r' in df.columns and 'rr' in df.columns:
            df = df[df.r.isin(r_filter) | df.rr.isin(r_filter)].reset_index(drop=True)

        else:
            raise ValueError(
                f"The region column was not found for {filename} file, "
                "but a region filter was requested."
            )

        ## If desired, filter for specific regions
    if r_filter is not None:
        # Only have a r column no rr column
        if 'r' in df.columns and 'rr' not in df.columns:
            df = df[df.r.isin(r_filter)].reset_index(drop=True)

        # Have both r and rr columns. Filter for cases
        # where either r or rr is in the list of regions
        elif 'r' in df.columns and 'rr' in df.columns:
            df = df[df.r.isin(r_filter) | df.rr.isin(r_filter)].reset_index(drop=True)

        else:
            raise ValueError(
                f"The region column was not found for {filename} file, "
                "but a region filter was requested."
            )

    return df


def get_report_sheetmap(case):
    """
    Create a dictionary of report.xlsx fields to excel sheet names
    """
    import openpyxl

    excel = openpyxl.load_workbook(
        os.path.join(case, 'outputs', 'reeds-report', 'report.xlsx'),
        read_only=True,
        keep_links=False,
    )
    sheets = excel.sheetnames
    val2sheet = dict(zip([sheet.split('_', maxsplit=1)[-1] for sheet in sheets], sheets))
    return val2sheet


def read_report(case, sheet=None, val2sheet=None, reportname='reeds-report'):
    """
    Read a ReEDS bokeh report.xlsx.

    Args:
        case: Path to a single ReEDS run folder
        sheet: Name of a sheet from report.xlsx (written by bokeh).
            If sheet is a sheet name (with or without leading number), return that sheet.
            If sheet is None, return a dictionary of all sheets.
        val2sheet: Dictionary produced by get_report_sheetmap(). Keys are sheet names
            without leading numbers; values are full sheet names.
        reportname: directory of bokeh outputs (e.g. 'reeds-report', 'reeds-report-reduced')

    Returns:
        pd.DataFrame (if sheet is not None) else dict of dataframes
    """
    if val2sheet is None:
        val2sheet = get_report_sheetmap(case)
    if sheet is None:
        dfout = {}
        for val, sheet in val2sheet.items():
            dfout[val] = pd.read_excel(
                os.path.join(case, 'outputs', reportname, 'report.xlsx'),
                sheet_name=sheet,
                engine='openpyxl',
            ).drop('scenario', axis=1, errors='ignore')
    else:
        _sheet = val2sheet.get(sheet, sheet)
        dfout = pd.read_excel(
            os.path.join(case, 'outputs', reportname, 'report.xlsx'),
            sheet_name=_sheet,
            engine='openpyxl',
        ).drop('scenario', axis=1, errors='ignore')
    return dfout


def get_param_value(opt_file, param_name, dtype=float, assert_exists=True):
    result = None
    with open(opt_file, mode="r") as f:
        line = f.readline()
        while line:
            if line.startswith(param_name):
                result = line
                break
            line = f.readline()
    if assert_exists:
        assert result, f"{param_name=} not found in {opt_file=}"
    return dtype(result.replace(param_name, "").replace("=", "").strip())


def standardize_case(case=None):
    """Remove inputs_case and trailing directory separator if present"""
    if case is None:
        pass
    elif 'inputs_case' in case:
        case = os.path.dirname(os.path.abspath(case))
    else:
        case = os.path.abspath(case)
    return case


def get_switches(case=None):
    """
    Get pd.Series of switch values from switches.csv, augur_switches.csv,
    and CPLEX opt file.
    Accepts either {case} or {case}/inputs_case as input.
    """
    case = standardize_case(case)
    ### If no case is provided, return the defaults; otherwise return case-specific values
    if case is None:
        sw = pd.read_csv(
            os.path.join(reeds.io.reeds_path, 'cases.csv'),
            index_col=0,
        )['Default Value']
    else:
        sw = pd.read_csv(
            os.path.join(case, 'inputs_case', 'switches.csv'),
            index_col=0,
            header=None,
        ).squeeze(1)
    ### Augur-specific switches
    try:
        fpath_asw = os.path.join(
            (case if case is not None else reeds_path),
            'ReEDS_Augur', 'augur_switches.csv',
        )
        asw = pd.read_csv(fpath_asw, index_col='key')
        for i, row in asw.iterrows():
            if row['dtype'] == 'list':
                row.value = row.value.split(',')
                try:
                    row.value = [int(i) for i in row.value]
                except ValueError:
                    pass
            elif row['dtype'] == 'boolean':
                row.value = False if row.value.lower() == 'false' else True
            elif row['dtype'] == 'str':
                row.value = str(row.value)
            elif row['dtype'] == 'int':
                row.value = int(row.value)
            elif row['dtype'] == 'float':
                row.value = float(row.value)
        sw = pd.concat([sw, asw.value])
    except FileNotFoundError:
        print(f"{fpath_asw} not found so leaving out Augur switches")
    ### Add derivative switches
    sw['resource_adequacy_years_list'] = [int(y) for y in sw['resource_adequacy_years'].split('_')]
    sw['num_resource_adequacy_years'] = len(sw['resource_adequacy_years_list'])
    ### Get number of threads to use in PRAS
    opt_file = 'cplex.opt' if int(sw.GSw_gopt) == 1 else f'cplex.op{sw.GSw_gopt}'
    try:
        threads = get_param_value(os.path.join(case, opt_file), "threads", dtype=int)
    except (FileNotFoundError, TypeError):
        threads = get_param_value(os.path.join(reeds_path, opt_file), "threads", dtype=int)
    sw['threads'] = threads
    ### Determine whether run is on HPC
    sw['hpc'] = True if int(os.environ.get('REEDS_USE_SLURM', 0)) else False
    ### Add the run location
    sw['casedir'] = case
    sw['reeds_path'] = reeds_path if case is None else os.path.dirname(os.path.dirname(case))
    ### Get the number of hours per period to use in plots
    sw['hoursperperiod'] = {'day': 24, 'wek': 120, 'year': 24}[sw['GSw_HourlyType']]
    sw['periodsperyear'] = {'day': 365, 'wek': 73, 'year': 365}[sw['GSw_HourlyType']]

    return sw


def get_scalars(case=None, full=False):
    """
    Read the scalars.csv file and return:
        - the full dataframe if full = True
        - a pd.Series if full = False (default)
    """
    if case is None:
        filepath = os.path.join(reeds_path, 'inputs', 'scalars.csv')
    else:
        filepath = os.path.join(standardize_case(case), 'inputs_case', 'scalars.csv')

    if full:
        scalars = pd.read_csv(
            filepath,
            header=None,
            names=['name', 'value', 'comment'],
            index_col='name',
        )
    else:
        scalars = pd.read_csv(
            filepath,
            header=None,
            usecols=[0, 1],
            index_col=0,
        ).squeeze(1)

    return scalars


def read_h5py_file(filename, decode_strings=False):
    """Return dataframe object for a h5py file.

    This function returns a pandas dataframe of a h5py file. If the file has multiple dataset on it
    means it has yearly index.

    Parameters
    ----------
    filename
        File path to read

    Returns
    -------
    pd.DataFrame
        Pandas dataframe of the file
    """

    valid_data_keys = ["data", "cf", "load", "evload"]

    with h5py.File(filename, "r") as f:
        # Identify keys in h5 file and check for overlap with valid key set
        keys = list(f.keys())
        datakey = list(set(keys).intersection(valid_data_keys))

        # Adding safety check to validate that it only returns one key
        assert len(datakey) <= 1, f"Multiple keys={datakey} found for {filename}"
        datakey = datakey[0] if datakey else None

        if datakey in keys:
            # load data
            df = pd.DataFrame(f[datakey][:])
        else:
            df = pd.DataFrame()

        # add columns to data if supplied
        if 'columns' in keys:
            df.columns = (
                pd.Series(f["columns"])
                .map(lambda x: x if isinstance(x, str) else x.decode("utf-8"))
                .values
            )

        # add any index values
        idx_cols = [c for c in keys if re.match('index_[0-9]', c)]
        if len(idx_cols) > 0:
            idx_cols.sort()
            for idx_col in idx_cols:
                df[idx_col] = pd.Series(f[idx_col]).values
                if str(df[idx_col].dtype).startswith('|S') and decode_strings:
                    df[idx_col] = df[idx_col].str.decode('utf-8')
            df = df.set_index(idx_cols)

        # add index and column names if supplied
        if 'index_names' in keys:
            df.index.names = (
                pd.Series(f["index_names"])
                .map(lambda x: x if isinstance(x, str) else x.decode("utf-8"))
                .values
            )
        if 'column_names' in keys:
            df.columns.names = (
                pd.Series(f["column_names"])
                .map(lambda x: x if isinstance(x, str) else x.decode("utf-8"))
                .values
            )

    return df


def read_file(filename, parse_timestamps=False, decode_strings=False):
    """Return dataframe object of input file for multiple file formats.

    This function read multiple file formats for h5 file sand returns a dataframe from the file.

    Parameters
    ----------
    filename
        File path to read

    Returns
    -------
    pd.DataFrame
        Pandas dataframe of the file

    Raises
    ------
    FileNotFoundError
        If the file does not exists
    """
    if isinstance(filename, str):
        filename = Path(filename)

    if not filename.exists():
        raise FileNotFoundError(f"Mandatory file {filename} does not exist.")

    # We have two cases, either the data is contained as a single dataframe or we have multiple
    # datasets that composes the h5 file. For a single dataset we use pandas (since it is the most
    # convenient) and h5py for the custom h5 file.
    try:
        df = read_h5py_file(filename, decode_strings=decode_strings)
    except TypeError:
        df = pd.read_hdf(filename)

    # parse timestamps if specified and if there is a datetime index
    if parse_timestamps and ('datetime' in df.index.names):
        if not isinstance(df.index.get_level_values('datetime')[0], bytes):
            raise ValueError(
                "The time index for timestamp-indexed dataframes should be encoded as "
                f"bytes. Please update {filename}."
            )

        unique_indices = df.index.get_level_values('datetime').unique()
        index2datetime = dict(zip(
            unique_indices,
            pd.to_datetime(unique_indices.str.decode('utf-8'), format='ISO8601')
        ))
        df['datetime'] = df.index.get_level_values('datetime').map(index2datetime)
        if isinstance(df.index, pd.MultiIndex):
            df = df.droplevel('datetime').set_index('datetime', append=True)
        else:
            df = df.set_index('datetime')

    # All values being NaN indicates that the region filtering in copy_files.py removed all
    # data, leaving an empty dataframe.
    # Return an empty dataframe with the original file's index if all values are NaN
    if all(df.isnull().all()):
        df = df.drop(columns=df.columns)
        return df

    # NOTE: Some files are saved as float16, so we cast to float32 to prevent issues with
    # large/small numbers
    numeric_cols = [c for c in df if is_float_dtype(df[c].dtype)]
    df = df.astype({column: np.float32 for column in numeric_cols})

    return df


def read_h5_groups(filepath):
    """
    Read a .h5 file with the following format,
    where r = numrows and c = numcols for each group (r and c can vary across groups):
    - {group1} (attrs: {'index': {indexname}})
        - columns (dtype: str) [1 x c]
        - {column1} [r x 1]
        - {column2} [r x 1] etc.
    - {group2} etc.

    Returns (depends on number of groups):
    - {group: pd.DataFrame [r x c]} if more than one group
    - pd.DataFrame [r x c] if only one group

    Notes:
    - Compatible with reeds.io.write_to_h5()
    - String-formatted columns are automatically decoded; otherwise, types are preserved.
      The resulting dataframe can have mixed types across columns.
    - Only supports single-depth columns and indices.
    """
    if not os.path.exists(filepath):
        raise FileNotFoundError(filepath)
    with h5py.File(filepath, 'r') as f:
        dictout = {}
        for group in f:
            _columns = pd.Index(f[group]['columns']).str.decode('utf-8')
            indexname = f[group].attrs['index']
            index = pd.Index(f[group][indexname], name=indexname)
            columns = [i for i in _columns if i != f[group].attrs['index']]
            _dfout = {}
            for c in columns:
                _dfout[c] = pd.Series(f[group][c])
                if str(_dfout[c].dtype).startswith('|S'):
                    _dfout[c] = _dfout[c].str.decode('utf-8')
            dfout = pd.concat(_dfout, axis=1)
            dfout.index = index
            dfout.columns = columns
            dictout[group] = dfout
        if len(dictout) == 1:
            return dfout
        else:
            return dictout


def read_pras_results(filepath):
    """
    Read a run_pras.jl output file.
    If results are grouped by sample, return a dictionary of dataframes;
    otherwise return a dataframe.
    """
    with h5py.File(filepath, 'r') as f:
        keys = list(f)
        if len(keys):
            ## If all the keys are integers, we have groups labeled by sample
            if all([s.isdigit() for s in keys]):
                df = {}
                for s in keys:
                    skeys = list(f[s])
                    df[int(s)] = pd.concat({c: pd.Series(f[s][c][...]) for c in skeys}, axis=1)
            else:
                df = pd.concat({c: pd.Series(f[c][...]) for c in keys}, axis=1)
        else:
            df = pd.DataFrame()
        return df


def get_temperatures(case, tz_in='UTC', tz_out='Etc/GMT+6', subset_years=True):
    ### Derived inputs
    inputs_case = case if 'inputs_case' in case else os.path.join(case, 'inputs_case')
    h5path = os.path.join(inputs_case, 'temperature_celsius-ba.h5')
    sw = reeds.io.get_switches(inputs_case)
    ## Add one more year on either end of weather years to allow for timezone conversion
    weather_years = sw.resource_adequacy_years_list
    read_years = [min(weather_years) - 1] + weather_years + [max(weather_years) + 1]
    val_ba = (
        pd.read_csv(os.path.join(inputs_case, 'val_ba.csv'), header=None)
        .squeeze(1).values
    )
    ### Load temperatures
    _temperatures = {}
    with h5py.File(h5path, 'r') as f:
        years = read_years if subset_years else [int(i) for i in list(f) if i.isdigit()]
        for year in years:
            timeindex = pd.to_datetime(
                pd.Series(f[f"index_{year}"][:])
                .str.decode('utf-8')
            )
            _temperatures[year] = pd.DataFrame(
                index=timeindex,
                columns=pd.Series(f['columns']).map(lambda x: x.decode()),
                data=f[str(year)],
            )

    temperatures = (
        pd.concat(_temperatures, names=('year','timestamp')).rename_axis(columns='r')
        ## Round to integers for lookup
        .round(0).astype(int)
        .reset_index('year', drop=True)
        .tz_localize(tz_in)
        .tz_convert(tz_out)
        ## Subset to weather years used in ReEDS
        .loc[str(min(weather_years)):str(max(weather_years))]
    )
    ### On leap years, drop Dec 31
    leap_year = temperatures.iloc[:,:1].groupby(temperatures.index.year).count().squeeze(1) == 8784
    for year in weather_years:
        if leap_year[year]:
            temperatures.drop(temperatures.loc[f'{year}-12-31'].index, inplace=True)
    assert len(temperatures) == len(weather_years) * 8760
    ### Subset to states used in this run
    temperatures = temperatures[[c for c in temperatures if c in val_ba]].copy()

    return temperatures


def get_outage_hourly(
    case,
    outage_type='forced',
    tz='Etc/GMT+6',
    multilevel=True,
):
    assert outage_type in ['forced', 'scheduled']
    inputs_case = case if 'inputs_case' in case else os.path.join(case, 'inputs_case')
    with h5py.File(os.path.join(inputs_case, f'outage_{outage_type}_hourly.h5'), 'r') as f:
        column_levels = [x.decode() for x in list(f['column_levels'])]
        if multilevel:
            columns = {
                c: pd.Series(f[f'columns_{c}']).map(lambda x: x.decode())
                for c in column_levels
            }
            columns = pd.MultiIndex.from_arrays(list(columns.values()), names=columns.keys())
        else:
            columns = pd.Series(f['columns']).map(lambda x: x.decode())
        dfout = pd.DataFrame(
            index=pd.to_datetime(pd.Series(f['index']).map(lambda x: x.decode())),
            columns=columns,
            data=f['data'],
        ).tz_localize('UTC').tz_convert(tz)
    ## If the columns only have one level, collapse the MultiIndex
    if len(column_levels) == 1:
        dfout.columns = dfout.columns.get_level_values(0)
    return dfout


def get_years(case):
    return pd.read_csv(
        os.path.join(case, 'inputs_case', 'modeledyears.csv')
    ).columns.astype(int).values


def get_last_iteration(case, year=2050, datum=None, samples=None):
    """Get the last iteration of PRAS for a given case/year"""
    if datum not in [None,'flow','energy']:
        raise ValueError(f"datum must be in [None,'flow','energy'] but is {datum}")
    infile = sorted(glob(
        os.path.join(
            case, 'ReEDS_Augur', 'PRAS',
            f"PRAS_{year}i*"
            + (f'-{samples}' if samples is not None else '')
            + (f'-{datum}' if datum is not None else '')
            + '.h5'
        )
    ))[-1]
    iteration = int(
        os.path.splitext(os.path.basename(infile))[0]
        .split('-')[0].split('_')[1].split('i')[1]
    )
    return infile, iteration


def get_pras_system(case, year=None, iteration='last', verbose=0):
    """
    Read a .pras .h5 file and return a dict of dataframes
    """
    ### Read all the tables in the .pras file
    t = get_years(case)[-1] if year in [0, None, 'last'] else year
    _iteration = (
        get_last_iteration(case, t)[1] if iteration in [None, 'last']
        else iteration
    )
    infile = os.path.join(case, 'ReEDS_Augur', 'PRAS', f"PRAS_{t}i{_iteration}.pras")
    if not os.path.exists(infile):
        raise FileNotFoundError(
            f'{infile} does not exist; run postprocessing/run_reeds2pras.py or rerun '
            'the ReEDS case with keep_augur_files=1'
        )
    pras = {}
    with h5py.File(infile,'r') as f:
        keys = list(f)
        if verbose:
            print(keys)
        vals = {}
        for key in keys:
            vals[key] = list(f[key])
            if verbose:
                print(f"{key}:\n    {','.join(vals[key])}\n")
            for val in vals[key]:
                pras[key,val] = pd.DataFrame(f[key][val][...])
                if verbose:
                    print(f"{key}/{val}: {pras[key,val].shape}")
            if verbose:
                print('\n')

    def get_pras_unit(name):
        unit = name.split('|')[-1]
        try:
            return int(unit)
        except ValueError:
            return 0

    ### Combine into more easily-usable dataframes
    dfpras = {}
    ## Generation and storage
    keys = {
        ## our name: [pras key, pras capacity table name]
        'storcap': ['storages', 'dischargecapacity'],
        'gencap': ['generators', 'capacity'],
        'genfailrate': ['generators', 'failureprobability'],
        'genrepairrate': ['generators', 'repairprobability'],
        'genstorcap': ['generatorstorages', 'gridinjectioncapacity'],
    }
    for key, val in keys.items():
        dfpras[key] = pras[val[0], val[1]]
        dfpras[key].columns = pd.MultiIndex.from_arrays(
            [
                pras[val[0],'_core'].category.str.decode('UTF-8'),
                pras[val[0],'_core'].region.str.decode('UTF-8'),
                pras[val[0],'_core'].name.str.decode('UTF-8').map(get_pras_unit),
                pras[val[0],'_core'].name.str.decode('UTF-8').str.strip('_'),
            ],
            names=['i', 'r', 'unit', 'name'],
        )
        if verbose:
            print(key)
            print(dfpras[key].columns.get_level_values('i').unique())

    ## Transmission (use 'lines' but 'interfaces' should be the same)
    keys = {
        'trans_forward': ['lines', 'forwardcapacity'],
        'trans_backward': ['lines', 'backwardcapacity'],
    }
    for key, val in keys.items():
        dfpras[key] = pras[val[0], val[1]]
        dfpras[key].columns = pd.MultiIndex.from_arrays(
            [
                pras[val[0],'_core'].category.str.decode('UTF-8'),
                pras[val[0],'_core'].region_from.str.decode('UTF-8'),
                pras[val[0],'_core'].region_to.str.decode('UTF-8'),
                pras[val[0],'_core'].name.str.decode('UTF-8'),
            ],
            names=['trtype', 'r', 'rr', 'name'],
        )

    ## Load
    dfpras['load'] = pras['regions','load'].rename(
        columns=pras['regions','_core'].name.str.decode('UTF-8'))

    return dfpras


def get_available_capacity_weighted_cf(case, level='country'):
    """
    Get hourly wind and solar CF and take available-capacity-weighted-average across
    specified region hierarchy level
    """
    hierarchy = reeds.io.get_hierarchy(case)
    if level in ['r', 'rb', 'ba']:
        r2region = dict(zip(hierarchy.index, hierarchy.index))
    else:
        r2region = hierarchy[level]
    ## Get available capacity from supply curves
    sc = {
        i: pd.read_csv(
            os.path.join(case, 'inputs_case', f'sc_{i}.csv')
        ).groupby(['region', 'class'], as_index=False).capacity.sum()
        for i in ['upv', 'wind-ons', 'wind-ofs']
    }
    sc = (
        pd.concat(sc, names=['tech', 'drop'], axis=0)
        .reset_index(level='drop', drop=True).reset_index()
    )
    sc['i'] = sc.tech+'_'+sc['class'].astype(str)
    sc['resource'] = sc.i + '|' + sc.region
    sc['aggreg'] = sc.region.map(r2region)
    ## Get CF
    recf = reeds.io.read_file(
        os.path.join(case, 'inputs_case', 'recf.h5'),
        parse_timestamps=True,
    )
    ## CF * cap / cap = available-capacity-weighted-average CF
    recapcf = (recf * sc.set_index('resource')['capacity']).dropna(axis=1, how='all')
    recapcf.columns = pd.MultiIndex.from_arrays([
        recapcf.columns.map(lambda x: x.split('|')[0].strip('_0123456789')),
        recapcf.columns.map(lambda x: r2region[x.split('|')[1]]),
    ], names=['i', 'r'])
    dfout = (
        recapcf.groupby(['i','r'], axis=1).sum()
        / sc.groupby(['tech','aggreg']).capacity.sum().rename_axis(['i','r'])
    )
    return dfout


def get_sitemap(offshore=False, geo=True):
    """
    Get mapping from sc_point_gid to geographic points and counties.

    NOTE 20250819 pbrown: The separate approach for land-based resources is TEMPORARY
    until all the supply curves start using the new EPSG:5070 raster. At that point we'll
    read from interconnection_land.h5 instead of from sitemap.h5.
    """
    fpath = os.path.join(
        reeds_path, 'inputs', 'supply_curve',
        'interconnection_offshore.h5' if offshore else 'sitemap.h5'
    )
    sitemap = read_h5_groups(fpath)[['latitude', 'longitude', 'FIPS']]
    if geo:
        crs = 'EPSG:5070' if offshore else 'ESRI:102008'
        sitemap = reeds.plots.df2gdf(sitemap, crs=crs)
    return sitemap


def assemble_supplycurve(scfile, case=None, drop_extra=True, agg=True, skip_if_complete=False):
    """
    Join on sc_point_gid column:
    - Generator supply curve (indicated by scfile input)
    - County FIPS code and model zone
    - Interconnection costs and distances

    Returns: pd.DataFrame with sc_point_gid index

    Inputs for testing:
    scfile = os.path.join(reeds_path, 'inputs', 'supply_curve', 'supplycurve_csp-reference.csv')
    scfile = os.path.join(reeds_path, 'inputs', 'supply_curve', 'supplycurve_upv-reference.csv')
    scfile = os.path.join(reeds_path, 'inputs', 'supply_curve', 'supplycurve_wind-ofs-reference.csv')
    """
    ### Get inputs
    offshore = True if 'wind-ofs' in os.path.basename(scfile) else False
    dfin = pd.read_csv(scfile, index_col='sc_point_gid')
    ## If derived columns are already in file, it's already been assembled, so stop here
    if 'supply_curve_cost_per_mw' in dfin:
        ## Rebuild it if not aggregating
        if skip_if_complete:
            return dfin
        else:
            dfin = dfin[['class', 'capacity', 'capital_adder_per_mw']].copy()

    county2zone = reeds.inputs.get_county2zone(case=(case if agg else None))

    fpath_interconnection = os.path.join(
        reeds_path, 'inputs', 'supply_curve',
        ('interconnection_offshore.h5' if offshore else 'interconnection_land.h5')
    )
    interconnection_cost = reeds.io.read_h5_groups(fpath_interconnection)
    ## NOTE 20250819 pbrown: TEMPORARILY map from old reV sites to new reV sites
    if not offshore:
        old2new = pd.read_csv(
            os.path.join(reeds_path, 'inputs', 'supply_curve', 'sc_point_gid_old2new.csv'),
            index_col='sc_point_gid|old',
        ).sc_point_gid
        sitemap = get_sitemap(geo=False)
        interconnection_cost = interconnection_cost.loc[old2new.values]
        interconnection_cost.index = old2new.index.values
        interconnection_cost['FIPS'] = interconnection_cost.index.map(sitemap.FIPS)
    ### Combine
    dfout = dfin.copy()
    dfout = dfout.merge(interconnection_cost, how='left', left_index=True, right_index=True)
    dfout['region'] = dfout.FIPS.map(county2zone)
    ## NOTE 20250819 pbrown: TEMPORARILY drop meshed offshore values and only keep radial
    if offshore:
        cols_meshed = [c for c in dfout if c.endswith('|meshed')]
        cols_radial = [c for c in dfout if c.endswith('|radial')]
        dfout = (
            dfout
            .drop(columns=cols_meshed)
            .rename(columns={c: c.replace('|radial','') for c in cols_radial})
        )
    ## Drop reinforcement cost for counties
    agglevel_variables = reeds.spatial.get_agglevel_variables(
        reeds_path, os.path.join(case, 'inputs_case')
    )
    counties = agglevel_variables['county_regions']
    if len(counties):
        zerocols = ['cost_reinforcement_usd_per_mw', 'dist_reinforcement_km']
        dfout.loc[dfout.region.isin(counties), zerocols] = 0
        dfout.loc[dfout.region.isin(counties), 'cost_total_trans_usd_per_mw'] = dfout.loc[
            dfout.region.isin(counties),
            ['cost_spur_usd_per_mw', 'cost_poi_usd_per_mw']
        ].sum(axis=1)
    ## Supply curve cost includes generation capex adder plus interconnection cost
    dfout['supply_curve_cost_per_mw'] = dfout[[
        'capital_adder_per_mw',
        'cost_total_trans_usd_per_mw',
    ]].sum(axis=1)

    if drop_extra:
        dfout = dfout.drop(
            columns=[
                'latitude',
                'longitude',
                'latitude_poi',
                'longitude_poi',
                'latitude_reinforcement_poi',
                'longitude_reinforcement_poi',
                'trans_gid',
                'trans_type',
                'node_latitude',
                'node_longitude',
                'always_radial',
            ],
            errors='ignore',
        )
    return dfout


def assemble_exog_cap(exogpath, case=None):
    """
    Join on sc_point_gid column:
    - Exogenous capacity (indicated by exogpath input)
    - Model zone

    Returns: pd.DataFrame with [*tech, region, year, sc_point_gid] index and capacity data

    Inputs for testing:
    exogpath = os.path.join(reeds_path, 'inputs', 'capacity_exogenous', 'exog_cap_upv_reference.csv')
    """
    ## Get inputs
    dfin = pd.read_csv(exogpath, index_col='sc_point_gid')
    offshore = True if 'wind-ofs' in os.path.basename(exogpath) else False
    sitemap = get_sitemap(offshore=offshore, geo=False)
    county2zone = reeds.inputs.get_county2zone(case)
    ## Add region column
    dfout = dfin.copy()
    dfout['region'] = dfin.index.map(sitemap.FIPS).map(county2zone)
    ## Drop nulls because they represent capacity outside the model area (since not in county2zone)
    dfout = dfout.dropna(subset='region')
    return dfout.reset_index()[['*tech','region','year','sc_point_gid','capacity']]


#   ##      ## ########  #### ######## ########
#   ##  ##  ## ##     ##  ##     ##    ##
#   ##  ##  ## ##     ##  ##     ##    ##
#   ##  ##  ## ########   ##     ##    ######
#   ##  ##  ## ##   ##    ##     ##    ##
#   ##  ##  ## ##    ##   ##     ##    ##
#    ###  ###  ##     ## ####    ##    ########


### Write files
def get_dtype(col, df=None):
    if col.lower() == "value":
        return np.float32
    elif col in ["t", "allt"]:
        return np.uint16
    else:
        maxlength = df[col].str.len().max()
        return f"S{maxlength}"


def make_columns_unique(df):
    """
    Rename columns in place to avoid duplicates.
    Example: [*,*,r,*,t,Value] becomes [*,*.1,r,*.2,t,Value].
    """
    duplicated = df.columns.duplicated()
    if any(duplicated):
        columns_old = df.columns
        columns_new = []
        times_used = {}
        for i, column in enumerate(columns_old):
            if not duplicated[i]:
                columns_new.append(column)
            else:
                times_used[column] = times_used.get(column, 1)
                columns_new.append(f'{column}.{times_used[column]}')
                times_used[column] += 1
        df.columns = columns_new


def write_to_h5(
    dfwrite,
    key,
    filepath,
    attrs={},
    overwrite=False,
    compression='gzip',
    compression_opts=4,
    **kwargs,
):
    """ """
    with h5py.File(filepath, 'a') as f:
        if key in list(f):
            if overwrite:
                del f[key]
            else:
                raise ValueError(f'{key} is already used in {filepath}')

        group = f.create_group(key)
        ## Write columns to maintain order
        group.create_dataset(
            'columns',
            data=dfwrite.columns,
            dtype=f"S{dfwrite.columns.str.len().max()}",
        )
        if len(attrs):
            for key, val in attrs.items():
                group.attrs[key] = val
        ## Write data
        if len(dfwrite):
            for col in dfwrite:
                dtype = (
                    f"S{dfwrite[col].str.len().max()}"
                    if dfwrite.dtypes[col] == 'O'
                    else dfwrite.dtypes[col]
                )
                group.create_dataset(
                    col,
                    data=dfwrite[col],
                    dtype=dtype,
                    compression=compression,
                    compression_opts=compression_opts,
                    **kwargs,
                )


def write_output_to_h5(
    df,
    key,
    filepath,
    drop_ctypes=False,
    verbose=0,
    **kwargs,
):
    """
    Write a dataframe of GAMS outputs to a .h5 file.
    This function only works for long dataframes where the single column
    of numeric data is named "Value".
    A group of name {key} is created in the .h5 file at {filepath} and each column
    in {df} is written to its own dataset.
    String columns need to be decoded when read.
    """
    dfwrite = df.copy()
    if not len(dfwrite):
        if verbose:
            print(f'{key} dataframe is empty, so it was not written to {filepath}')
        return dfwrite
    ## Sets have `c_bool(True)` as the value for every entry, so just
    ## drop the Value column if it's a set
    if drop_ctypes and ("Value" in dfwrite) and isinstance(dfwrite.Value.values[0], ctypes.c_bool):
        dfwrite.drop("Value", axis=1, inplace=True)
    ## Make column names unique (necessary if '*' is overused)
    make_columns_unique(dfwrite)
    ## Normalize column data types
    dfwrite = dfwrite.astype({col: get_dtype(col, dfwrite) for col in dfwrite})
    ### Write to .h5 file
    write_to_h5(dfwrite, key, filepath, **kwargs)

    return dfwrite


def write_profile_to_h5(df, filename, outfolder, compression_opts=4):
    """Writes dataframe to h5py file format used by ReEDS. Used in ReEDS and hourlize

    This function takes a pandas dataframe and saves to a h5py file. Data is saved to h5 file as follows:
        - the data itself is saved to a dataset named "data"
        - column names are saved to a dataset named "columns"
        - the index of the data is saved to a dataset named "index"; in the case of a multindex,
          each index is saved to a separate dataset with the format "index_{index order}"
        - the names of the index (or multindex) are saved to a dataset named "index_names"

    Parameters
    ----------
    df
        pandas dataframe to save to h5
    filename
        Name of h5 file
    outfolder
        Path to folder to save the file (in ReEDS this is usually the inputs_case folder)

    Returns
    -------
    None
    """
    outfile = os.path.join(outfolder, filename)
    with h5py.File(outfile, 'w') as f:
        # save index or multi-index in the format 'index_{index order}')
        for i in range(df.index.nlevels):
            # get values for specified index level
            indexvals = df.index.get_level_values(i)
            # save index
            if isinstance(indexvals[0], bytes):
                # if already formatted as bytes keep that way
                f.create_dataset(f'index_{i}', data=indexvals, dtype='S30')
            elif indexvals.name in ['datetime', 'timestamp']:
                # if we have a formatted datetime index that isn't bytes, save as such
                timeindex = (
                    indexvals.to_series().apply(datetime.datetime.isoformat).reset_index(drop=True)
                )
                f.create_dataset(f'index_{i}', data=timeindex.str.encode('utf-8'), dtype='S30')
            elif indexvals.dtype == 'O':
                f.create_dataset(f'index_{i}', data=indexvals, dtype=f'S{indexvals.map(len).max()}')
            else:
                # Other indices can be saved using their data type
                f.create_dataset(f'index_{i}', data=indexvals, dtype=indexvals.dtype)

        # save index names
        index_names = pd.Index(df.index.names)
        if len(index_names):
            f.create_dataset(
                'index_names', data=index_names, dtype=f'S{index_names.map(len).max()}'
            )

        # save column names as string type
        if len(df.columns):
            f.create_dataset('columns', data=df.columns, dtype=f'S{df.columns.map(len).max()}')

        # save data if it exists
        if df.empty:
            pass
        elif len(df.dtypes.unique()) == 1:
            dtype = df.dtypes.unique()[0]
            f.create_dataset(
                'data',
                data=df.values,
                dtype=dtype,
                compression='gzip',
                compression_opts=compression_opts,
            )
        else:
            types = df.dtypes.unique()
            print(df)
            raise ValueError(f"{outfile} can only contain one datatype but it contains {types}")

        return df


def write_gswitches(sw_df: pd.DataFrame, inputs_case: str) -> str:
    """
    Write GAMS switches by filtering those that start with 'GSw' and have a numeric value.
    Converts the filtered switches to a CSV and saves it in the inputs_case directory.

    Args:
        sw_df (pd.DataFrame): A DataFrame with the switches.
        inputs_case (str): The path to the inputs case directory.

    Returns:
        str: The path to the generated CSV file.
    """
    switches = sw_df.squeeze()

    def is_numeric(val):
        try:
            float(val)
            return '_' not in str(val)
        except (ValueError, TypeError):
            return False

    # Adding in switch for itlgrp constraints in county or mixed resolution runs
    switches['GSw_itlgrpConstraint'] = int(switches.loc['GSw_RegionResolution'] in ['county','mixed'])
        
    gswitches = switches.loc[
        switches.index.str.lower().str.startswith('gsw') & switches.map(is_numeric)
    ].copy()

    # Change 'GSw' to 'Sw' by removing the initial 'G'
    gswitches.index = gswitches.index.map(lambda x: x[1:])

    # Add a 'comment' column and save to CSV
    csv_path = os.path.join(inputs_case, 'gswitches.csv')
    gswitches.reset_index().assign(comment='').to_csv(
        csv_path, header=False, index=False)

    return csv_path<|MERGE_RESOLUTION|>--- conflicted
+++ resolved
@@ -300,13 +300,8 @@
             Otherwise, read the {filename} key from {case}/outputs/outputs.h5.
         valname (optional): If provided, rename 'Value' column to {valname}
         low_memory (optional): If True, reduce memory usage by changing datatypes
-<<<<<<< HEAD
-        r_filter (optional): string of regions, period delimited
-
-=======
         r_filter (optional): List of regions to filter on
         
->>>>>>> 92e8fa7c
     Returns:
         pd.DataFrame
     """
