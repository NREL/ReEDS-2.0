### Imports
import numpy as np
import pandas as pd
import matplotlib as mpl
import matplotlib.pyplot as plt
import matplotlib.dates as mdates
from matplotlib import patheffects as pe
from glob import glob
import os
import sys
import re
from warnings import warn
import geopandas as gpd
import shapely
import cmocean
sys.path.append(os.path.abspath(os.path.join(os.path.dirname(__file__), '..')))
import reeds
from reeds import plots

os.environ['PROJ_NETWORK'] = 'OFF'

reeds_path = reeds.io.reeds_path

plots.plotparams()

###### Constants
### Map fiddles
zone_label_offset = {
    'SPP_South': (0.1e6, 0.1e6),
    'MISO_Central': (0.1e6, -0.1e6),
    'MISO_North': (0, -0.1e6),
}
techmarkers = {
    'upv': 'o',
    'distpv': 'o',
    'csp': 'o',
    'pvb': 'o',
    'dr_shed':'o',

    'wind-ons': '^',
    'wind-ofs': 'v',

    'pumped-hydro': (8,1,0),
    'battery_li': (4,1,0),

    'hydro': 's',
    'nuclear': 'p', # '☢️',
    'nuclear-smr': 'p',
    'biopower': (5,1,0),
    'lfill-gas': (5,1,0),
    'beccs_mod': (5,1,180),
    'geothermal': 'h',

    'h2-ct': '>',
    'h2-cc': '<',

    'gas-cc': '<',
    'gas-cc-ccs_mod': 'D',
    'gas-ct': '>',
    'o-g-s': 'd',
    'coal': 'X',
    'coal-ccs_mod': 'P',
}


### Functions
def simplify_techs(techs, condense_upgrades=True):
    """
    Notes
    -----
    * Always changes all entries to lower case
    """
    ### Load the map
    tech_map = pd.read_csv(
        os.path.join(reeds_path,'postprocessing','bokehpivot','in','reeds2','tech_map.csv'))
    tech_map.raw = tech_map.raw.map(
        lambda x: x if x.startswith('battery') else x.strip('_01234567890*')).str.lower()
    tech_map = tech_map.drop_duplicates().set_index('raw').display.str.lower()

    ### Get the unique techs
    _techs = pd.Series(techs).str.lower()
    techs_unique = pd.Series(_techs).unique()

    direct_map = {}
    for i in techs_unique:
        out = i
        ### First try to map each tech to the direct match
        for raw, display in tech_map.items():
            if i == raw:
                out = display
                break
        ### Now redo it for any tech that wasn't matched
        if out not in tech_map.values:
            for raw, display in tech_map.items():
                if i.startswith(raw):
                    out = display
                    break
        ### Other cleanup
        if condense_upgrades:
            if out.endswith('_upgrade'):
                out = out[:-len('_upgrade')]
        direct_map[i] = out

    ### Get the new list of techs
    techs_renamed = _techs.map(lambda x: direct_map.get(x,x))
    return techs_renamed


def plotdiff(
        val, casebase, casecomp, 
        casebase_name=None, casecomp_name=None,
        onlytechs=None, titleshorten=0,
        yearmin=None, yearmax=2050, colors=None,
        r_filter = None,
        **plot_kwds,
    ):
    """
    """
    ### Shared inputs
    ycol = {
        'Error Check': 'Value',
        'Generation (TWh)': 'Generation (TWh)',
        'Capacity (GW)': 'Capacity (GW)',
        'New Annual Capacity (GW)': 'Capacity (GW)',
        'Annual Retirements (GW)': 'Capacity (GW)',
        'Final Gen by timeslice (GW)': 'Generation (GW)',
        'Firm Capacity (GW)': 'Firm Capacity (GW)',
        'Curtailment Rate': 'Curt Rate',
        'Transmission (GW-mi)': 'Amount (GW-mi)',
        'Transmission (PRM) (GW-mi)': 'Trans cap, PRM (GW-mi)',
        'Bulk System Electricity Pric': '$',
        'National Average Electricity': 'Average cost ($/MWh)',
        '2022-2050 Present Value of S': 'Discounted Cost (Bil $)',
        'Present Value of System Cost': 'Discounted Cost (Bil $)',
        'Runtime (hours)': 'processtime',
        'Runtime by year (hours)': 'processtime',
        'NEUE (ppm)': 'neue',
    }
    xcol = {
        'Error Check': 'dummy',
        'Generation (TWh)': 'year',
        'Capacity (GW)': 'year',
        'New Annual Capacity (GW)': 'year',
        'Annual Retirements (GW)': 'year',
        'Final Gen by timeslice (GW)': 'timeslice',
        'Firm Capacity (GW)': 'year',
        'Curtailment Rate': 'year',
        'Transmission (GW-mi)': 'year',
        'Transmission (PRM) (GW-mi)': 'year',
        'Bulk System Electricity Pric': 'year',
        'National Average Electricity': 'year',
        '2022-2050 Present Value of S': 'dummy',
        'Present Value of System Cost': 'dummy',
        'Runtime (hours)': 'dummy',
        'Runtime by year (hours)': 'year',
        'NEUE (ppm)': 'year',
    }
    width = {
        'Error Check': 20,
        'Generation (TWh)': 2.9,
        'Capacity (GW)': 2.9,
        'New Annual Capacity (GW)': 2.9,
        'Annual Retirements (GW)': 2.9,
        'Final Gen by timeslice (GW)': 0.9,
        'Firm Capacity (GW)': 2.9,
        'Curtailment Rate': 2.9,
        'Transmission (GW-mi)': 2.9,
        'Transmission (PRM) (GW-mi)': 2.9,
        'Bulk System Electricity Pric': 2.9,
        'National Average Electricity': 0.9,
        '2022-2050 Present Value of S': 20,
        'Present Value of System Cost': 20,
        'Runtime (hours)': 20,
        'Runtime by year (hours)': 2.9,
        'NEUE (ppm)': 2.9,
    }
    colorcol = {
        'Error Check': 'dummy',
        'Generation (TWh)': 'tech',
        'Capacity (GW)': 'tech',
        'New Annual Capacity (GW)': 'tech',
        'Annual Retirements (GW)': 'tech',
        'Final Gen by timeslice (GW)': 'tech',
        'Firm Capacity (GW)': 'tech',
        'Curtailment Rate': 'dummy',
        'Transmission (GW-mi)': 'type',
        'Transmission (PRM) (GW-mi)': 'type',
        'Bulk System Electricity Pric': 'type',
        'National Average Electricity': 'cost_cat',
        '2022-2050 Present Value of S': 'cost_cat',
        'Present Value of System Cost': 'cost_cat',
        'Runtime (hours)': 'process',
        'Runtime by year (hours)': 'process',
        'NEUE (ppm)': 'dummy',
    }
    fixcol = {
        'Error Check': {'type':'z'},
        'Generation (TWh)': {},
        'Capacity (GW)': {},
        'New Annual Capacity (GW)': {},
        'Annual Retirements (GW)': {},
        'Final Gen by timeslice (GW)': {},
        'Firm Capacity (GW)': {'season':0},
        'Curtailment Rate': {},
        'Transmission (GW-mi)': {},
        'Transmission (PRM) (GW-mi)': {},
        'Bulk System Electricity Pric': {},
        'National Average Electricity': {},
        '2022-2050 Present Value of S': {},
        'Present Value of System Cost': {},
        'Runtime (hours)': {},
        'Runtime by year (hours)': {},
        'NEUE (ppm)': {},
    }
    tfix = {
        'Bulk System Electricity Pric': '16_Bulk System Electricity Price ($/MWh)',
        '$': 'Price ($/MWh)',
        '2022-2050 Present Value of S': '25_2022-2050 Present Value of System Cost (Bil $)',
        'Present Value of System Cost': '25_Present Value of System Cost through 2050 (Bil $)',
    }
    ylabel = {
        'Error Check': 'System cost error [fraction]',
        'Generation (TWh)': 'Generation [TWh]',
        'Capacity (GW)': 'Capacity [GW]',
        'New Annual Capacity (GW)': 'Capacity [GW]',
        'Annual Retirements (GW)': 'Capacity [GW]',
        'Final Gen by timeslice (GW)': 'Generation [GW]',
        'Firm Capacity (GW)': 'Firm Capacity [GW]',
        'Curtailment Rate': 'Curtailment [%]',
        'Transmission (GW-mi)': 'Transmission capacity [TW-mi]',
        'Transmission (PRM) (GW-mi)': 'Transmission capacity [TW-mi]',
        'Bulk System Electricity Pric': 'Marginal cost [$/MWh]',
        'National Average Electricity': 'Average cost [$/MWh]',
        '2022-2050 Present Value of S': '[$Billion]',
        'Present Value of System Cost': '[$Billion]',
        'Runtime (hours)': 'Runtime [hours]',
        'Runtime by year (hours)': 'Runtime [hours]',
        'NEUE (ppm)': 'NEUE [ppm]',
    }
    scaler = {
        'Error Check': 1,
        'Generation (TWh)': 1,
        'Capacity (GW)': 1,
        'New Annual Capacity (GW)': 1,
        'Annual Retirements (GW)': 1,
        'Final Gen by timeslice (GW)': 1,
        'Firm Capacity (GW)': 1,
        'Curtailment Rate': 100,
        'Transmission (GW-mi)': 0.001,
        'Transmission (PRM) (GW-mi)': 0.001,
        'Bulk System Electricity Pric': 1,
        'National Average Electricity': 1,
        '2022-2050 Present Value of S': 1,
        'Present Value of System Cost': 1,
        'Runtime (hours)': 1,
        'Runtime by year (hours)': 1,
        'NEUE (ppm)': 1,
    }

    colors_time = pd.read_csv(
        os.path.join(
            reeds_path,'postprocessing','bokehpivot','in','reeds2','process_style.csv'),
        index_col='order',
    ).squeeze(1).to_dict()
    colors_tech = pd.read_csv(
        os.path.join(
            reeds_path,'postprocessing','bokehpivot','in','reeds2','tech_style.csv'),
        index_col='order')['color']
    colors_cost = pd.read_csv(
        os.path.join(
            reeds_path,'postprocessing','bokehpivot','in','reeds2','cost_cat_style.csv'),
        index_col='order')['color']
    colors_trans = pd.read_csv(
        os.path.join(
            reeds_path,'postprocessing','bokehpivot','in','reeds2','trtype_style.csv'),
        index_col='order')['color']
    colors_tech = {
        **colors_tech,
        **{'ac':'C0','dc':'C1','vsc':'C3'},
        **{'load':'C0', 'nat_gen':'C1', 'nat_rps':'C1', 'oper_res':'C2', 
           'res_marg':'C3', 'state_rps':'C4',},
        **{'Capital':'C0','PTC':'C2','O&M':'C3','Fuel':'C4','Trans':'C1'},
        'dummy':'C0',
        **colors_trans,
        **colors_cost,
        **colors_time,
    }
    if colors:
        colors_tech = colors

    ### Parse the sheet name
    val2sheet = reeds.io.get_report_sheetmap(casebase)
    val = val.split('_')[-1]
    sheet = val2sheet[val]

    ### Load the data
    dfbase = reeds.io.read_report(casebase, sheet, val2sheet).rename(columns={'trtype':'type'})

    if colorcol[val] == 'dummy':
        dfbase['dummy'] = 'dummy'
    for col in fixcol[val]:
        if isinstance(fixcol[val][col], int):
            fixval = dfbase[col].unique()[fixcol[val][col]]
        else:
            fixval = fixcol[val][col]
        dfbase = dfbase.loc[dfbase[col] == fixval].copy()

    dfcomp = reeds.io.read_report(casecomp, sheet, val2sheet).rename(columns={'trtype':'type'})
    
    if colorcol[val] == 'dummy':
        dfcomp['dummy'] = 'dummy'
    if xcol[val] == 'dummy':
        dfbase['dummy'] = 0
        dfcomp['dummy'] = 0
    for col in fixcol[val]:
        if isinstance(fixcol[val][col], int):
            fixval = dfcomp[col].unique()[fixcol[val][col]]
        else:
            fixval = fixcol[val][col]
        dfcomp = dfcomp.loc[dfcomp[col] == fixval].copy()

    ### Apply the scaler
    dfbase[ycol[val]] *= scaler[val]
    dfcomp[ycol[val]] *= scaler[val]

    ### Only keep shared x-axis values
    shared_x = [i for i in dfbase[xcol[val]].unique() if i in dfcomp[xcol[val]].unique()]
    dfbase = dfbase.loc[dfbase[xcol[val]].isin(shared_x)].copy()
    dfcomp = dfcomp.loc[dfcomp[xcol[val]].isin(shared_x)].copy()

    ### Take the diff
    dfdiff = dfbase.drop(['scenario'], axis=1, errors='ignore').merge(
        dfcomp.drop(['scenario'], axis=1, errors='ignore'),
        on=[colorcol[val],xcol[val]], how='outer',
        suffixes=('_base','_comp')).fillna(0)
    dfdiff['{}_diff'.format(ycol[val])] = (
        dfdiff['{}_comp'.format(ycol[val])] - dfdiff['{}_base'.format(ycol[val])])
    # techs = dfdiff.loc[dfdiff[xcol[val]]==indices[0],colorcol[val]].values
    techs = dfdiff[colorcol[val]].unique()
    if onlytechs is not None:
        techs = onlytechs
    for tech in techs:
        if tech not in colors_tech:
            colors_tech[tech] = 'k'

    ### Only keep analyzed years
    if val == 'National Average Electricity':
        dfdiff = dfdiff.loc[dfdiff.year <= 2050].copy()
    ### Use yearmin if using a time axis
    if yearmin and (xcol[val]=='year'):
        dfdiff = dfdiff.loc[dfdiff.year >= yearmin].copy()
    ### Use yearmax if using a time axis
    if yearmax and (xcol[val]=='year'):
        dfdiff = dfdiff.loc[dfdiff.year <= yearmax].copy()
    indices = dfdiff[xcol[val]].unique()

    ###### Plot it
    plt.close()
    if not len(plot_kwds):
        plot_kwds = {'figsize':(13,4), 'gridspec_kw':{'wspace':0.25}}
    f,ax=plt.subplots(1, 4, sharex=True, **plot_kwds)

    ### Base
    for index in indices:
        ### Negative
        negtechs = dfdiff.loc[
            (dfdiff[xcol[val]]==index)
            &(dfdiff[colorcol[val]].isin(techs))
            &(dfdiff[ycol[val]+'_base']<0),colorcol[val]]
        negheight = dfdiff.loc[
            (dfdiff[xcol[val]]==index)&(dfdiff[colorcol[val]].isin(negtechs)),
            ycol[val]+'_base'
        ].loc[negtechs.index]
        bottom = negheight.cumsum()
        ax[0].bar(
            x=[index]*len(bottom), bottom=bottom.values, height=-negheight.values,
            width=width[val], color=[colors_tech[i] for i in negtechs], lw=0, 
        )
        ### Positive
        postechs = dfdiff.loc[
            (dfdiff[xcol[val]]==index)
            &(dfdiff[colorcol[val]].isin(techs))
            &(dfdiff[ycol[val]+'_base']>=0),colorcol[val]]
        posheight = dfdiff.loc[
            (dfdiff[xcol[val]]==index)&(dfdiff[colorcol[val]].isin(postechs)),
            ycol[val]+'_base'
        ].loc[postechs.index]
        bottom = posheight.cumsum()
        ax[0].bar(
            x=[index]*len(bottom), bottom=bottom.values, height=-posheight.values,
            width=width[val], color=[colors_tech[i] for i in postechs], lw=0, 
        )
    printbase = negheight.sum() + posheight.sum()

    ### Comp
    for index in indices:
        ### Negative
        negtechs = dfdiff.loc[
            (dfdiff[xcol[val]]==index)
            &(dfdiff[colorcol[val]].isin(techs))
            &(dfdiff[ycol[val]+'_comp']<0),colorcol[val]]
        negheight = dfdiff.loc[
            (dfdiff[xcol[val]]==index)&(dfdiff[colorcol[val]].isin(negtechs)),
            ycol[val]+'_comp'
        ].loc[negtechs.index]
        bottom = negheight.cumsum()
        ax[1].bar(
            x=[index]*len(bottom), bottom=bottom.values, height=-negheight.values,
            width=width[val], color=[colors_tech[i] for i in negtechs], lw=0, 
        )
        ### Positive
        postechs = dfdiff.loc[
            (dfdiff[xcol[val]]==index)
            &(dfdiff[colorcol[val]].isin(techs))
            &(dfdiff[ycol[val]+'_comp']>=0),colorcol[val]]
        posheight = dfdiff.loc[
            (dfdiff[xcol[val]]==index)&(dfdiff[colorcol[val]].isin(postechs)),
            ycol[val]+'_comp'
        ].loc[postechs.index]
        bottom = posheight.cumsum()
        ax[1].bar(
            x=[index]*len(bottom), bottom=bottom.values, height=-posheight.values,
            width=width[val], color=[colors_tech[i] for i in postechs], lw=0, 
        )
    printcomp = negheight.sum() + posheight.sum()
    printstring = (
        f'{val}, final year: base = {printbase:.2f};  comp = {printcomp:.2f};  '
        f'comp/base = {printcomp/printbase:.4f};  comp–base = {printcomp-printbase:.2f}'
    )
    print(printstring)

    ### Diff
    for col in [2,3]:
        for index in indices:
            ### Negative
            negtechs = dfdiff.loc[
                (dfdiff[xcol[val]]==index)
                &(dfdiff[colorcol[val]].isin(techs))
                &(dfdiff[ycol[val]+'_diff']<0),colorcol[val]]
            negheight = dfdiff.loc[
                (dfdiff[xcol[val]]==index)&(dfdiff[colorcol[val]].isin(negtechs)),
                ycol[val]+'_diff'
            ].loc[negtechs.index]
            bottom = negheight.cumsum()
            ax[col].bar(
                x=[index]*len(bottom), bottom=bottom.values, height=-negheight.values,
                width=width[val], color=[colors_tech[i] for i in negtechs], lw=0, 
            )
            ### Positive
            postechs = dfdiff.loc[
                (dfdiff[xcol[val]]==index)
                &(dfdiff[colorcol[val]].isin(techs))
                &(dfdiff[ycol[val]+'_diff']>=0),colorcol[val]]
            posheight = dfdiff.loc[
                (dfdiff[xcol[val]]==index)&(dfdiff[colorcol[val]].isin(postechs)),
                ycol[val]+'_diff'
            ].loc[postechs.index]
            bottom = posheight.cumsum()
            ax[col].bar(
                x=[index]*len(bottom), bottom=bottom.values, height=-posheight.values,
                width=width[val], color=[colors_tech[i] for i in postechs], lw=0, 
            )
            ### Sum
            ax[col].plot(
                [index], [negheight.sum() + posheight.sum()], 
                marker='o', lw=0, markerfacecolor='w', markeredgecolor='k')
        ax[col].axhline(0,c='0.5',lw=0.75,ls=':')

    ### Legend
    handles = [
        mpl.patches.Patch(facecolor=colors_tech[i], edgecolor='none', label=i)
        for i in techs
    ]
    leg = ax[-1].legend(
        handles=handles[::-1], loc='center left', bbox_to_anchor=(1,0.5), 
        fontsize='large', ncol=len(techs)//15+1, 
        handletextpad=0.3, handlelength=0.7, columnspacing=0.5, 
    )

    ### Formatting
    # ax[0].set_ylabel(tfix.get(ycol[val],ycol[val]))
    ax[0].set_ylabel(ylabel.get(val, val))

    ## axes 0 and 1 use the same y limits
    ymax = max(ax[0].get_ylim()[1], ax[1].get_ylim()[1])
    ymin = min(ax[0].get_ylim()[0], ax[1].get_ylim()[0])
    for col in range(2):
        ax[col].set_ylim(ymin,ymax)
    ## axis 2 uses the same y limits as 0 and 1; axis 3 uses its own limits
    ax[2].set_ylim(-(ymin+ymax)/2, (ymin+ymax)/2)
    ax3ymin = min(ax[3].get_ylim()[0]*0.95, ax[3].get_ylim()[0]*1.05)
    ax3ymax = max(ax[3].get_ylim()[1]*0.95, ax[3].get_ylim()[1]*1.05)
    ax[3].set_ylim(ax3ymin, ax3ymax)
    # for col in [2,3]:
    #     ax[col].ticklabel_format(axis='y', style='plain')
    ## draw a line on axis 2 showing the axis 3 limits
    ax[0].set_xlim(*ax[0].get_xlim())
    xmax = ax[0].get_xlim()[1] - (ax[0].get_xlim()[1] - ax[0].get_xlim()[0]) * 0.01
    ax[2].plot([xmax]*2, [ax3ymin, ax3ymax], c='k', lw=1)

    if xcol[val] == 'year':
        ax[0].xaxis.set_major_locator(mpl.ticker.MultipleLocator(10))
        ax[0].xaxis.set_minor_locator(mpl.ticker.AutoMinorLocator(5))
        if val == '19_National Average Electricity':
            for col in range(3):
                ax[col].set_xlim(None,2050)
    elif xcol[val] == 'timeslice':
        for col in range(3):
            ax[col].set_xticks(range(len(indices)))
            ax[col].set_xticklabels(
                indices, rotation=55, rotation_mode='anchor', ha='right', va='center', fontsize=10)
    elif xcol[val] == 'dummy':
        for col in range(3):
            ax[col].xaxis.set_visible(False)

    _casebase_name = (casebase_name if casebase_name else os.path.basename(casebase)[titleshorten:])
    _casecomp_name = (casecomp_name if casecomp_name else os.path.basename(casecomp)[titleshorten:])
    ax[0].set_title(_casebase_name, x=0, ha='left', size='large', weight='bold')
    ax[1].set_title(_casecomp_name, x=0, ha='left', size='large', weight='bold')
    for col in [2,3]:
        ax[col].set_title(
            f'{_casecomp_name}\n– {_casebase_name}',
            x=0, ha='left', size='large', weight='bold')
    ax[0].annotate(
        (tfix.get(val,val) 
         + (', ' if len(fixcol[val]) > 0 else '')
         + ', '.join(['{} = {}'.format(col,fixcol[val][col]) for col in fixcol[val]])),
        xy=(0,1.15),xycoords='axes fraction',size='xx-large',weight='bold')
    ax[2].annotate('shared y axis', (0.02,0.02), xycoords='axes fraction')
    ax[3].annotate('zoomed y axis', (0.02,0.02), xycoords='axes fraction')

    plots.despine(ax)
    return f,ax,leg, dfdiff, printstring


def plot_trans_diff(
        casebase, casecomp,
        level='r',
        pcalabel=False, wscale=0.0003,
        year='last', yearlabel=True,
        colors={'+':'C3', '-':'C0',
                'AC':'C2', 'DC':'C1', 'LCC':'C1', 'VSC':'C3', 'B2B':'C4'},
        alpha=0.75, dpi=None, drawzones=True, drawstates=True,
        simpletypes=None, subtract_baseyear=None,
        trtypes=['AC','B2B','LCC','VSC'],
        f=None, ax=None, scale=True, label_line_capacity=True,
        titleshorten=0,
        thickborders='none', thickness=0.5,
    ):
    """Plot difference map of interzonal transmission"""
    ### Load shapefiles
    dfmap = reeds.io.get_dfmap(casebase)
    dfba = dfmap['r']
    dfstates = dfmap['st']
    hierarchy = reeds.io.get_hierarchy(casebase)
    for col in hierarchy:
        dfba[col] = dfba.index.map(hierarchy[col])
    hierarchy = hierarchy.loc[hierarchy.country=='USA'].copy()
    ## Aggregate zones if necessary
    dfzones = dfba.copy()
    if level not in ['r','rb']:
        dfzones.geometry = dfzones.buffer(0.)
        dfzones = dfzones.dissolve(level)
        dfzones['x'] = dfzones.centroid.x
        dfzones['y'] = dfzones.centroid.y
    ## Get thick borders if necessary
    if thickborders not in [None,'','none','None',False]:
        if thickborders in hierarchy:
            dfthick = dfba.copy()
            dfthick[thickborders] = hierarchy[thickborders]
            dfthick.geometry = dfthick.buffer(0.)
            dfthick = dfthick.dissolve(thickborders)
    
    cases = {'base': casebase, 'comp': casecomp}
    tran_out = {}
    for case in cases:
        tran_out[case] = reeds.io.read_output(cases[case], 'tran_out', valname='MW')
        if simpletypes is None:
            dicttran = {
                i: tran_out[case].loc[tran_out[case].trtype==i].set_index(['r','rr','t']).MW
                for i in trtypes}
            tran_out[case] = pd.concat(dicttran, axis=0, names=['trtype','r','rr','t']).reset_index()

        if subtract_baseyear:
            tran_out[case] = (
                tran_out[case].pivot(index=['r','rr','trtype'], columns='t', values='MW')
                .subtract(
                    tran_out[case].pivot(index=['r','rr','trtype'], columns='t', values='MW')
                    [subtract_baseyear].fillna(0), axis=0)
            ).stack('t').rename('MW').reset_index()

    dfplot = tran_out['base'].merge(
        tran_out['comp'], on=['r','rr','t','trtype'], suffixes=('_base','_comp'), how='outer').fillna(0)
    dfplot = dfplot.loc[dfplot.t==(dfplot.t.max() if year=='last' else year)].copy()
    dfplot['MW_diff'] = dfplot['MW_comp'] - dfplot['MW_base']


    dfplot['r_x'] = dfplot.r.map(dfba.x)
    dfplot['r_y'] = dfplot.r.map(dfba.y)
    dfplot['rr_x'] = dfplot.rr.map(dfba.x)
    dfplot['rr_y'] = dfplot.rr.map(dfba.y)

    ## Make figure if necessary
    justdiff = True
    if (not f) and (not ax):
        justdiff = False
        plt.close()
        f,ax=plt.subplots(
            1,3,sharex=True,sharey=True,figsize=(14,8),
            gridspec_kw={'wspace':-0.05, 'hspace':0.05},
            dpi=dpi,
        )

    ###### Just difference
    if justdiff:
        ### Boundaries
        if drawzones:
            dfba.plot(ax=ax, edgecolor='0.5', facecolor='none', lw=0.1)
        if drawstates:
            dfstates.plot(ax=ax, edgecolor='0.25', facecolor='none', lw=0.2)
        if thickborders not in [None,'','none','None',False]:
            dfthick.plot(ax=ax, edgecolor='0.75', facecolor='none', lw=thickness)
        ax.axis('off')
        ### Diff
        for i, row in dfplot.iterrows():
            ax.plot(
                [row['r_x'], row['rr_x']], [row['r_y'], row['rr_y']],
                color=(colors['+'] if row['MW_diff'] >= 0 else colors['-']), 
                lw=abs(wscale*row['MW_diff']), solid_capstyle='butt', alpha=alpha,
            )
            if label_line_capacity and (abs(row.MW_diff/1000) >= label_line_capacity):
                _label_line(row=row, ax=ax, wscale=wscale, cap='MW_diff', sign=True)
        ### Stop here
        return dfplot

    ###### Absolute and difference
    for col in range(3):
        ### Boundaries
        dfba.plot(ax=ax[col], edgecolor='0.5', facecolor='none', lw=0.1)
        dfstates.plot(ax=ax[col], edgecolor='0.5', facecolor='none', lw=0.2)
        ax[col].axis('off')

    for i, row in dfplot.iterrows():
        ### Base
        ax[0].plot(
            [row['r_x'], row['rr_x']], [row['r_y'], row['rr_y']],
            color=colors[row['trtype']], lw=wscale*row['MW_base'], solid_capstyle='butt',
            alpha=alpha,
        )
        if label_line_capacity and (row.MW_base/1000 >= label_line_capacity):
            _label_line(row=row, ax=ax[0], wscale=wscale, cap='MW_base')
        ### Comp
        ax[1].plot(
            [row['r_x'], row['rr_x']], [row['r_y'], row['rr_y']],
            color=colors[row['trtype']], lw=wscale*row['MW_comp'], solid_capstyle='butt',
            alpha=alpha,
        )
        if label_line_capacity and (row.MW_comp/1000 >= label_line_capacity):
            _label_line(row=row, ax=ax[1], wscale=wscale, cap='MW_comp')
        ### Diff
        ax[2].plot(
            [row['r_x'], row['rr_x']], [row['r_y'], row['rr_y']],
            color=(colors['+'] if row['MW_diff'] >= 0 else colors['-']), 
            lw=abs(wscale*row['MW_diff']), solid_capstyle='butt', alpha=alpha,
        )
        if label_line_capacity and (abs(row.MW_diff/1000) >= label_line_capacity):
            _label_line(row=row, ax=ax[2], wscale=wscale, cap='MW_diff', sign=True)

    ###### Labels
    if pcalabel:
        for col in range(3):
            for r in dfba.index:
                ax[col].annotate(
                    r.replace('p',''), dfba.loc[r,['x','y']].values,
                    ha='center', va='center', fontsize=5, color='0.7')
    if yearlabel:
        ax[0].annotate(
            'Year: {}'.format(year), 
            (0.9,0.97), xycoords='axes fraction', fontsize=10, ha='right', va='top')
    ax[0].annotate(
        os.path.basename(cases['base'])[titleshorten:],
        (0.1,1), xycoords='axes fraction', fontsize=10)
    ax[1].annotate(
        os.path.basename(cases['comp'])[titleshorten:],
        (0.1,1), xycoords='axes fraction', fontsize=10)
    ax[2].annotate(
        '{}\n– {}'.format(
            os.path.basename(cases['comp'])[titleshorten:],
            os.path.basename(cases['base'])[titleshorten:]),
        (0.1,1), xycoords='axes fraction', fontsize=10)

    ###### Scale
    if scale:
        ax[0].plot(
            [-2.0e6,-1.5e6], [-1.0e6, -1.0e6],
            color='k', lw=wscale*10e3, solid_capstyle='butt'
        )
        ax[0].annotate(
            '10 GW', (-1.75e6, -1.1e6), ha='center', va='top', weight='bold')
        if subtract_baseyear:
            ax[0].annotate(
                f'(new since {subtract_baseyear})', (-1.75e6, -1.3e6), ha='center', va='top')

    return f, ax


def _label_line(row, ax, wscale, label_line_color='k', cap='MW', sign=False, minsize=1):
    """
    * only works when line thicknesses are in points (not data units)
    """
    ### Get the angle
    angle = np.arctan((row.rr_y - row.r_y) / (row.rr_x - row.r_x)) * 180 / np.pi
    ## Keep it upright
    if (90 < angle < 270) or (-90 > angle > -270):
        angle *= -1
    ### Get the font size in points
    size = max(abs(row[cap]) * wscale, minsize)
    ### Get the middle of the line
    xtext = (row.r_x + row.rr_x) / 2
    ytext = (row.r_y + row.rr_y) / 2

    ### Write it in GW
    ax.annotate(
        (f'{row[cap]/1000:+.0f}' if sign else f'{row[cap]/1000:.0f}'),
        (xtext, ytext), rotation=angle,
        size=size, color=label_line_color, ha='center', va='center',
    )


def plot_trans_onecase(
        case,
        dfin=None,
        level='r',
        pcalabel=False,
        wscale=0.0003,
        year='last',
        yearlabel=True,
        colors={'AC':'C2', 'LCC':'C1', 'VSC':'C3', 'B2B':'C4'},
        dpi=None,
        trtypes=['AC','B2B','LCC','VSC'],
        simpletypes={'AC_init':'AC','LCC_init':'LCC','B2B_init':'B2B'},
        zorders={'AC':1e3, 'VSC':3e3, 'LCC':4e3, 'B2B':7e3,},
        alpha=1,
        scalesize='x-large',
        f=None,
        ax=None,
        scale=True,
        title=True,
        routes=False,
        tolerance=1000,
        subtract_baseyear=None,
        show_overlap=True,
        drawzones=True,
        show_converters=0.5,
        crs='ESRI:102008',
        thickborders='none',
        thickness=0.5,
        thickcolor='0.75',
        drawstates=True,
        label_line_capacity=0,
        crossing_level='r',
    ):
    """
    Notes
    * If colors is a string instead of a dictionary, aggregate all transmission types
    """
    ### Load shapefiles
    dfmap = reeds.io.get_dfmap(case)
    dfba = dfmap['r']
    dfstates = dfmap['st']
    hierarchy = reeds.io.get_hierarchy(case)
    ## Aggregate zones if necessary
    dfzones = dfba.copy()
    if level not in ['r','rb']:
        dfzones.geometry = dfzones.buffer(0.)
        dfzones = dfzones.dissolve(level)
        dfzones['x'] = dfzones.centroid.x
        dfzones['y'] = dfzones.centroid.y
    ## Get thick borders if necessary
    if thickborders not in [None,'','none','None',False]:
        if thickborders in hierarchy:
            dfthick = dfmap[thickborders].copy()
    ## Get route linestrings if necessary
    if routes:
        transmission_routes = gpd.read_file(
            os.path.join(reeds_path,'inputs','shapefiles','transmission_routes-500kVac.gpkg')
        ).set_index(['r','rr']).to_crs(crs)

        if tolerance:
            transmission_routes['geometry'] = transmission_routes.simplify(tolerance)

    ### Load run-specific output data
    if dfin is None:
        tran_out = reeds.io.read_output(case, 'tran_out', valname='MW')
        ## If necessary, subset to interregional lines
        if crossing_level != 'r':
            tran_out = tran_out.loc[
                tran_out.r.map(hierarchy[crossing_level])
                != tran_out.rr.map(hierarchy[crossing_level])
            ].copy()
        if simpletypes is None:
            dicttran = {
                i: tran_out.loc[tran_out.trtype==i].set_index(['r','rr','t']).MW
                for i in trtypes}
            tran_out = pd.concat(dicttran, axis=0, names=['trtype','r','rr','t']).reset_index()
        else:
            ### Group initial and new capacity together and only plot with the simple name
            tran_out = (
                tran_out
                .assign(trtype=tran_out.trtype.replace(simpletypes))
                .groupby(['r','rr','trtype','t'], as_index=False).sum()
            )


        dfplot = tran_out.loc[
            (tran_out.t==(tran_out.t.max() if year=='last' else year))
            & (tran_out.trtype.isin(trtypes))
        ].copy()

        if subtract_baseyear:
            ### Currently only works for non-aggregated transmission
            dfplot = (dfplot.set_index(['r','rr','trtype']).MW - tran_out.loc[
                (tran_out.t==subtract_baseyear)
                & (tran_out.trtype.isin(trtypes))
            ].set_index(['r','rr','trtype']).MW.reindex(
                dfplot.set_index(['r','rr','trtype']).index).fillna(0)).clip(lower=0).reset_index()
            dfplot = dfplot.loc[dfplot.MW>0].copy()

        if level not in ['r','rb']:
            for col in ['r','rr']:
                dfplot[col] = dfplot[col].map(hierarchy[level])
            ## Only keep one direction
            for i, row in dfplot.iterrows():
                dfplot.loc[i,['r','rr']] = sorted(dfplot.loc[i,['r','rr']])
            ## Drop lines within the same level
            dfplot = dfplot.loc[dfplot.r != dfplot.rr].copy()
            ## Aggregate
            dfplot = dfplot.groupby(['r','rr','trtype'], as_index=False).MW.sum()

    ### Otherwise take the correctly-formatted dataframe passed as an input
    else:
        dfplot = dfin.copy()

    ### Aggregate types if colors is a string instead of a dictionary
    if isinstance(colors, str):
        dfplot = dfplot.groupby(['r','rr','t'], as_index=False).MW.sum()

    dfplot['r_x'] = dfplot.r.map(dfzones.x)
    dfplot['r_y'] = dfplot.r.map(dfzones.y)
    dfplot['rr_x'] = dfplot.rr.map(dfzones.x)
    dfplot['rr_y'] = dfplot.rr.map(dfzones.y)

    ## Load VSC converter capacity if necessary
    if show_converters and ('VSC' in dfplot.trtype.unique()):
        dfin = reeds.io.read_output(case, 'cap_converter_out', valname='MW')
        dfconverter = dfba.merge(
            dfin.loc[dfin.t==year], left_index=True, right_on='r'
        )

    ## Make figure if necessary
    if (not f) and (not ax):
        plt.close()
        f,ax = plt.subplots(figsize=(14,8), dpi=dpi,)

    ###### Shared
    ### Boundaries
    if drawzones:
        dfzones.plot(ax=ax, edgecolor='0.8', facecolor='none', lw=0.1)
    if drawstates:
        dfstates.plot(ax=ax, edgecolor='0.25', facecolor='none', lw=0.2)
    if thickborders not in [None,'','none','None',False]:
        dfthick.plot(ax=ax, edgecolor=thickcolor, facecolor='none', lw=thickness)
    ax.axis('off')
    ### Labels
    if pcalabel:
        for r in dfzones.index:
            ax.annotate(
                r, dfzones.loc[r,['x','y']].values,
                ha='center', va='center', fontsize=5, color='C7', alpha=0.8,
                bbox={'facecolor':'w', 'edgecolor':'none', 'alpha':0.8, 'pad':0.5},
            )

    if yearlabel and isinstance(case,str):
        ax.annotate(
            'Year: {}'.format(year), 
            (0.9,1), xycoords='axes fraction', fontsize=10, ha='right', va='top')


    ###### Lines
    if routes:
        if show_overlap:
            for i in dfplot.index:
                row = dfplot.loc[i]
                transmission_routes.loc[[(row.r,row.rr)]].buffer(wscale*row['MW']).plot(
                    ax=ax, alpha=alpha,
                    zorder=(1000 if isinstance(colors,str) else zorders[row['trtype']]),
                    color=(colors if isinstance(colors,str) else colors[row['trtype']]),
                )    
        else:
            if isinstance(colors,dict):
                for trtype in trtypes:
                    alllines = gpd.GeoDataFrame(
                        dfplot.loc[dfplot.trtype==trtype]
                        .merge(
                            transmission_routes[['geometry']],
                            left_on=['r','rr'], right_index=True)
                    )
                    alllines['dummy'] = 'dummy'
                    alllines['geometry'] = alllines.buffer(alllines.MW*wscale)
                    alllines = alllines.dissolve('dummy')
                    alllines.plot(ax=ax, alpha=alpha, color=colors[trtype], label=trtype)
            else:
                alllines = gpd.GeoDataFrame(
                    dfplot.merge(
                        transmission_routes[['geometry']],
                        left_on=['r','rr'], right_index=True)
                )
                alllines['dummy'] = 'dummy'
                alllines['geometry'] = alllines.buffer(alllines.MW*wscale)
                alllines = alllines.dissolve('dummy')
                alllines.plot(ax=ax, alpha=alpha, color=colors)

    else:
        if show_overlap:
            for i in dfplot.index:
                row = dfplot.loc[i]
                ax.plot(
                    [row['r_x'], row['rr_x']], [row['r_y'], row['rr_y']],
                    color=(colors if isinstance(colors, str) else colors[row['trtype']]),
                    lw=wscale*row['MW'], solid_capstyle='butt',
                    alpha=alpha,
                )
                if label_line_capacity and (row.MW/1000 >= label_line_capacity):
                    _label_line(row=row, ax=ax, wscale=wscale)
        else:
            alllines = []
            for i in dfplot.index:
                row = dfplot.loc[i]
                alllines.append(
                    shapely.geometry.LineString(
                        [(row.r_x, row.r_y), (row.rr_x, row.rr_y)]
                    ).buffer(row.MW*wscale)
                )
            alllines = shapely.ops.unary_union(alllines)
            alllines = gpd.GeoSeries([alllines]).set_crs(crs)
            alllines.plot(ax=ax, alpha=alpha, color=colors)

    ###### VSC converters (if necessary)
    if show_converters and ('VSC' in dfplot.trtype.unique()):
        ax.scatter(
            dfconverter.x.values, dfconverter.y.values,
            facecolor='none', edgecolor='k',
            s=((dfconverter.MW.values*wscale)**2 * 3.14 / 4),
            zorder=1E6, lw=show_converters,
        )
    
    ###### Scale
    if title and isinstance(case,str):
        ax.annotate(
            '{} ({}{})'.format(
                os.path.basename(case), year,
                f', additions since {subtract_baseyear}' if subtract_baseyear else ' total',
            ),
            (0.1,1), xycoords='axes fraction', fontsize=10)
    if scale:
        if routes or (not show_overlap):
            gpd.GeoSeries(
                shapely.geometry.LineString([(-1.9e6,-0.9e6),(-1.6e6,-0.9e6)])
            ).buffer(wscale*10e3).plot(
                ax=ax, color=(colors if isinstance(colors,str) else 'k'), alpha=alpha)
        else:
            ax.plot(
                [-1.9e6,-1.6e6], [-0.9e6, -0.9e6],
                color=(colors if isinstance(colors,str) else 'k'),
                lw=wscale*10e3, solid_capstyle='butt',
            )
        ax.annotate(
            '10 GW', (-1.75e6, -1.0e6), ha='center', va='top', weight='bold', fontsize=scalesize)

    return f, ax, dfplot


def plotdiffmaps(val, i_plot, year, casebase, casecomp, reeds_path, 
                 plot='diff', f=None, ax=None, cmap=plt.cm.Blues,
                 zmax=None, zlim=None,
                 legend_kwds=None, plot_kwds=None,):
    """
    Inputs
    ------
    plot: 'diff', 'base', 'comp'
    """
    ###### Shared inputs
    ycols = {
        'gen_h': ['i','r','h','t','GEN'],
        'gen_ann': ['i','r','t','GEN'],
        'cap': ['i','r','t','CAP'],
        'cap_avail': ['i','r','t','rscbin','CAP'],
    }
    units = {
        'gen_h': 'GWh/timeslice',
        'gen_ann': 'TWh/y',
        'cap': 'GW',
        'cap_avail': 'GW',
    }
    unitscaler = {
        'gen_h': 1E-3,
        'gen_ann': 1E-6,
        'cap': 1E-3,
        'cap_avail': 1E-3,
    }
    ### Get the vals
    valcol = ycols[val][-1]
    units = units[val]
    unitscaler = unitscaler[val]
    if legend_kwds is None:
        legend_kwds = {
            'shrink':0.6, 'pad':0,
            'label':'{} {} {} [{}]'.format(valcol,i_plot,year,units),
            'orientation':'horizontal',
        }
    if plot_kwds is None:
        plot_kwds = {'figsize':(10,7.5),'dpi':100,}
    ### Replace column names
    rep_i = {
        'coaloldscr':'coal', 'coalolduns':'coal', 'coal-igcc':'coal', 'coal-new':'coal',
        'csp2':'csp','csp-ns':'csp',
        'gas-cc':'gas-cc', 'gas-ct':'gas-ct',
        'beccs_mod':'beccs',
        'can-imports':'canada',
        'undisc':'geothermal',
        'hyded':'hydro', 'hydend':'hydro', 'hydnd':'hydro', 
        'hydnpnd':'hydro', 'hydud':'hydro', 'hydund':'hydro',
        'geohydro_pbinary':'geothermal', 'geohydro_pflash':'geothermal', 'undisc_pflash':'geothermal',
        'egs_allkm':'geothermal', 'geohydro_allkm':'geothermal', 'egs_nearfield':'geothermal',
        'gas-cc-ccs_mod':'gas-cc-ccs', 'gas-cc_gas-cc-ccs_mod':'gas-cc-ccs',
        'coal-new_coal-ccs_mod':'coal-ccs', 'coaloldscr_coal-ccs_mod':'coal-ccs',
        'coalolduns_coal-ccs_mod':'coal-ccs', 'coal-igcc_coal-ccs_mod':'coal-ccs',
        're-ct':'h2-ct', 'h2-ct_upgrade':'h2-ct',
        're-cc':'h2-ct', 'h2-cc':'hc-ct',
        'gas-cc_re-cc':'h2-ct', 'gas-ct_re-ct':'h2-ct', 'gas-cc_h2-cc':'h2-cc', 'h2-cc_upgrade':'h2-cc', 'gas-ct_h2-ct':'h2-ct', 
        ### Use if grouping onshore and offshore together
        # 'wind-ons':'wind', 'wind-ofs':'wind',
    }

    ### Get the maps
    dfmap = reeds.io.get_dfmap(casecomp)
    dfba = dfmap['r']
    dfstates = dfmap['st']

    ### Load the data, sum over hours
    dfbase = reeds.io.read_output(casebase, val, valname=valcol)
    dfcomp = reeds.io.read_output(casecomp, val, valname=valcol)

    ### Drop the tails
    dfbase.i = dfbase.i.str.strip('_0123456789').str.lower()
    dfcomp.i = dfcomp.i.str.strip('_0123456789').str.lower()

    ### Simplify the i names
    dfbase.i = dfbase.i.map(lambda x: rep_i.get(x.lower(),x.lower()))
    dfcomp.i = dfcomp.i.map(lambda x: rep_i.get(x.lower(),x.lower()))

    dfbase = dfbase.groupby(['i','r','t']).sum().reset_index().copy()
    dfcomp = dfcomp.groupby(['i','r','t']).sum().reset_index().copy()
    # print(dfbase.i.unique())
    # print(dfcomp.i.unique())

    ### Correct the units
    dfbase[valcol] *= unitscaler
    dfcomp[valcol] *= unitscaler

    ### Start the plot
    # plt.close()
    if (f is None) and (ax is None):
        f,ax=plt.subplots(**plot_kwds)
    else:
        pass

    ###### Calculate the diff
    dfdiff = dfbase.merge(
        dfcomp, on=['i','r','t'], how='outer', suffixes=('_base','_comp')).fillna(0)
    if plot in ['diff','pctdiff','pct_diff','diffpct','diff_pct','pct']:
        ### Percent difference
        dfdiff['{}_diff'.format(valcol)] = (
            (dfdiff['{}_comp'.format(valcol)] - dfdiff['{}_base'.format(valcol)])
            / dfdiff['{}_base'.format(valcol)] * 100
        ).replace(np.inf,np.nan)
    elif plot in ['absdiff', 'abs_diff', 'diffabs', 'diff_abs']:
        ### Difference
        dfdiff['{}_diff'.format(valcol)] = (
            dfdiff['{}_comp'.format(valcol)] - dfdiff['{}_base'.format(valcol)])
    
    if zmax is None:
        zmax = max(
            dfdiff.loc[(dfdiff.i.str.startswith(i_plot))&(dfdiff.t==year),valcol+'_base'].max(),
            dfdiff.loc[(dfdiff.i.str.startswith(i_plot))&(dfdiff.t==year),valcol+'_comp'].max(),
        )
    
    ###### Plot the base
    if plot == 'base':
        dfplot = dfba.merge(
            dfbase.loc[(dfbase.i.str.startswith(i_plot))&(dfbase.t==year),['r',valcol]],
            left_index=True, right_on='r', how='left'
        ).fillna(0).reset_index(drop=True)

        dfplot.plot(ax=ax, column=valcol, cmap=cmap, legend=True,
                    legend_kwds=legend_kwds, vmax=zmax)

    ###### Plot the comp
    elif plot == 'comp':
        dfplot = dfba.merge(
            dfcomp.loc[(dfcomp.i.str.startswith(i_plot))&(dfcomp.t==year),['r',valcol]],
            left_index=True, right_on='r', how='left'
        ).fillna(0).reset_index(drop=True)

        dfplot.plot(ax=ax, column=valcol, cmap=cmap, legend=True,
                    legend_kwds=legend_kwds, vmax=zmax)

    ###### Plot the pct diff
    elif plot in ['diff','pctdiff','pct_diff','diffpct','diff_pct','pct']:
        legend_kwds['label'] = '{} {} {}\n[% diff]'.format(valcol,i_plot,year)

        dfplot = dfba.merge(
            dfdiff.loc[(dfdiff.i.str.startswith(i_plot))&(dfdiff.t==year),['r',valcol+'_diff']],
            left_index=True, right_on='r', how='left'
        ).reset_index(drop=True)

        if zlim is None:
            zlim = max(
                abs(dfplot[valcol+'_pctdiff'].min()),
                abs(dfplot[valcol+'_pctdiff'].max()),
                0.1,
            )

        dfplot.plot(ax=ax, column=valcol+'_pctdiff', cmap=cmap, legend=True,
                    vmin=-zlim, vmax=+zlim, legend_kwds=legend_kwds)

    ###### Plot the absolute diff
    elif plot in ['absdiff', 'abs_diff', 'diffabs', 'diff_abs']:
        legend_kwds['label'] = '{}diff {} [{}]'.format(valcol,i_plot,units)

        dfplot = dfba.merge(
            dfdiff.loc[(dfdiff.i.str.startswith(i_plot))&(dfdiff.t==year),['r',valcol+'_diff']],
            left_index=True, right_on='r', how='left'
        ).reset_index(drop=True)

        if zlim is None:
            zlim = max(
                abs(dfplot[valcol+'_diff'].min()),
                abs(dfplot[valcol+'_diff'].max()),
                0.1,
            )

        dfplot.plot(ax=ax, column=valcol+'_diff', cmap=plt.cm.RdBu_r, legend=True,
                    vmin=-zlim, vmax=+zlim, legend_kwds=legend_kwds)

    ### Finish and return
    # ax.set_title(title, y=0.95)
    dfstates.plot(ax=ax, edgecolor='k', facecolor='none', lw=0.25)
    ax.axis('off')

    return f,ax,dfplot


def plot_trans_vsc(
        case, year=2050, wscale=0.4, alpha=1.0, miles=300,
        cmap=cmocean.cm.rain, scale=True, title=True,
        convertermax=None,
        f=None, ax=None,
    ):
    """
    """
    ### Get the BA map
    dfmap = reeds.io.get_dfmap(case)
    dfba = dfmap['r']
    dfstates = dfmap['st']

    ### Load converter capacity
    dfin = reeds.io.read_output(case, 'cap_converter_out', valname='MW')
    dfconverter = dfba.merge(
        dfin.loc[dfin.t==year], left_index=True, right_on='r'
    ).rename(columns={'MW':'GW'})
    dfconverter.GW /= 1000

    ### Load transmission capacity
    tran_out = reeds.io.read_output(case, 'tran_out', valname='MW')

    dfplot = tran_out.copy()
    dfplot = dfplot.loc[
        (dfplot.t==year) & (dfplot.trtype == 'VSC')
    ].copy()
    dfplot['GW'] = dfplot['MW'] / 1000

    dfplot['r_x'] = dfplot.r.map(dfba.x)
    dfplot['r_y'] = dfplot.r.map(dfba.y)
    dfplot['rr_x'] = dfplot.rr.map(dfba.x)
    dfplot['rr_y'] = dfplot.rr.map(dfba.y)

    ### Plot it
    if (not f) and (not ax):
        plt.close()
        f,ax=plt.subplots(figsize=(14,8))

    ### Converter capacity
    if cmap:
        axheight = ax.get_window_extent().transformed(f.dpi_scale_trans.inverted()).height
        cbar_label = ('Converter capacity [GW]' if axheight > 2.5 else 'Converter\ncapacity [GW]')
        dfconverter.plot(
            ax=ax, column='GW', cmap=cmap,
            legend=True, 
            legend_kwds={
                'shrink':0.6, 'pad':0, 'orientation':'vertical',
                'label':cbar_label},
            vmin=0, vmax=(convertermax if convertermax else None),
            alpha=0.75,
        )
    ax.scatter(
        dfconverter.x.values, dfconverter.y.values,
        facecolor='none', edgecolor='k',
        s=((dfconverter.GW.values*wscale)**2 * 3.14 / 4),
        zorder=1E6,
    )

    ### Boundaries
    dfba.plot(ax=ax, edgecolor='0.5', facecolor='none', lw=0.1)
    dfstates.plot(ax=ax, edgecolor='0.25', facecolor='none', lw=0.2)

    ### Lines
    for i in dfplot.index:
        row = dfplot.loc[i]
        ax.plot(
            [row['r_x'], row['rr_x']], [row['r_y'], row['rr_y']],
            color='C3', lw=wscale*row['GW'], solid_capstyle='butt',
            alpha=alpha,
        )
    if title:
        ax.annotate('{} ({})'.format(os.path.basename(case), year),
                    (0.1,1), xycoords='axes fraction', fontsize=10)

    ### Scale
    if scale:
        ax.plot(
            -1.75e6 + np.array([-1609/2*miles,1609/2*miles]),
            [-1.0e6, -1.0e6],
            color='C3', lw=wscale*10, solid_capstyle='butt'
        )
        ax.annotate(
            '10 GW\n{} miles'.format(miles), (-1.75e6, -1.1e6),
            ha='center', va='top', weight='bold', fontsize='x-large')

    ax.axis('off')

    return f,ax


def plot_transmission_utilization(
        case, year=2050, plottype='mean', network='trans',
        wscale=0.0004, alpha=1.0, cmap=cmocean.cm.rain,
        extent='modeled',
        f=None, ax=None,
        thicklevel='transreg',
    ):
    """
    # Inputs
    extent: 'modeled' for modeled area, 'usa' for contiguous US
    """
    sw = reeds.io.get_switches(case)
    ### Get the output data
    add_other_direction = False
    hcol = 'h'
    if any([k in network.lower() for k in ['h2','hydrogen']]):
        dftrans = {
            'trans_cap': reeds.io.read_output(case, 'h2_trans_cap'),
            'trans_flow_power': reeds.io.read_output(case, 'h2_trans_flow'),
        }
        title = f'{plottype.title()} utilization [fraction]'
        add_other_direction = True
    elif any([k in network.lower() for k in ['stress','prm','peak','resource adequacy']]):
        dftrans = {
            'trans_cap': reeds.io.read_output(case, 'tran_cap_prm'),
        }
        if int(sw.GSw_PRM_CapCredit):
            dftrans['trans_flow_power'] = reeds.io.read_output(case, 'captrade')
            hcol = 'ccseason'
        else:
            dftrans['trans_flow_power'] = reeds.io.read_output(case, 'tran_flow_stress')
        title = f'{plottype.title()} utilization\nfor RA [fraction]'
    else:
        dftrans = {
            'trans_cap': reeds.io.read_output(case, 'tran_cap_energy'),
            'trans_flow_power': reeds.io.read_output(case, 'tran_flow_rep'),
        }
        title = f'{plottype.title()} utilization [fraction]'
    if add_other_direction:
        ## Include both directions
        dftrans['trans_cap'] = pd.concat([
            dftrans['trans_cap'],
            dftrans['trans_cap'].rename(columns={'r':'rr','rr':'r'}),
        ], axis=0, ignore_index=True)
    else:
        ## Reorient negative values
        dftrans['trans_flow_power'].loc[dftrans['trans_flow_power'].Value < 0, ['r','rr']] = (
            dftrans['trans_flow_power'].loc[dftrans['trans_flow_power'].Value < 0, ['rr','r']].values
        )
        dftrans['trans_flow_power'].Value = dftrans['trans_flow_power'].Value.abs()
    val_r = pd.read_csv(
        os.path.join(case,'inputs_case','val_r.csv'), header=None,
    ).squeeze(1).values.tolist()
    ### Combine all transmission types
    for data in ['trans_flow_power','trans_cap']:
        dftrans[data]['trtype'] = 'all'
        dftrans[data] = (
            dftrans[data]
            .loc[dftrans[data].t==year]
            .groupby([c for c in dftrans[data] if c not in ['Value']], as_index=False)
            .sum()
            .drop('t', axis=1)
        ).rename(columns={'Value':'Val', 'MW':'Val', hcol:'h'})
    ### Get utilization by timeslice
    utilization = dftrans['trans_flow_power'].merge(
        dftrans['trans_cap'], on=['r','rr','trtype'], suffixes=('_flow','_cap'),
        how='right',
    ).fillna({'Val_flow':0})
    utilization['fraction'] = utilization.Val_flow.abs() / utilization.Val_cap
    ### Get annual fractional utilization
    ## First try the hourly version; if it doesn't exist load the h17 version
    try:
        hours = pd.read_csv(
            os.path.join(case,'inputs_case', 'rep', 'hours_hourly.csv'),
            header=0, names=['h','hours'], index_col='h').squeeze(1)
    except FileNotFoundError:
        hours = pd.read_csv(
            os.path.join(case,'inputs_case', 'rep', 'numhours.csv'),
            header=0, names=['h','hours'], index_col='h').squeeze(1)
    utilization['Valh'] = utilization.apply(
        lambda row: hours.get(row.get('h', 1), 1) * abs(row.Val_flow),
        axis=1
    )
    utilization_annual = (
        utilization.groupby(['r','rr','trtype']).Valh.sum()
        .divide(dftrans['trans_cap'].set_index(['r','rr','trtype']).Val)
        .fillna(0).rename('fraction')
        / utilization.h.drop_duplicates().map(lambda x: hours.get(x, 1)).sum()
    ).reset_index()

    ###### Plot max utilization
    dfplots = {
        'max': utilization.groupby(['r','rr','trtype'], as_index=False).fraction.max(),
        'mean': utilization_annual,
    }
    dfplot = dfplots[plottype.lower()]
    ### Only keep the direction with the higher fraction, since it presumably drives investment
    ### (if there is any)
    dfplot.loc[dfplot.r > dfplot.rr, ['r','rr']] = dfplot.loc[dfplot.r > dfplot.rr, ['rr','r']].values
    dfplot = dfplot.sort_values('fraction').drop_duplicates(subset=['r','rr'], keep='last')
    if (dfplot.fraction > 1.01).any():
        warn(f'Fractions greater than 1: {dfplot.loc[dfplot.fraction > 1]}')
    ### Load geographic data
    dfmap = reeds.io.get_dfmap(case)
    dfba = dfmap['r']
    if extent.lower() not in ['usa','full','nation','us','country','all']:
        dfba = dfba.loc[val_r]
    ### Plot it
    dfplot = dfplot.merge(dftrans['trans_cap'], on=['r','rr','trtype'], how='left')
    dfplot['r_x'] = dfplot.r.map(dfba.x)
    dfplot['r_y'] = dfplot.r.map(dfba.y)
    dfplot['rr_x'] = dfplot.rr.map(dfba.x)
    dfplot['rr_y'] = dfplot.rr.map(dfba.y)
    ### Plot it
    if (f is None) and (ax is None):
        plt.close()
        f,ax = plt.subplots(figsize=(14,8))
    dfba.plot(ax=ax, edgecolor='0.75', facecolor='none', lw=0.1)
    if thicklevel:
        dfmap[thicklevel].plot(ax=ax, edgecolor='C7', facecolor='none', lw=0.2)
    dfmap['interconnect'].plot(ax=ax, edgecolor='k', facecolor='none', lw=0.3)
    for i, row in dfplot.iterrows():
        ax.plot(
            [row['r_x'], row['rr_x']], [row['r_y'], row['rr_y']],
            color=cmap(row.fraction), alpha=alpha,
            lw=wscale*row['Val'], solid_capstyle='butt',
        )
    plots.addcolorbarhist(
        f=f, ax0=ax, data=dfplot.fraction.values,
        title=title, cmap=cmap,
        vmin=0., vmax=1., nbins=51,
        orientation='horizontal', labelpad=2.5, histratio=1.,
        cbarwidth=0.025, cbarheight=0.25,
        cbarbottom=0.15, cbarhoffset=-0.8,
    )
    ax.set_title(f'{os.path.basename(case)} ({year})', fontsize=10)
    ax.axis('off')
    return f, ax, dfplot


def map_net_imports(
        case, level='r',
        cmap=plt.cm.RdBu_r, yearmin=2020, nrows=3,
        vlim='shared', trans=False,
    ):
    """
    """
    ### Get outputs
    net_import_ann_rep = reeds.io.read_output(case, 'net_import_ann_rep')
    ## Convert to TWh
    net_import_ann_rep.Value /= 1e6
    years = [y for y in sorted(net_import_ann_rep.t.unique()) if y >= yearmin]
    hierarchy = reeds.io.get_hierarchy(case)

    ### Aggregate if necessary
    if level not in ['r','rb','ba']:
        net_import_ann_rep.r = net_import_ann_rep.r.map(hierarchy[level])
    net_import_ann_rep = net_import_ann_rep.groupby(['r','t']).Value.sum().unstack('t').fillna(0)
    if vlim == 'shared':
        _vlim = max(net_import_ann_rep.max().max(), abs(net_import_ann_rep.min().min()))
        vmax = dict(zip(years, [_vlim]*len(years)))
    else:
        vmax = {
            y: max(net_import_ann_rep[y].max(), abs(net_import_ann_rep[y].min()))
            for y in years
        }

    ### Set up plot
    _nrows, ncols, coords = plots.get_coordinates(years, nrows=nrows)
    dfmap = reeds.io.get_dfmap(case)

    ### Plot it
    plt.close()
    f,ax = plt.subplots(
        nrows, ncols, figsize=(13.33, 6.88), sharex=True, sharey=True,
        gridspec_kw={'hspace':-0.05, 'wspace':-0.05},
    )
    for year in years:
        df = dfmap[level].copy()
        df['net_import'] = net_import_ann_rep[year]
        df.dropna(subset='net_import', inplace=True)
        ## Outlines
        df.plot(
            ax=ax[coords[year]],
            facecolor='none', edgecolor='k', lw=0.1, zorder=10000)
        ## Data
        df.plot(
            ax=ax[coords[year]], column='net_import', cmap=cmap,
            legend=False,
            vmin=-vmax[year], vmax=vmax[year],
        )
        ## Formatting
        ax[coords[year]].set_title(year, y=0.9)
        if vlim != 'shared':
            plots.addcolorbarhist(
                f=f, ax0=ax[coords[year]], data=df.net_import,
                cmap=cmap, vmin=-vmax[year], vmax=vmax[year], histratio=0,
                cbarbottom=0.525, cbarheight=0.9,
            )

    ## Formatting
    if vlim == 'shared':
        plots.addcolorbarhist(
            f=f, ax0=ax[coords[year]], data=df.net_import,
            cmap=cmap, vmin=-vmax[year], vmax=vmax[year], histratio=0,
            cbarbottom=0.1, cbarheight=0.8, cbarleft=1.1,
            title='Net imports\n– exports\n[TWh/year]',
        )
    for row in range(nrows):
        for col in range(ncols):
            ax[row,col].axis('off')

    return f, ax


def plot_max_imports(
        case, colors=None, casenames=None,
        level='nercr', units='%', tstart=2020,
        grid=False, draw_limit=True,
    ):
    """Plot max hourly stress period net imports over time"""
    ### Parse inputs
    levell = level + level[-1]
    cases = case.split(',') if isinstance(case, str) else case
    if casenames is None:
        casenames = dict(zip(cases, [os.path.basename(c) for c in cases]))
    elif isinstance(casenames, list):
        casenames = dict(zip(cases, casenames))
    elif isinstance(casenames, str):
        casenames = dict(zip(cases, casenames.split(',')))

    if colors is None:
        colors = plots.rainbowmapper(cases)
    elif isinstance(colors, list):
        colors = dict(zip(cases, colors))
    elif isinstance(colors, str):
        colors = dict(zip(cases, colors.split(',')))

    _draw_limit = draw_limit and (level == 'nercr') and (len(cases) == 1)

    ### Get inputs
    dfmap = reeds.io.get_dfmap(cases[0])
    hierarchy = reeds.io.get_hierarchy(cases[0])

    ## Sort regions west to east
    regions = dfmap[level].loc[hierarchy[level].unique()].bounds.minx.sort_values().index
    ncols = len(regions)

    ## Aggregate
    if level == 'r':
        r2agg = pd.Series(index=hierarchy.index, data=hierarchy.index)
    else:
        r2agg = hierarchy[level].copy()

    ### Get results
    dictplot = {}
    for c in cases:
        flow = reeds.io.read_output(c, 'tran_flow_all_stress', valname='MW')
        flow[level] = flow.r.map(r2agg)
        flow[levell] = flow.rr.map(r2agg)

        tranloss = pd.read_csv(
            os.path.join(c,'inputs_case','tranloss.csv')
        ).rename(columns={'*r':'r'}).set_index(['r','rr','trtype']).squeeze(1)

        peakload = (
            pd.read_csv(os.path.join(c,'inputs_case','peakload.csv'))
            .set_index(['level','region']).loc[level].stack()
            .rename_axis(['r','t']).rename('MW')
            .reset_index().astype({'t':int}).set_index(['r','t']).squeeze()
        )

        if _draw_limit:
            ## Fraction
            try:
                firm_import_limit = pd.read_csv(
                    os.path.join(c, 'inputs_case', 'firm_import_limit.csv')
                ).rename(columns={'*nercr':'nercr'}).set_index(['nercr','t']).squeeze()
            except FileNotFoundError:
                print("firm_import_limit.csv not found, so it won't be plotted")
                _draw_limit = False

        net_import_h_stress_agg = (
            (flow.loc[flow[level] != flow[levell]])
            .set_index(['r','rr','trtype','h','t'])
        ).copy()
        ## Imports with losses
        net_import_h_stress_agg['MWin'] = (net_import_h_stress_agg.MW * (1 - tranloss)).dropna()
        ## Minus exports
        net_import_h_stress_agg['MWout'] = net_import_h_stress_agg.MW.copy()
        ###
        _max_import_stress_agg = {}
        for region in regions:
            _max_import_stress_agg[region] = (
                ## Imports with losses
                net_import_h_stress_agg.loc[net_import_h_stress_agg[levell]==region].MWin
                ## minus exports without losses
                .subtract(
                    net_import_h_stress_agg.loc[net_import_h_stress_agg[level]==region].MWout,
                    fill_value=0)
            ).groupby(['h','t']).sum().groupby('t').max()
        max_import_stress_agg = pd.concat(_max_import_stress_agg, names=('r',))

        ## Calculate ratio if necessary
        if units.lower() in ['percent','%','pct']:
            dfplot = max_import_stress_agg / peakload * 100
            ymax = 100
            if _draw_limit:
                firm_import_limit *= 100
        elif units.lower() in ['fraction','ratio','.']:
            dfplot = max_import_stress_agg / peakload
            ymax = 1
        elif units.upper() in ['MW','GW','TW']:
            scale = {'MW':1, 'GW':1, 'TW':1}
            dfplot = max_import_stress_agg.rename(units) * scale[units.upper()]
            ymax = dfplot.max()
            if _draw_limit:
                firm_import_limit * peakload.rename_axis(['nercr','t'])
        else:
            raise NotImplementedError(f"Unsupported units: {units}")
        dictplot[c] = dfplot

    ###### Plot it
    plt.close()
    f,ax = plt.subplots(
        2, ncols, sharex='row', sharey='row', figsize=(1.35*ncols, 6),
        gridspec_kw={'hspace':0.1, 'height_ratios':[0.2,1]},
    )
    for c in cases:
        for col, region in enumerate(regions):
            ax[1,col].plot(
                dictplot[c].loc[region].index, dictplot[c].loc[region].values,
                color=colors[c], label=casenames[c],
            )
    ## Formatting
    for col, region in enumerate(regions):
        ax[1,col].set_title(region, weight='bold')
        ax[1,col].set_xlabel(None)
        ax[1,col].xaxis.set_major_locator(mpl.ticker.MultipleLocator(20))
        ax[1,col].xaxis.set_minor_locator(mpl.ticker.MultipleLocator(10))
        ax[1,col].yaxis.set_major_locator(mpl.ticker.MultipleLocator(int(np.ceil(ymax/5))))
        ax[1,col].yaxis.set_minor_locator(mpl.ticker.AutoMinorLocator(2))
        if grid:
            ax[1,col].grid(axis='y', which='major', ls=(0, (5, 5)), c='0.6', lw=0.3)
            ax[1,col].grid(axis='y', which='minor', ls=(0, (5, 10)), c='0.85', lw=0.3)

        ## Maps at top
        dfmap[level].plot(ax=ax[0,col], facecolor='0.99', edgecolor='0.75', lw=0.2)
        dfmap[level].loc[[region]].plot(ax=ax[0,col], facecolor='k', edgecolor='none')
        ax[0,col].axis('off')
        ax[0,col].patch.set_facecolor('none')

        ## Limit if required
        if _draw_limit and (region in firm_import_limit):
            ax[1,col].plot(
                firm_import_limit.loc[region].index, firm_import_limit.loc[region].values,
                color='k', ls='--', lw=0.75, label='_nolabel',
            )

    ### Custom legend
    handles = ([
        mpl.patches.Patch(
            facecolor=colors[c], edgecolor='none', label=casenames[c])
        for c in cases[::-1]
    ])

    if len(handles) > 1:
        _leg = ax[1,-1].legend(
            handles=handles,
            loc='upper left', bbox_to_anchor=(-0.05,1.02),
            fontsize='large', frameon=True, edgecolor='none', framealpha=1,
            handletextpad=0.3, handlelength=0.7,
            ncol=1, labelspacing=0.5,
        )

    ## Formatting
    ax[1,0].set_ylabel(f'Max net imports during stress periods [{units}]')
    _ymax = 1 if ((ymax is None) and (ax[1,0].get_ylim()[1] < 1)) else ymax
    ax[1,0].set_ylim(0, _ymax)
    ax[1,0].set_xlim(tstart, None)
    plots.despine(ax)
    plt.draw()
    plots.shorten_years(ax[1,0], start_shortening_in=2021)

    return f, ax, (pd.concat(dictplot, names=('case',)) if len(cases) > 1 else dfplot)


def plot_vresites_transmission(
        case, year=2050, crs='ESRI:102008',
        routes=True, wscale=1.5, show_overlap=False,
        subtract_baseyear=None,
        alpha=0.25, colors='k', ms=1.15,
        techs=['upv','wind-ons','wind-ofs'],
        cm={'wind-ons':plt.cm.Blues, 'upv':plt.cm.Reds, 'wind-ofs':plt.cm.Purples},
        zorder={'wind-ons':-20002,'upv':-20001,'wind-ofs':-20000},
        cbarhoffset={'wind-ons':-0.8, 'upv':0.0, 'wind-ofs':0.8},
        label={'wind-ons':'Land-based wind [GW]',
               'upv':'Photovoltaics [GW]',
               'wind-ofs':'Offshore wind [GW]'},
        vmax={'upv':0.4, 'wind-ons':0.4, 'wind-ofs':0.6},
        trans_scale=True,
        show_transmission=True,
        title=True,
    ):
    """
    """
    ### Get the BA map
    dfmap = reeds.io.get_dfmap(case)
    dfba = dfmap['r']
    dfstates = dfmap['st']
    ### Get the lakes
    try:
        lakes = gpd.read_file(
            os.path.join(reeds_path,'inputs','shapefiles','greatlakes.gpkg')).to_crs(crs)
    except FileNotFoundError as err:
        print(err)
    
    ### Get the reeds_to_rev.py outputs
    cap = {}
    for tech in techs:
        try:
            cap[tech] = (
                pd.read_csv(os.path.join(case, 'outputs', f'df_sc_out_{tech}_reduced.csv'))
                .rename(columns={'built_capacity':'capacity_MW'})
            )
            cap[tech]['geometry'] = cap[tech].apply(
                lambda row: shapely.geometry.Point(row.longitude, row.latitude),
                axis=1)
            cap[tech] = gpd.GeoDataFrame(cap[tech]).set_crs('EPSG:4326').to_crs(crs)

        except FileNotFoundError as err:
            print(err)

    ### Plot it
    plt.close()
    f,ax = plt.subplots(figsize=(8,8), dpi=600)
    dfba.plot(ax=ax, facecolor='none', edgecolor='0.5', lw=0.1, zorder=100000)
    dfstates.plot(ax=ax, facecolor='none', edgecolor='k', lw=0.25, zorder=100001)
    try:
        lakes.plot(ax=ax, edgecolor='#2CA8E7', facecolor='#D3EFFA', lw=0.2, zorder=-1)
    except NameError:
        pass

    for tech in cap:
        legend_kwds = {
            'shrink':0.5, 'pad':0.05,
            'label':label[tech],
            'orientation':'horizontal',
        }

        dfplot = cap[tech].loc[cap[tech].year==year].sort_values('capacity_MW')
        dfplot['GW'] = dfplot['capacity_MW'] / 1000

        dfplot.plot(
            ax=ax, column='GW', cmap=cm[tech],
            marker='s', markersize=ms, lw=0,
            legend=False, legend_kwds=legend_kwds,
            vmin=0, vmax=vmax[tech], zorder=zorder[tech],
        )

        plots.addcolorbarhist(
            f=f, ax0=ax, data=dfplot.GW.values, title=legend_kwds['label'], cmap=cm[tech],
            vmin=0., vmax=vmax[tech], nbins=101,
            orientation='horizontal', labelpad=2.25, cbarbottom=-0.01, histratio=1.,
            cbarwidth=0.025, cbarheight=0.25, cbarhoffset=cbarhoffset[tech],
        )

    ### Transmission
    if show_transmission:
        plot_trans_onecase(
            case=case, pcalabel=False, wscale=wscale,
            yearlabel=False, year=year,
            alpha=alpha, colors=colors,
            f=f, ax=ax,
            title=False, scale=False,
            routes=routes, tolerance=1000,
            subtract_baseyear=subtract_baseyear,
            show_overlap=show_overlap,
            crs=crs, show_converters=0,
        )
    ### Transmission scale
    if show_transmission and trans_scale:
        ymin = ax.get_ylim()[0]
        xmin = ax.get_xlim()[0]
        if routes or (not show_overlap):
            gpd.GeoSeries(
                shapely.geometry.LineString([(xmin*0.8,ymin*0.6),(xmin*0.6,ymin*0.6)])
            ).buffer(wscale*10e3).plot(
                ax=ax, color=(colors if isinstance(colors,str) else 'k'), alpha=alpha)
        else:
            ax.plot(
                [xmin*0.8,xmin*0.6], [ymin*0.6, ymin*0.6],
                color=(colors if isinstance(colors,str) else 'k'),
                lw=wscale*10e3, solid_capstyle='butt', alpha=alpha,
            )
        ax.annotate(
            'Transmission\n10 GW', (xmin*0.7, ymin*0.66),
            ha='center', va='top', weight='bold', fontsize='large')

    ### Formatting
    if title:
        ax.annotate(
            '{} ({})'.format(os.path.basename(case), year),
            (0.1,1), xycoords='axes fraction', fontsize=10)
    ax.axis('off')

    return f,ax


def plot_prmtrade(
        case, year=2050, vmax=10e3,
        cm=plt.cm.inferno_r, wscale=7, alpha=0.8,
        f=None, ax=None, dpi=150,
    ):
    """
    Plot PRM trading by ccseason (for capacity credit) or average flow during stress periods
    """
    sw = reeds.io.get_switches(case)

    ### Load results, aggregate over transmission types
    if int(sw.get('GSw_PRM_CapCredit', 1)):
        dfplot = reeds.io.read_output(case, 'captrade', valname='MW')
        dfplot = dfplot.loc[dfplot.t==year].groupby(['ccseason','r','rr'], as_index=False).MW.sum()
    else:
        ### For stress periods take the average flow over each period
        dfplot = reeds.io.read_output(case, 'tran_flow_stress', valname='MW')
        dfplot['ccseason'] = (
            dfplot.h.str.split('h', expand=True)[0]
            ## Convert to timestamp
            .map(lambda x: reeds.timeseries.h2timestamp(x+'h01').strftime('%Y-%m-%d'))
        )
        dfplot = (
            dfplot.loc[dfplot.t==year]
            ## Sum over trtypes
            .groupby(['r','rr','ccseason','h'], as_index=False).MW.sum()
            ## Average over h's in ccseason
            .groupby(['r','rr','ccseason'], as_index=False).MW.mean()
        )
    dfplot['primary_direction'] = 1

    ### Get the BA map
    dfmap = reeds.io.get_dfmap(case)
    dfba = dfmap['r']
    dfstates = dfmap['st']
    ## Downselect to modeled regions
    val_r = pd.read_csv(
        os.path.join(case,'inputs_case','val_r.csv'), header=None,
    ).squeeze(1).values.tolist()
    dfba = dfba.loc[val_r].copy()

    if sw.get('GSw_RegionResolution', 'ba') != 'county':
        endpoints = (
            gpd.read_file(os.path.join(reeds_path,'inputs','shapefiles','transmission_endpoints'))
            .set_index('ba_str'))
        endpoints['x'] = endpoints.centroid.x
        endpoints['y'] = endpoints.centroid.y
        dfba['x'] = dfba.index.map(endpoints.x)
        dfba['y'] = dfba.index.map(endpoints.y)

    ### Get scaling and layout
    _vmax = dfplot.MW.abs().max() if vmax in [None, 0, 0.] else vmax
    if int(sw.get('GSw_PRM_CapCredit', 1)):
        ccseasons = pd.read_csv(
            os.path.join(case, 'inputs_case', 'rep', 'h_dt_szn.csv')
        ).ccseason.unique()
    else:
        ccseasons = dfplot.ccseason.sort_values().unique()
    nrows, ncols, coords = plots.get_coordinates(ccseasons)
    
    ### Plot it
    plt.close()
    f,ax = plt.subplots(
        nrows, ncols, figsize=(4*ncols,3*nrows), dpi=dpi,
        gridspec_kw={'wspace':0.0,'hspace':-0.05})
    for ccseason in ccseasons:
        ### Background
        dfba.plot(ax=ax[coords[ccseason]], edgecolor='0.5', facecolor='none', lw=0.1)
        dfstates.plot(ax=ax[coords[ccseason]], edgecolor='k', facecolor='none', lw=0.2)

        ### Average prmtrade
        dfszn = dfplot.loc[dfplot.ccseason==ccseason].copy()
        for i, row in dfszn.iterrows():
            lineflow, primary_direction = row[['MW','primary_direction']]
            if lineflow >= 0:
                startx, starty = dfba.loc[row.r,'x'], dfba.loc[row.r,'y']
                delx = (dfba.loc[row.rr,'x'] - dfba.loc[row.r,'x'])
                dely = (dfba.loc[row.rr,'y'] - dfba.loc[row.r,'y'])
            else:
                startx, starty = dfba.loc[row.rr,'x'], dfba.loc[row.rr,'y']
                delx = (dfba.loc[row.r,'x'] - dfba.loc[row.rr,'x'])
                dely = (dfba.loc[row.r,'y'] - dfba.loc[row.rr,'y'])
            arrow = mpl.patches.FancyArrow(
                startx, starty, delx, dely,
                width=abs(lineflow)*wscale,
                length_includes_head=True,
                head_width=abs(lineflow)*wscale*2.,
                head_length=abs(lineflow)*wscale*1.0,
                lw=0, color=cm(abs(lineflow)/_vmax), alpha=alpha,
                ## Plot the primary direction on bottom since it's thicker
                zorder=(1e6 if primary_direction else 2e6),
                clip_on=False,
            )
            ax[coords[ccseason]].add_patch(arrow)
        ax[coords[ccseason]].axis('off')
        ax[coords[ccseason]].set_title(ccseason, y=0.9, fontsize='large')

    plots.trim_subplots(ax=ax, nrows=nrows, ncols=ncols, nsubplots=len(ccseasons))
    return f, ax


def plot_average_flow(
        case, year=2050, network='trans',
        cm=plt.cm.inferno_r, wscale=7, alpha=0.8,
        trtypes=['AC','LCC','VSC','H2'],
        simpletypes={'AC_init':'AC','LCC_init':'LCC','B2B_init':'LCC','B2B':'LCC'},
        crs='ESRI:102008', scale=True,
        f=None, ax=None, extent='modeled',
        both_directions=True, debug=False, title=False,
        drawzones=True, thickborders='none', thickness=0.5, drawstates=True,
    ):
    """
    NOTE: Currently using max flow as max value but should instead
         plot as CF compared to line capacity (for both_directions = True and False).
    """
    ### Parse some inputs
    if ('h2' in network.lower()) or ('hydrogen' in network.lower()):
        label = 'kT/day'
        labelscale = 24/1000
    else:
        label = 'GW'
        labelscale = 0.001
    ### Get the BA map
    dfmap = reeds.io.get_dfmap(case)
    dfba = dfmap['r']
    dfstates = dfmap['st']
    val_r = pd.read_csv(
        os.path.join(case,'inputs_case','val_r.csv'), header=None,
    ).squeeze(1).values.tolist()
    if extent.lower() not in ['usa','full','nation','us','country','all']:
        dfba = dfba.loc[val_r]

    if thickborders not in [None,'','none','None',False]:
        hierarchy = reeds.io.get_hierarchy(case)
        if thickborders in hierarchy:
            dfthick = dfba.copy()
            dfthick[thickborders] = hierarchy[thickborders]
            dfthick.geometry = dfthick.buffer(0.)
            dfthick = dfthick.dissolve(thickborders)

    ### Load results
    hours = pd.read_csv(
        os.path.join(case,'inputs_case', 'rep', 'numhours.csv'),
        header=0, names=['h','hours'], index_col='h',
    ).squeeze(1)
    if both_directions:
        if ('h2' in network.lower()) or ('hydrogen' in network.lower()):
            flow = (
                reeds.io.read_output(case, 'h2_trans_flow', valname='Val')
            ).assign(trtype='H2')
        else:
            flow = reeds.io.read_output(case, 'tran_flow_rep', valname='Val')
        ## Convert to plot units, then sum over hours
        flow.Val *= labelscale
        flow['hours'] = flow.h.map(hours)
        flow['Valh'] = flow.Val * flow.hours
        ## Separate flow by positive and negative timeslices
        dfplot = {}
        dfplot['pos'] = (
            flow.loc[flow.Valh >= 0]
            .groupby(['r','rr','trtype','t'], as_index=False).Valh.sum())
        dfplot['neg'] = (
            flow.loc[flow.Valh < 0]
            .groupby(['r','rr','trtype','t'], as_index=False).Valh.sum())
        dfplot = pd.concat(dfplot, axis=0, names=['direction','index'])
        ## Convert back to MW using hours in year
        dfplot = (
            dfplot.groupby(['direction','r','rr','trtype','t']).Valh.sum()
            / hours.sum()
        ).rename('Val').reset_index()
        groupcols = ['direction','r','rr']

    else:
        dfplot = reeds.io.read_output(case, 'tran_flow_rep_ann', valname='Val')
        dfplot.Val /= hours.sum()
        groupcols = ['r','rr']

    ### Downselect
    dfplot.trtype = dfplot.trtype.replace(simpletypes)
    dfplot = (
        dfplot
        .loc[dfplot.trtype.isin(trtypes) & (dfplot.t==year)]
        .groupby(groupcols, as_index=False).Val.sum()
    )

    ### Get the primary direction
    if both_directions:
        primary_direction = []
        df = dfplot.set_index(['direction','r','rr']).Val
        for (direction,r,rr), val in df.items():
            other_direction = 'pos' if direction == 'neg' else 'neg'
            try:
                if abs(val) > abs(df.loc[other_direction,r,rr]):
                    primary_direction.append(1)
                else:
                    primary_direction.append(0)
            ### If the other direction doesn't exist, the current direction is primary
            except KeyError:
                primary_direction.append(1)

        dfplot['primary_direction'] = primary_direction
    else:
        dfplot['primary_direction'] = 1

    ### Get scaling
    maxflow = dfplot.Val.abs().max()

    ### Transmission capacity
    if (not f) or (not ax):
        plt.close()
        f,ax = plt.subplots(figsize=(12,8), dpi=150)

    if drawzones:
        dfba.plot(ax=ax, edgecolor='0.75', facecolor='none', lw=0.2)
    if drawstates:
        dfstates.plot(ax=ax, edgecolor='0.7', facecolor='none', lw=0.4)
    if thickborders not in [None,'','none','None',False]:
        dfthick.plot(ax=ax, edgecolor='C7', facecolor='none', lw=thickness)

    ### Average power flow
    for i, row in dfplot.iterrows():
        lineflow, primary_direction = row[['Val','primary_direction']]
        if lineflow >= 0:
            startx, starty = dfba.loc[row.r,'x'], dfba.loc[row.r,'y']
            delx = (dfba.loc[row.rr,'x'] - dfba.loc[row.r,'x'])
            dely = (dfba.loc[row.rr,'y'] - dfba.loc[row.r,'y'])
        else:
            startx, starty = dfba.loc[row.rr,'x'], dfba.loc[row.rr,'y']
            delx = (dfba.loc[row.r,'x'] - dfba.loc[row.rr,'x'])
            dely = (dfba.loc[row.r,'y'] - dfba.loc[row.rr,'y'])
        arrow = mpl.patches.FancyArrow(
            startx, starty, delx, dely,
            width=abs(lineflow)*wscale,
            length_includes_head=True,
            head_width=abs(lineflow)*wscale*2.,
            head_length=abs(lineflow)*wscale*1.0,
            lw=0, color=cm(abs(lineflow)/maxflow), alpha=alpha,
            ## Plot the primary direction on bottom since it's thicker
            zorder=(1e6 if primary_direction else 2e6),
            clip_on=False,
        )
        ax.add_patch(arrow)

    ### Scale
    if scale:
        (startx, starty, delx, dely) = (-2.0e6, -1.2e6, 0.5e6, 0e6)
        arrow = mpl.patches.FancyArrow(
            startx, starty, delx, dely,
            width=maxflow*wscale,
            length_includes_head=True,
            head_width=maxflow*wscale*2.,
            head_length=maxflow*wscale*1.0,
            lw=0, color=cm(maxflow/maxflow), alpha=alpha,
            clip_on=False,
        )
        ax.add_patch(arrow)
        ax.annotate(
            f'{maxflow:.0f} {label}',
            # (startx+delx/2, starty+dely/2), color='0.8', va='center',
            # (startx+delx/2, starty+dely/2+(maxflow*wscale/2)+0.08e6),
            (startx+delx+0.02e6, starty+dely/2), ha='left', va='center',
            color='k', fontsize=14,
            annotation_clip=False,
        )

    ### Formatting
    if title:
        ax.annotate(
            f'{os.path.basename(case)} {year} ({",".join(trtypes)})',
            (0.1,1.0), xycoords='axes fraction', ha='left', va='top')
    ax.axis('off')

    if debug:
        return f, ax, dfplot
    else:
        return f, ax


def get_transfer_peak_fraction(case, level='transreg', tstart=2020, everything=False):
    """Get ratio of interregional transfer capacity to peak demand by region level"""
    ### Implied inputs
    levell = level + level[-1]

    ### Shared inputs
    hierarchy = reeds.io.get_hierarchy(case)
    dfmap = reeds.io.get_dfmap(case)

    ## Plot regions from west to east
    regions = dfmap[level].bounds.minx.sort_values().index

    ### Run results
    dfin_trans_r = reeds.io.read_output(case, 'tran_out', valname='MW')
    dfin_trans_r[f'inter_{level}'] = (
        dfin_trans_r.r.map(hierarchy[level])
        != dfin_trans_r.rr.map(hierarchy[level])
    ).astype(int)

    dftrans = dfin_trans_r.loc[
        (dfin_trans_r.t >= tstart)
        & (dfin_trans_r[f'inter_{level}'] == 1)
    ].copy()
    dftrans[level] = dftrans.r.map(hierarchy[level])
    dftrans[levell] = dftrans.rr.map(hierarchy[level])

    ### Get import/export capacity
    transfercap = {}
    for region in regions:
        transfercap[region] = (
            dftrans.loc[
                (dftrans[level]==region) | (dftrans[levell]==region)
            ].groupby('t').MW.sum())
    transfercap = pd.concat(transfercap, axis=1)

    ### Get peak load from hourly demand
    dfpeak = pd.read_csv(
        os.path.join(case,'inputs_case','peakload.csv'),
        index_col=['level','region'],
    ).rename(columns=int).loc[level].T
    ### Get the fraction
    dfout = (transfercap / dfpeak.loc[tstart:])[regions]

    if everything:
        return {'fraction':dfout, 'transfercap':transfercap, 'peak':dfpeak.loc[tstart:]}
    else:
        return dfout


def plot_interreg_transfer_cap_ratio(
        case, colors=None, casenames=None,
        level='transreg', tstart=2020,
        f=None, ax=None,
        grid=True, ymax=None,
    ):
    """Plot interregional transfer capability / peak demand over time"""
    ### Inputs for debugging
    # case = (
    #     '/Users/pbrown/github2/ReEDS-2.0/runs/'
    #     'v20240212_transopM0_WECC_CPNP_GP1_TFY2035_PTL2035_TRc_MITCg0p3')
    # casenames = 'base'
    # level = 'transreg'; tstart=2020;
    # f=None; ax=None; grid=True; ymax=3; colors=None

    ### Parse inputs
    cases = case.split(',') if isinstance(case, str) else case
    if casenames is None:
        casenames = dict(zip(cases, [os.path.basename(c) for c in cases]))
    elif isinstance(casenames, list):
        casenames = dict(zip(cases, casenames))
    elif isinstance(casenames, str):
        casenames = dict(zip(cases, casenames.split(',')))

    if colors is None:
        colors = plots.rainbowmapper(cases)
    elif isinstance(colors, list):
        colors = dict(zip(cases, colors))
    elif isinstance(colors, str):
        colors = dict(zip(cases, colors.split(',')))

    ### Get results
    dfplot = {c: get_transfer_peak_fraction(c, level, tstart) for c in cases}
    dfmap = reeds.io.get_dfmap(cases[0])

    ### Implied inputs
    regions = dfplot[cases[0]].columns
    ncols = len(regions)
    if ncols == 1:
        raise NotImplementedError(
            "Only one region modeled so can't plot interregional transmission")

    if (f is None) and (ax is None):
        plt.close()
        f,ax = plt.subplots(
            2, ncols, sharex='row', sharey='row', figsize=(1.35*ncols, 6),
            gridspec_kw={'hspace':0.1, 'height_ratios':[0.2,1]},
        )
    for c in cases:
        for col, region in enumerate(regions):
            ax[1,col].plot(
                dfplot[c].index, dfplot[c][region].values, color=colors[c],
                label=casenames[c],
            )
    ## Formatting
    for col, region in enumerate(regions):
        ax[1,col].set_title(region, weight='bold')
        ax[1,col].set_xlabel(None)
        ax[1,col].xaxis.set_major_locator(mpl.ticker.MultipleLocator(20))
        ax[1,col].xaxis.set_minor_locator(mpl.ticker.MultipleLocator(10))
        ax[1,col].yaxis.set_major_locator(mpl.ticker.MultipleLocator(0.5))
        ax[1,col].yaxis.set_minor_locator(mpl.ticker.MultipleLocator(0.1))
        if grid:
            ax[1,col].grid(axis='y', which='major', ls=(0, (5, 5)), c='0.6', lw=0.3)
            ax[1,col].grid(axis='y', which='minor', ls=(0, (5, 10)), c='0.85', lw=0.3)

        ## Maps at top
        dfmap[level].plot(ax=ax[0,col], facecolor='0.99', edgecolor='0.75', lw=0.2)
        dfmap[level].loc[[region]].plot(ax=ax[0,col], facecolor='k', edgecolor='none')
        ax[0,col].axis('off')
        ax[0,col].patch.set_facecolor('none')

    ### Custom legend
    handles = ([
        mpl.patches.Patch(
            facecolor=colors[c], edgecolor='none', label=casenames[c])
        for c in cases[::-1]
    ])

    _leg = ax[1,-1].legend(
        handles=handles,
        loc='upper left', bbox_to_anchor=(-0.05,1.02),
        fontsize='large', frameon=True, edgecolor='none', framealpha=1,
        handletextpad=0.3, handlelength=0.7,
        ncol=1, labelspacing=0.5,
    )

    ## Formatting
    ax[1,0].set_ylabel('Transfer capability\n/ peak demand [fraction]')
    _ymax = 1 if ((ymax is None) and (ax[1,0].get_ylim()[1] < 1)) else ymax
    ax[1,0].set_ylim(0, _ymax)
    ax[1,0].set_xlim(dfplot[c].index.min(), dfplot[c].index.max())
    plots.despine(ax)
    plt.draw()
    plots.shorten_years(ax[1,0], start_shortening_in=2021)

    return f, ax, dfplot


###### Operations animation
def animate_dispatch(
        case, year=2050, chunklength=4, nodeloc='centroid',
        width=1e5, height=0.5e4, tscale=0.5, figpath=None,
        overwrite=False,
    ):
    """
    # Notes
    * The animation is created with ffmpeg (https://ffmpeg.org/).
      If you're on a mac and have brew, you can install it with `brew install ffmpeg`.
    # Inputs
    nodeloc: ['centroid','endpoint']
    width: bar width in meters
    height: bar height in [meters/GW]
    tscale: transmission linewidth in [points/GW]
    """
    import subprocess
    from tqdm import tqdm

    ###### Define tech aggregations and colors
    aggtechs = {
        **{f'battery_{i}': 'battery' for i in [2,4,6,8,10,12,24,48,72,100]},
        **{f'wind-ons_{i}': 'wind-ons' for i in range(1,11)},
        **{f'wind-ofs_{i}': 'wind-ofs' for i in range(1,11)},
        **{f'upv_{i}': 'pv' for i in range(1,11)},
        **{
            'battery_li':'battery',
            'distpv':'pv',
            'lfill-gas':'biopower',
            'Nuclear':'nuclear',
            'pumped-hydro':'pumped-hydro',
            'hydND':'hydro',
            'hydUD':'hydro',
            'hydUND':'hydro',
            'hydNPND':'hydro',
            'hydED':'hydro',
            'hydEND':'hydro',
            'H2-CT':'h2',
            'Gas-CT_H2-CT':'h2',
            'Gas-CC_H2-CC':'h2',
        },
    }
    try:
        bokehcolors = pd.read_csv(
            os.path.join(reeds_path,'bokehpivot','in','reeds2','tech_style.csv'),
            index_col='order').squeeze(1)
    except FileNotFoundError:
        bokehcolors = pd.read_csv(
            os.path.join(reeds_path,'postprocessing','bokehpivot','in','reeds2','tech_style.csv'),
            index_col='order').squeeze(1)
    plotcolors = {
        'nuclear': bokehcolors['nuclear'],
        'hydro': bokehcolors['hydro'],
        'biopower': bokehcolors['biopower'],
        'h2': bokehcolors['h2-ct'],
        'wind-ons': bokehcolors['wind-ons'],
        'wind-ofs': bokehcolors['wind-ofs'],
        'pv': bokehcolors['upv'],
        'battery_li': bokehcolors['battery_li'],
        'pumped-hydro': bokehcolors['pumped-hydro'],
    }

    ###### Make the figure path
    framepath = os.path.join(figpath,'animation')
    os.makedirs(framepath, exist_ok=True)

    ###### Create the index
    fulltimeindex = pd.date_range(
        '2012-01-01', '2013-01-01',
        inclusive='left', freq='h', tz='Etc/GMT+6',
    )[:8760]
    if chunklength == 4:
        timeindex = fulltimeindex[2::chunklength]
    elif chunklength == 3:
        timeindex = fulltimeindex[1::chunklength] + pd.Timedelta('30min')
    elif chunklength == 2:
        timeindex = fulltimeindex[1::chunklength]
    else:
        timeindex = fulltimeindex

    ###### Load the data
    ##### Map
    dfmap = reeds.io.get_dfmap(case)
    dfba = dfmap['r']
    rs = dfba.index.values

    ##### Generation
    gen = reeds.io.read_output(case, 'gen_h', valname='GW')
    gen = gen.loc[gen.t==year].copy()
    gen.GW /= 1000
    gen.i = gen.i.map(lambda x: aggtechs.get(x,x))
    gen = gen.groupby(['h','r','i']).GW.sum()

    ##### Demand
    demand = pd.read_csv(
        os.path.join(case,'inputs_case','load_h_hourly.csv'),
        index_col=['h','r']
    )[str(year)] / 1000

    ##### Transmission capacity
    transcap = reeds.io.read_output(case, 'tran_out', valname='GW')
    transcap = transcap.loc[transcap.t==year].copy()
    transcap.GW /= 1000
    transcap = transcap.groupby(['r','rr']).GW.sum()

    ##### Transmission flow
    flow = reeds.io.read_output(case, 'tran_flow_rep', valname='GW')
    flow = flow.loc[flow.t==year].copy()
    flow.GW /= 1000
    flow = flow.groupby(['h','r','rr']).GW.sum()

    ###### Define the plotting function
    def plotframe(h, overwrite=overwrite):
        """
        """
        savename = os.path.join(framepath,f"h{int(h.strip('h')):0>4}.png")
        if (not overwrite) and os.path.exists(savename):
            return None
        ###### Inputs
        tpre = 'centroid_' if nodeloc == 'centroid' else ''
        
        ###### Plot it
        ### Background map
        # https://stackoverflow.com/questions/
        # 28757348/how-to-clear-memory-completely-of-all-matplotlib-plots
        f,ax = plt.subplots(num=1, clear=True, figsize=(10,7))
        dfba.plot(ax=ax, facecolor='none', edgecolor='k', lw=0.5)
        ax.axis('off')

        ### Get limits (for plot placement)
        xmin, xmax = ax.get_xlim()
        ymin, ymax = ax.get_ylim()

        ###### Transmission
        for ((r,rr),GW) in transcap.items():
            ### Capacity
            ax.plot(
                [dfba.loc[r,tpre+'x'], dfba.loc[rr,tpre+'x']],
                [dfba.loc[r,tpre+'y'], dfba.loc[rr,tpre+'y']],
                lw=GW*tscale, solid_capstyle='butt', c='0.9',#c=plt.cm.tab20(5),#c='0.8',
                zorder=-10000,
            )
            ### Flow
            if (h,r,rr) in flow:
                GW = flow[h,r,rr]
            elif (h,rr,r) in flow:
                GW = -flow[h,rr,r]
            else:
                continue

            tail = (dfba.loc[r,tpre+'x'], dfba.loc[r,tpre+'y'])
            head = (dfba.loc[rr,tpre+'x'], dfba.loc[rr,tpre+'y'])
            pol = ('pos' if GW >= 0 else 'neg')
            ax.annotate(
                '', color='k',
                xy=(head if pol=='pos' else tail),
                xytext=(tail if pol=='pos' else head),
                arrowprops={
                    'width':abs(GW)*tscale, 'headwidth':abs(GW)*tscale,
                    'facecolor':'k', 'lw':0, 'edgecolor':'none',
                },
                zorder=-9000,
            )

        ###### Generation stacks
        for r in rs:
            try:
                df = gen[h][r].to_frame().T
            except KeyError:
                continue
            if df.empty:
                continue
            ### Get coordinates
            x0, bottom = dfba.loc[r,['centroid_x','centroid_y']]
            ### Scale it
            df = (df * height)
            df.index = [x0]
            ### Plot it
            plots.stackbar(
                df=df, ax=ax, colors=plotcolors, width=width, net=False,
                bottom=bottom,
            )
            ### Zero line
            ax.plot(
                [x0-width/2,x0+width/2], [bottom]*2,
                c='k',solid_capstyle='butt',lw=0.8,ls='--')
            ### Demand
            ax.bar(
                x=[x0], bottom=[bottom], height=demand[h,r]*height, width=width,
                color='k', alpha=0.2, zorder=10000,
            )
            ax.plot(
                [x0-width/2,x0+width/2], [bottom+demand[h,r]*height]*2,
                c='k',solid_capstyle='butt',lw=0.8,ls='-')

        ###### Label
        ax.annotate(
            timeindex[int(h.strip('h'))-1].strftime('%Y-%m-%d\n%H:%M:00 CST'),
            (-2e6, -1.2e6), ha='left', va='bottom', fontsize=12,
        )
        ax.set_xlim(xmin,xmax)
        ax.set_ylim(ymin,ymax)
        ###### Save it
        plt.savefig(savename)

    ###### Run it
    hs = [f'h{h+1}' for h in range(len(timeindex))]
    for h in tqdm(hs):
        plotframe(h)

    ###### Combine the frames into an animation
    command = (
        "ffmpeg "
        "-framerate {fps} "
        "-pattern_type glob "
        "-i {figpath}{sep}animation{sep}h*.png "
        "-c:v libx264 "
        "-pix_fmt yuv420p "
        "-vf crop=trunc(iw/2)*2:trunc(ih/2)*2 "
        "{figpath}{sep}animation.mp4"
    ).format(
        fps=24//chunklength, sep=os.sep, figpath=figpath,
    )
    subprocess.call(command.split())


def map_trans_agg(
        case, agglevel='transreg', startyear=2020,
        f=None, ax=None, dpi=None,
        wscale='auto', width_inter=3e5, width_intra_frac=0.5, width_step=3,
        drawstates=0., drawzones=0., scale_loc=(2.5,-1.5), scale_val=100,
        drawgrid=False, drawregions=1.,
    ):
    """
    # Notes
    * Currently only works for agglevel='transreg'; to use other agglevels, add the
      coordinates for the interface boundaries to
      postprocessing/plots/transmission-interface-coords.csv
    
    # TO CONSIDER
    * Would be neat to build a stacked bar chart where the length of each sub-bar is the
      length of the line it's associated with, and the width would be the GW. Sort by length
      so you get something like a population distribution.
    """
    ### Plot settings
    width_intra = width_inter * width_intra_frac

    ###### Get case inputs and outputs
    hierarchy = reeds.io.get_hierarchy(case)

    tran_out = reeds.io.read_output(case, 'tran_out', valname='GW')
    tran_out.GW /= 1000

    ### Map transmission capacity to agglevel
    tran_out['aggreg1'] = tran_out.r.map(hierarchy[agglevel])
    tran_out['aggreg2'] = tran_out.rr.map(hierarchy[agglevel])
    tran_out_agg = tran_out.copy()
    ## Sort aggreg's alphabetically
    for i, row in tran_out_agg.iterrows():
        if row.aggreg2 < row.aggreg1:
            tran_out_agg.loc[i,'aggreg1'], tran_out_agg.loc[i,'aggreg2'] = (
                tran_out_agg.loc[i,'aggreg2'], tran_out_agg.loc[i,'aggreg1'])
    tran_out_agg = tran_out_agg.groupby(
        ['aggreg1','aggreg2','trtype','t'], as_index=False).GW.sum()

    ### Get region map
    dfmap = reeds.io.get_dfmap(case)
    dfba = dfmap['r']
    dfstates = dfmap['st']
    dfba[agglevel] = dfba.index.map(hierarchy[agglevel])
    dfreg = dfba.copy()
    dfreg['geometry'] = dfreg.buffer(0.)
    dfreg = dfreg.dissolve(agglevel)
    dfreg['x'] = dfreg.centroid.x
    dfreg['y'] = dfreg.centroid.y

    ### Get transmission colors
    trtypes = pd.read_csv(
        os.path.join(reeds_path,'postprocessing','bokehpivot','in','reeds2','trtype_map.csv'),
        index_col='raw')['display']
    transcolors = pd.read_csv(
            os.path.join(reeds_path,'postprocessing','bokehpivot','in','reeds2','trtype_style.csv'),
            index_col='order')['color']
    transcolors = pd.concat([transcolors, trtypes.map(transcolors)])

    rename = ['AC_init','B2B_init','LCC_init','AC','LCC','VSC']
    for c in rename:
        if c.lower() in transcolors:
            transcolors[c] = transcolors[c.lower()]

    ###### Get line drawing settings
    dfcorridors = pd.read_csv(
        os.path.join(reeds_path,'postprocessing','plots','transmission-interface-coords.csv'),
        index_col=['level','region1','region2'],
    ).drop('drop',axis=1).loc[agglevel].reset_index()
    dfcorridors[['x','y']] *= 1e6
    ### Add reverse direction
    dfcorridors = pd.concat([
        dfcorridors,
        dfcorridors.assign(region1=dfcorridors.region2).assign(region2=dfcorridors.region1)
    ], axis=0).set_index(['region1','region2'])

    dfcorridors = dfcorridors.loc[~dfcorridors.index.duplicated()].copy()

    ### Aggregated
    dfplot = tran_out_agg.loc[tran_out_agg.t >= startyear].pivot(
        index=['aggreg1','aggreg2','t'],columns='trtype',values='GW'
    ).reindex(['B2B','AC','LCC','VSC'],axis=1).dropna(axis=1, how='all')

    ### Plot settings
    width_year = width_inter / len(tran_out_agg.t.unique())
    yearspan = tran_out_agg.t.max() - startyear
    if wscale in ['auto','scale','default',None,'','max']:
        df = dfplot.reset_index()
        capmax = max([
            (df.loc[df.aggreg1==df.aggreg2].groupby('t').sum().sum(axis=1).max()
             if width_intra else 0),
            df.loc[df.aggreg1!=df.aggreg2].groupby('t').sum().sum(axis=1).max(),
        ])
        _wscale = 3e6 / capmax * 0.95
    else:
        _wscale = wscale

    ###### Plot it
    if (f is None) and (ax is None):
        plt.close()
        f,ax = plt.subplots(figsize=(12,8),dpi=dpi)
    ### Plot background
    if drawregions:
        dfreg.plot(ax=ax, facecolor='none', edgecolor='k', lw=drawregions)
        if drawstates:
            dfstates.plot(ax=ax, facecolor='none', edgecolor='0.5', lw=drawstates)
        if drawzones:
            dfba.plot(ax=ax, facecolor='none', edgecolor='0.5', lw=drawzones)

    ### Transmission
    for (r1,r2), (x,y,angle) in dfcorridors.iterrows():
        if (r1 == r2) and (not width_intra_frac):
            continue
        try:
            df = dfplot.loc[r1].loc[r2] * _wscale
        except KeyError:
            try:
                df = dfplot.loc[r2].loc[r1] * _wscale
            except KeyError:
                continue
        df.index = (
            (df.index - startyear - yearspan/2)
            * width_year / width_step
            * (width_intra_frac if r1 == r2 else 1)
        )
        y -= df.sum(axis=1).max() / 2

        plots.stackbar(
            df=df,
            ax=ax, colors=transcolors,
            width=(width_year * (width_intra_frac if r1 == r2 else 1)),
            net=False, bottom=y, x0=x,
        )

    ### Scale
    if scale_loc:
        ### Get the total intra- and inter-zone capacity in GW
        dfscale = dfplot.reset_index()
        dfintra = (
            dfscale.loc[dfscale.aggreg1 == dfscale.aggreg2]
            .drop(['aggreg1','aggreg2'],axis=1).groupby('t').sum()
        ) * _wscale
        dfinter = (
            dfscale.loc[dfscale.aggreg1 != dfscale.aggreg2]
            .drop(['aggreg1','aggreg2'],axis=1).groupby('t').sum()
        ) * _wscale
        dfintra.index = (
            (dfintra.index - startyear - yearspan/2)
            * width_year / width_step * width_intra_frac)
        dfinter.index = (dfinter.index - startyear - yearspan/2) * width_year / width_step
        ### Get the bar locations
        gap = 0.06e6
        xintra = scale_loc[0]*1e6 + (width_inter * width_intra_frac)/2 + gap/2
        xinter = scale_loc[0]*1e6 - width_inter/2 - gap/2
        y0 = scale_loc[1]*1e6
        ### Plot and annotate them
        ## Intra
        if width_intra_frac:
            plots.stackbar(
                df=dfintra,
                ax=ax, colors=transcolors, width=width_year*width_intra_frac,
                net=False, bottom=y0, x0=xintra,
            )
            ax.annotate(
                'Intra', (xintra,y0-0.02e6), weight='bold', ha='center', va='top',
                fontsize='large', annotation_clip=False)
        ## Inter
        plots.stackbar(
            df=dfinter,
            ax=ax, colors=transcolors, width=width_year, net=False,
            bottom=y0, x0=xinter,
        )
        ax.annotate(
            'Inter', (xinter,y0-0.02e6), weight='bold', ha='center', va='top',
            fontsize='large', annotation_clip=False)
        ### Add scale
        if scale_val:
            xscale = xinter - width_inter/2 - gap
            plots.stackbar(
                pd.DataFrame({'scale':scale_val*_wscale}, index=[xscale]),
                ax=ax, colors={'scale':'k'}, width=width_intra/10, net=False, bottom=y0,
            )
            ax.annotate(
                f'{scale_val} GW', (xscale-gap/2,y0+scale_val*_wscale/2), weight='bold',
                ha='right', va='center', fontsize='large', annotation_clip=False)

    ax.axis('off')
    ### Grid
    if drawgrid:
        ax.xaxis.set_major_locator(mpl.ticker.MultipleLocator(0.5e6))
        ax.xaxis.set_minor_locator(mpl.ticker.MultipleLocator(0.1e6))
        ax.yaxis.set_minor_locator(mpl.ticker.MultipleLocator(0.1e6))
        ax.grid(which='major', ls=':', lw=0.75)
        ax.grid(which='minor', ls=':', lw=0.25)
        ax.axis('on')

    return f, ax


def map_agg(
        case, data='cap', startyear=2022, agglevel='transreg',
        f=None, ax=None, dpi=None,
        wscale='auto', width_total=4e5, width_step=3,
        drawstates=0., drawzones=0., scale_loc=(2.3,-1.55), scale_val=1000,
        drawgrid=False, transmission=False, legend=True,
    ):
    """
    # Inputs
    * data: 'cap' or 'gen'
    # Notes
    * Currently only works for agglevel='transreg'; to use other agglevels, add the
      coordinates for the interface boundaries to
      postprocessing/plots/transmission-interface-coords.csv
    """
    ### Get inputs
    hierarchy = reeds.io.get_hierarchy(case)

    ### Get colors and simpler tech names
    capcolors = pd.read_csv(
        os.path.join(reeds_path,'postprocessing','bokehpivot','in','reeds2','tech_style.csv'),
        index_col='order').squeeze(1)
    tech_map = pd.read_csv(
        os.path.join(reeds_path,'postprocessing','bokehpivot','in','reeds2','tech_map.csv'))
    tech_map.raw = tech_map.raw.map(
        lambda x: x if x.startswith('battery') else x.strip('_01234567890*'))
    tech_map = tech_map.drop_duplicates().set_index('raw').display

    ### Get outputs
    if data in ['cap','Cap','capacity',None,'GW','']:
        val = reeds.io.read_output(case, 'cap', valname='Value')
        ### Convert capacity to GW
        val.Value /= 1000
        val.i = val.i.str.lower()
        val = val.loc[val.t >= startyear].copy()
        units = 'GW'
    elif data in ['gen','Gen','generation','TWh']:
        val = reeds.io.read_output(case, 'gen_ann', valname='Value')
        ### Convert generation to TWh
        val.Value /= 1e6
        val.i = val.i.str.lower()
        val = val.loc[val.t >= startyear].copy()
        units = 'TWh'

    ### Map capacity to agglevel
    val['aggreg'] = val.r.map(hierarchy[agglevel])
    val_agg = val.copy()
    ## Use reduced technology set
    val_agg.i = val_agg.i.map(
        lambda x: x if x.startswith('battery') else x.strip('_01234567890*')).map(tech_map)
    val_agg = val_agg.groupby(['i','aggreg','t'], as_index=False).Value.sum()

    ### Get region map
    dfmap = reeds.io.get_dfmap(case)
    dfba = dfmap['r']
    dfstates = dfmap['st']
    dfba[agglevel] = dfba.index.map(hierarchy[agglevel])
    dfreg = dfba.copy()
    dfreg['geometry'] = dfreg.buffer(0.)
    dfreg = dfreg.dissolve(agglevel)
    dfreg['x'] = dfreg.centroid.x
    dfreg['y'] = dfreg.centroid.y

    ###### Get coordinates of region centers
    dfcenter = pd.read_csv(
        os.path.join(reeds_path,'postprocessing','plots','transmission-interface-coords.csv'),
        index_col=['level','region1','region2'],
    ).drop('drop',axis=1).loc[agglevel].reset_index()
    dfcenter[['x','y']] *= 1e6
    dfcenter = (
        dfcenter
        .loc[~dfcenter.index.duplicated()]
        .loc[dfcenter.region1 == dfcenter.region2]
        .rename(columns={'region1':'aggreg'})
        .drop(['region2','angle'], axis=1)
        .set_index('aggreg')
    )

    ### Aggregated
    dfplot = val_agg.pivot(
        index=['aggreg','t'],columns='i',values='Value'
    ).reindex(capcolors.index, axis=1).dropna(axis=1, how='all')

    ### Plot settings
    width_year = width_total / len(val.t.unique())
    yearspan = val.t.max() - startyear
    if wscale in ['auto','scale','default',None,'','max']:
        capmax = dfplot.groupby('t').sum().sum(axis=1).max()
        _wscale = 3e6 / capmax * 0.95
    else:
        _wscale = wscale

    ###### Plot it
    if (f is None) and (ax is None):
        plt.close()
        f,ax = plt.subplots(figsize=(12,8),dpi=dpi)
    ### Plot background
    dfreg.plot(ax=ax, facecolor='none', edgecolor='k', lw=1.)
    if drawstates:
        dfstates.plot(ax=ax, facecolor='none', edgecolor='0.5', lw=drawstates)
    if drawzones:
        dfba.plot(ax=ax, facecolor='none', edgecolor='0.5', lw=drawzones)

    ### Capacity
    for aggreg, (x,y) in dfcenter.iterrows():
        try:
            df = dfplot.loc[aggreg] * _wscale
        except KeyError:
            continue
        df.index = (df.index - startyear - yearspan/2) * width_year / width_step
        y -= df.sum(axis=1).max() / 2
        plots.stackbar(
            df=df,
            ax=ax, colors=capcolors, width=width_year, net=False,
            bottom=y, x0=x,
        )

    ### Scale
    if scale_loc:
        ### Get the total value
        dfscale = dfplot.groupby('t').sum() * _wscale
        dfscale.index = (dfscale.index - startyear - yearspan/2) * width_year / width_step
        ### Scale down scale value if necessary
        if capmax < scale_val*2:
            scale_val /= 10
        ### Get the bar locations
        gap = 3e4
        x0 = scale_loc[0]*1e6
        y0 = scale_loc[1]*1e6
        ### Plot and annotate them
        plots.stackbar(
            df=dfscale,
            ax=ax, colors=capcolors, width=width_year, net=False,
            bottom=y0, x0=x0,
        )
        ax.annotate(
            'Total', (x0,y0-0.02e6), weight='bold', ha='center', va='top',
            fontsize='large', annotation_clip=False)
        ### Add scale
        xscale = x0 - width_total/2 - width_year/2
        plots.stackbar(
            pd.DataFrame({'scale':scale_val*_wscale}, index=[xscale]),
            ax=ax, colors={'scale':'k'}, width=width_year/4, net=False, bottom=y0,
        )
        ax.annotate(
            f'{scale_val} {units}', (xscale-gap,y0+scale_val*_wscale/2), weight='bold',
            ha='right', va='center', fontsize='large', annotation_clip=False)

    ###### Inter-regional transmission, if requested
    if transmission:
        map_trans_agg(
            case=case, agglevel=agglevel, startyear=startyear,
            f=f, ax=ax, dpi=dpi, wscale=_wscale, width_step=width_step,
            width_intra_frac=0, drawregions=0, drawgrid=False,
            scale_val=0, width_inter=width_total,
            scale_loc=(scale_loc[0]+0.7, scale_loc[1]),
        )

    ###### Legend
    if legend:
        handles = [
            mpl.patches.Patch(facecolor=capcolors[i], edgecolor='none', label=i)
            for i in capcolors.index if i in dfplot.columns
        ]
        _leg = ax.legend(
            handles=handles[::-1], loc='upper left', fontsize=6, ncol=1, frameon=False,
            bbox_to_anchor=((0.875,0.95) if transmission else (0.955,0.95)),
            handletextpad=0.3, handlelength=0.7, columnspacing=0.5, 
        )

    ###### Formatting
    ax.axis('off')
    ### Grid
    if drawgrid:
        ax.xaxis.set_major_locator(mpl.ticker.MultipleLocator(0.5e6))
        ax.xaxis.set_minor_locator(mpl.ticker.MultipleLocator(0.1e6))
        ax.yaxis.set_minor_locator(mpl.ticker.MultipleLocator(0.1e6))
        ax.grid(which='major', ls=':', lw=0.75)
        ax.grid(which='minor', ls=':', lw=0.25)
        ax.axis('on')

    return f, ax


def map_capacity_techs(
        case, year=2050,
        techs=[
            'Utility PV', 'Land-based wind', 'Offshore wind', 'Electrolyzer',
            'Battery', 'PSH', 'H2 turbine', 'Nuclear',
            'Gas CCS', 'Coal CCS', 'Gas', 'Coal',
        ],
        ncols=4,
        vmax='shared',
        cmap=cmocean.cm.rain,
    ):
    """
    """
    ### Tech simplifications
    techmap = {
        **{f'upv_{i}':'Utility PV' for i in range(20)},
        **{f'wind-ons_{i}':'Land-based wind' for i in range(20)},
        **{f'wind-ofs_{i}':'Offshore wind' for i in range(20)},
        **dict(zip(['nuclear','nuclear-smr'], ['Nuclear']*20)),
        **dict(zip(
            ['h2-cc', 'h2-ct', 'gas-cc_h2-cc', 'gas-ct_h2-ct'],
            ['H2 turbine']*20)),
        **{'electrolyzer':'Electrolyzer'},
        **{'battery_li':'Battery', 'pumped-hydro':'PSH'},
        **dict(zip(
            ['gas-cc_gas-cc-ccs_mod','gas-cc_gas-cc-ccs_max',
             'gas-cc-ccs_mod','gas-cc-ccs_max'],
            ['Gas CCS']*50)),
        **dict(zip(
            ['coal-igcc_coal-ccs_mod','coal-new_coal-ccs_mod',
             'coaloldscr_coal-ccs_mod','coalolduns_coal-ccs_mod','cofirenew_coal-ccs_mod',
             'cofireold_coal-ccs_mod','coal-igcc_coal-ccs_max',
             'coal-new_coal-ccs_max','coaloldscr_coal-ccs_max','coalolduns_coal-ccs_max',
             'cofirenew_coal-ccs_max','cofireold_coal-ccs_max'],
            ['Coal CCS']*50)),
        **dict(zip(
            ['coal-igcc', 'coaloldscr', 'coalolduns', 'coal-new',
             'gas-cc', 'gas-ct', 'o-g-s'],
            ['Fossil']*20)),
        **dict(zip(
            ['coal-igcc', 'coaloldscr', 'coalolduns', 'coal-new'],
            ['Coal']*20)),
        **dict(zip(
            ['gas-cc', 'gas-ct'],
            ['Gas']*20)),
        **dict(zip(['dac','beccs_mod','beccs_max'], ['CO2 removal']*20)),
    }
    ### Get maps
    dfmap = reeds.io.get_dfmap(case)
    dfba = dfmap['r']
    dfstates = dfmap['st']
    ### Case data
    dfcap = reeds.io.read_output(case, 'cap', valname='MW')
    dfcap.i = dfcap.i.str.lower().map(lambda x: techmap.get(x,x))
    ### Get the vmax
    if vmax == 'shared':
        _vmax = dfcap.loc[
            dfcap.i.isin(techs) & (dfcap.t.astype(int)==year)
        ].groupby(['i','r']).MW.sum().max() / 1e3
    else:
        _vmax = None
    ### Arrange the subplots
    nrows, _, coords = reeds.plots.get_coordinates(techs, ncols=ncols)
    ### Plot it
    plt.close()
    f,ax = plt.subplots(
        nrows, ncols, figsize=(3*ncols, 3*nrows),
        gridspec_kw={'wspace':0.0,'hspace':-0.05}, dpi=150)
    for tech in techs:
        dfval = dfcap.loc[
            (dfcap.i==tech)
            & (dfcap.t.astype(int)==year)
        ].groupby('r').MW.sum().round(3)
        dfplot = dfba.copy()
        dfplot['GW'] = (dfval / 1000).fillna(0)

        dfba.plot(
            ax=ax[coords[tech]],
            facecolor='none', edgecolor='k', lw=0.1, zorder=10000)
        dfstates.plot(
            ax=ax[coords[tech]],
            facecolor='none', edgecolor='k', lw=0.2, zorder=10001)
        dfplot.plot(
            ax=ax[coords[tech]], column='GW', cmap=cmap, legend=True,
            vmin=0, vmax=_vmax,
            legend_kwds={
                'shrink':0.75, 'pad':0, 'orientation':'horizontal',
                'label': '{} [GW]'.format(tech),
            }
        )
        ax[coords[tech]].axis('off')
    ax[0,0].set_title(
        '{} ({})'.format(os.path.basename(case), year),
        x=0.1, ha='left', va='top')
    plots.trim_subplots(ax, nrows, ncols, len(techs))
    return f, ax


def map_capacity_markers(
        case, level='r', year=2050, ms=5,
        unitsize=1,
        f=None, ax=None,
        verbose=0,
    ):
    """
    Inputs
    ------
    level [str]: Hierarchy level at which to distribute markers
    unitsize [float]: GW capacity for each marker
    transmission_linesize [float]: GW capacity for each transmission line
        (if 0, do not plot transmission)
    """
    ### Additional settings
    decrement = 0.02
    drop = [
        'canada',
        'electrolyzer',
        'smr', 'smr-ccs',
    ]
    tech_style = pd.read_csv(
        os.path.join(
            reeds_path,'postprocessing','bokehpivot','in','reeds2','tech_style.csv'),
        index_col='order',
    ).squeeze(1)
    tech_style.index = tech_style.index.str.lower()

    ###### All in one
    ### Load the data
    dfmap = reeds.io.get_dfmap(case)
    dfba = dfmap['r']
    dfstates = dfmap['st']
    hierarchy = reeds.io.get_hierarchy(case)

    cap = reeds.io.read_output(case, 'cap')
    cap = cap.loc[cap.t==year].copy()
    cap['GW'] = cap.Value / 1e3
    ### Aggregate and simplify tech classes and types
    cap.i = simplify_techs(cap.i)
    cap = cap.loc[~cap.i.isin(drop)].copy()
    techs = cap.i.unique()
    if any([i not in techmarkers for i in techs]):
        print([i for i in techs if i not in techmarkers])
    ### Group by region
    if level not in ['r','rb']:
        cap.r = cap.r.map(hierarchy[level])
    cap = cap.groupby(['r','i']).GW.sum() / unitsize

    ### Get the geometries
    regions = hierarchy.index if level in ['r','rb'] else hierarchy[level].unique()
    if level in ['r','rb']:
        dfzones = dfba.copy()
    else:
        dfzones = dfba.copy()
        dfzones['zone'] = dfba.index.map(hierarchy[level])
        dfzones = dfzones.dissolve('zone')

    ### Plot it
    draw_background = False
    if (not f) or (not ax):
        draw_background = True
        f,ax = plt.subplots(figsize=(12,9))
    ### Background
    if draw_background:
        if level in ['r','rb']:
            dfba.plot(ax=ax, facecolor='none', edgecolor='k', lw=0.1)
        dfstates.plot(ax=ax, facecolor='none', edgecolor='k', lw=0.2)
    ### Units by zone
    for r in regions:
        ### Get the number of units per tech
        r_units = cap[r].round(0).astype(int).replace(0,np.nan).dropna().astype(int)
        total_units = r_units.sum()
        ### Sort them according to the typical order in tech_style
        r_units_sorted = r_units.reindex(tech_style.index).dropna().astype(int)
        ### Get list of units
        units = [[unit]*number for (unit, number) in r_units_sorted.items()]
        ### Flatten
        units = [item for sublist in units for item in sublist]

        ### Get rectangle containing zone
        geometry = dfzones.loc[r,'geometry']
        minx, miny, maxx, maxy = geometry.bounds
        
        ### Get grid of points
        step_0 = max(maxx-minx, maxy-miny)
        step = step_0
        for iteration in range(1000):
            step = step * (1 - decrement)
            xs = np.arange(minx, maxx+1, step)
            ys = np.arange(miny, maxy+1, step)
            coords = [(x,y) for y in ys for x in xs]
            points = [shapely.geometry.Point(p) for p in coords]
            inside_geometry = [p.within(geometry) for p in points]
            if sum(inside_geometry) >= total_units:
                break

        dfplot = gpd.GeoDataFrame(
            geometry=[shapely.geometry.Point(p) for (i,p) in enumerate(coords)
                      if inside_geometry[i]],
            crs='ESRI:102008'
        ).iloc[:len(units)]
        dfplot['tech'] = units

        ### Plot it
        for tech in dfplot.tech.unique():
            dfplot.loc[dfplot.tech==tech].plot(
                ax=ax, marker=techmarkers.get(tech,'o'),
                color=tech_style.get(tech,'k'),
                lw=0, markersize=ms)

    ### Legend
    handles = [
        mpl.lines.Line2D(
            [], [], marker=techmarkers[i], markerfacecolor=tech_style[i],
            markeredgewidth=0, lw=0, label=i)
        for i in tech_style.index if i in techs
    ][::-1]
    _leg = ax.legend(
        handles=handles, loc='center left', bbox_to_anchor=(0.95,0.5), 
        fontsize='medium', ncol=1, frameon=False,
        handletextpad=0.3, handlelength=0.7, columnspacing=0.5,
        title=f'{unitsize} GW per marker',
    )

    ### Formatting
    ax.axis('off')

    return f, ax


def map_transmission_lines(
        case, level='r', year=2050, subtract_baseyear=None,
        transmission_linesize=2.5, radscale=35, lw=0.25,
        zorder=-1e6, alpha=1,
        f=None, ax=None,
    ):
    """
    Inputs
    ------
    transmission_linesize [float]: GW capacity for each line. Default of 2.5 GW
        is taken from the median of 500 kV lines in the NARIS dataset, rounded
        to the nearest 0.5 GW.
    """
    ### Get styles
    trtype_style = pd.read_csv(
        os.path.join(
            reeds_path,'postprocessing','bokehpivot','in','reeds2',
            'trtype_style.csv'),
        index_col='order',
    ).squeeze(1)
    linecolors = {
        'AC': trtype_style['AC'],
        'B2B': trtype_style['B2B'],
        'LCC': trtype_style['DC, LCC'],
        'VSC': trtype_style['DC, VSC'],
    }
    ### Get inputs
    dfmap = reeds.io.get_dfmap(case)
    dfba = dfmap['r']
    dfstates = dfmap['st']
    hierarchy = reeds.io.get_hierarchy(case)

    if level in ['r','rb']:
        dfzones = dfba.copy()
    else:
        dfzones = dfba.copy()
        dfzones['zone'] = dfba.index.map(hierarchy[level])
        dfzones = dfzones.dissolve('zone')

    tran_out = reeds.io.read_output(case, 'tran_out')
    if subtract_baseyear:
        tran_out = (
            tran_out.loc[tran_out.t==year].set_index(['r','rr','trtype']).Value
            - (
                tran_out
                .loc[(tran_out.t==subtract_baseyear)]
                .set_index(['r','rr','trtype']).Value
                .reindex(tran_out.loc[tran_out.t==year].set_index(['r','rr','trtype']).index)
                .fillna(0)
            )
        ).clip(lower=0).reset_index()
        tran_out = tran_out.loc[tran_out.Value>0].copy()
    else:
        tran_out = tran_out.loc[tran_out.t==year].copy()
    tran_out['lines'] = (
        ## Convert to GW
        tran_out.Value / 1e3
        ## Convert to lines
        / transmission_linesize
    )
    ### Group by region
    if level not in ['r','rb']:
        tran_out.r = tran_out.r.map(hierarchy[level])
        tran_out.rr = tran_out.rr.map(hierarchy[level])
    ### Group and round to lines
    tran_out = (
        tran_out.groupby(['r','rr','trtype']).lines.sum()
        .round(0).astype(int).replace(0,np.nan).dropna().astype(int).reset_index()
    )
    tran_out['interface'] = tran_out.r + '||' + tran_out.rr
    tran_out = tran_out.set_index(['interface','trtype']).lines

    trtypes = tran_out.index.get_level_values('trtype').unique()
    interfaces = tran_out.index.get_level_values('interface').unique()

    draw_background = False
    if (not f) or (not ax):
        draw_background = True
        f,ax = plt.subplots(figsize=(12,9))
    ### Background
    if draw_background:
        if level in ['r','rb']:
            dfba.plot(ax=ax, facecolor='none', edgecolor='k', lw=0.1, zorder=-1e8)
        dfstates.plot(ax=ax, facecolor='none', edgecolor='k', lw=0.2, zorder=-1e8)
    ### Data
    for interface in interfaces:
        ## Get properties of interface
        df = tran_out.loc[interface]
        r,rr = interface.split('||')
        startx, starty = dfzones.loc[r,['x','y']]
        endx, endy = dfzones.loc[rr,['x','y']]
        distance = ((startx-endx)**2 + (starty-endy)**2)**0.5 / 1e3
        ## Get lines
        lines = [[trtype]*val for (trtype,val) in df.items()]
        lines = [item for sublist in lines for item in sublist]
        rads = np.arange(-len(lines)/2, len(lines)/2, 1)
        if not (len(rads) == len(lines)):
            raise ValueError(f'len(rads) = {len(rads)} but len(lines) = {len(lines)}')
        for (line, rad) in zip(lines, rads):
            ax.add_patch(
                mpl.patches.FancyArrowPatch(
                    (startx, starty), (endx, endy),
                    connectionstyle=f'Arc3, rad={rad/distance*radscale}',
                    shrinkA=0, shrinkB=0,
                    lw=lw, color=linecolors[line],
                    zorder=zorder, alpha=alpha,
                )
            )
    ### Legend
    handles = [
        mpl.lines.Line2D([], [], lw=2, label=i, color=linecolors[i])
        for i in linecolors if i in trtypes
    ]
    title = f'{transmission_linesize} GW lines, {year}'
    if subtract_baseyear:
        title += f'\n(new since {subtract_baseyear})'
    leg = ax.legend(
        handles=handles, loc='lower left', bbox_to_anchor=(0.1,0.1), 
        fontsize='medium', ncol=1,
        handletextpad=0.4, handlelength=1, columnspacing=0.5,
        frameon=True, edgecolor='none', framealpha=0.7,
        title=title,
    )
    ax.add_artist(leg)

    ### Formatting
    ax.axis('off')
    return f,ax


def get_colors(reeds_path):
    """
    """
    bokehcolors = pd.read_csv(
        os.path.join(
            reeds_path,'postprocessing','bokehpivot','in','reeds2','tech_style.csv'),
        index_col='order').squeeze(1)
    bokehcolors = pd.concat([
        bokehcolors.loc['smr':'electrolyzer'],
        pd.Series('#D55E00', index=['dac'], name='color'),
        bokehcolors.loc[:'smr'],
    ]).reset_index().drop_duplicates().set_index('index').color
    bokehcolors['canada'] = bokehcolors['Canada']

    trtype_map = pd.read_csv(
        os.path.join(
            reeds_path,'postprocessing','bokehpivot','in','reeds2','trtype_map.csv'),
        index_col='raw')['display']
    transcolors = pd.read_csv(
        os.path.join(
            reeds_path,'postprocessing','bokehpivot','in','reeds2','trtype_style.csv'),
        index_col='order')['color']
    transcolors = pd.concat([transcolors, trtype_map.map(transcolors)])
    transcolors['LCC'] = transcolors['lcc']
    transcolors['VSC'] = transcolors['vsc']

    return bokehcolors, transcolors


def get_gen_capacity(case, year=2050, level='r', units='GW'):
    """Get zonal generation capacity from a ReEDS run.
    Returns:
        Dataframe with index=zones and columns=techs
    """
    ### Check inputs
    assert units in ['MW','GW','TW']

    ### Get data
    hierarchy = reeds.io.get_hierarchy(case)

    bokehcolors, transcolors = get_colors(reeds_path)

    dfcap_in = reeds.io.read_output(case, 'cap', valname='MW')
    dfcap_in.i = simplify_techs(dfcap_in.i)
    dfcap = dfcap_in.loc[
        (dfcap_in.t==year)
    ].groupby(['i','r']).MW.sum().unstack('i')
    if units != 'MW':
        dfcap *= {'GW':1e-3, 'TW':1e-6}[units]
    dfcap = (
        dfcap[[c for c in bokehcolors.index if c in dfcap]]
        .drop('electrolyzer', axis=1, errors='ignore')
    ).copy()
    ## Aggregate if necessary
    if level != 'r':
        dfcap.index = dfcap.index.map(hierarchy[level])
        dfcap = dfcap.groupby(axis=0, level='r').sum()

    return dfcap


def get_trans_capacity(case, year=2050, level='r', units='GW'):
    """Get zonal transmission capacity from a ReEDS run.
    Returns:
        Geodataframe with index=interfaces and geometry=linestrings
    """
    ### Check inputs
    assert units in ['MW','GW','TW']

    ### Get data
    hierarchy = reeds.io.get_hierarchy(case)
    dfmap = reeds.io.get_dfmap(case)

    for r in zone_label_offset:
        if r in dfmap[level].index:
            dfmap[level].loc[r, 'centroid_x'] += zone_label_offset[r][0]
            dfmap[level].loc[r, 'centroid_y'] += zone_label_offset[r][1]

    tran_out = reeds.io.read_output(case, 'tran_out', valname='MW')
    transmap = tran_out.loc[
        (tran_out.t==year)
    ][['r','rr','trtype','MW']].copy()
    if units != 'MW':
        transmap[units] = transmap.MW * {'GW':1e-3, 'TW':1e-6}[units]
    ## Aggregate if necessary
    if level != 'r':
        transmap.r = transmap.r.map(hierarchy[level])
        transmap.rr = transmap.rr.map(hierarchy[level])
        for i, row in transmap.iterrows():
            if row.r > row.rr:
                transmap.loc[i,['r','rr']] = transmap.loc[i,['rr','r']].values
        transmap = transmap.loc[
            transmap.r != transmap.rr
        ].groupby(['r','rr','trtype'], as_index=False)[units].sum()
    transmap.index = (transmap.r + '|' + transmap.rr).rename('interface')
    ## Add geographic data to the line capacity
    key = dfmap[level][['centroid_x','centroid_y']]
    for col in ['r','rr']:
        for i in ['x','y']:
            transmap[f'{col}_{i}'] = transmap.apply(
                lambda row: key.loc[row[col]]['centroid_'+i], axis=1)

    ## Convert the line capacity dataframe to a geodataframe with linestrings
    transmap['geometry'] = transmap.apply(
        lambda row: shapely.geometry.LineString([(row.r_x, row.r_y), (row.rr_x, row.rr_y)]),
        axis=1
    )
    transmap = gpd.GeoDataFrame(transmap).set_crs('ESRI:102008')

    return transmap


def map_zone_capacity(
        case, year=2050, level='r',
        valscale=3e3, width=7e4,
        center=True, linealpha=0.6,
        scale=10, sideplots=True, legend=True,
        f=None, ax=None,
        drawstates=True, drawinterconnects=True,
    ):
    """
    Inputs
    ------
    scale: [float] scalebar size in GW; if zero, don't plot scalebar
    sideplots: Nationwide tranmsission, emissions, generation, and generation capacity
    """
    ###### Shared inputs
    sw = reeds.io.get_switches(case)
    years = pd.read_csv(
        os.path.join(case,'inputs_case','modeledyears.csv')).columns.astype(int).values
    yearstep = years[-1] - years[-2]

    bokehcolors, transcolors = get_colors(reeds_path)

    dfmap = reeds.io.get_dfmap(case)
    for r in zone_label_offset:
        if r in dfmap[level].index:
            dfmap[level].loc[r, 'centroid_x'] += zone_label_offset[r][0]
            dfmap[level].loc[r, 'centroid_y'] += zone_label_offset[r][1]

    ###### Case inputs
    dfcap = get_gen_capacity(case=case, year=year, level=level, units='GW')

    transmap = get_trans_capacity(case=case, year=year, level=level, units='GW')
    ## Buffer the lines into polygons
    transmap['geometry'] = transmap.apply(
        lambda row: row.geometry.buffer(row.GW*valscale/2), axis=1)

    ###### Plot it
    if (f is None) and (ax is None):
        plt.close()
        f,ax = plt.subplots(figsize=(12, 9))
    ### Background
    if level == 'r':
        dfmap[level].plot(ax=ax, facecolor='none', edgecolor='0.8', lw=0.2)
    else:
        dfmap[level].plot(ax=ax, facecolor='none', edgecolor='0.3', lw=0.4)
    if drawstates:
        dfmap['st'].plot(ax=ax, facecolor='none', edgecolor='0.7', lw=0.4)
    if drawinterconnects:
        dfmap['interconnect'].plot(ax=ax, facecolor='none', edgecolor='k', lw=1)

    ### Plot transmission capacity
    for trtype in ['AC','B2B','LCC','VSC']:
        if trtype in transmap.trtype.unique():
            transmap.loc[transmap.trtype==trtype].dissolve().plot(
                ax=ax, facecolor=transcolors[trtype], edgecolor='none', alpha=linealpha,
            )

    ### Plot generation capacity
    plots.plot_region_bars(
        dfzones=dfmap[level], dfdata=dfcap, colors=bokehcolors,
        ax=ax, valscale=valscale, width=width, center=center,
        # zeroline={'c':'k', 'ls':':', 'lw':'0.5'},
    )

    ### Formatting
    ax.axis('off')
    if scale:
        ax.bar(
            x=[-1.8e6], height=[valscale * scale], bottom=[-1.05e6], width=3.0e5,
            align='center', color='k',
        )
        ax.annotate(
            f'{scale:.0f} GW', (-1.8e6, -1.1e6), fontsize=12,
            ha='center', va='top', weight='bold')

    ###### Side plots
    eax = None
    if sideplots:
        ###### Extra data
        renametechs = {
            'h2-cc_upgrade':'h2-cc',
            'h2-ct_upgrade':'h2-ct',
            'gas-cc-ccs_mod_upgrade':'gas-cc-ccs_mod',
            'coal-ccs_mod_upgrade':'coal-ccs_mod',
        }
        dfgen_in = reeds.io.read_report(case, 'Generation (TWh)')
        dfgen_in.tech = dfgen_in.tech.map(lambda x: renametechs.get(x,x))
        dfgen_in = (
            dfgen_in.groupby(['tech','year'], as_index=False)['Generation (TWh)'].sum())

        dfcap_nat = reeds.io.read_report(case, 'Capacity (GW)')
        dfcap_nat.tech = dfcap_nat.tech.map(lambda x: renametechs.get(x,x))
        dfcap_nat = (
            dfcap_nat.groupby(['tech','year'], as_index=False)['Capacity (GW)'].sum())

        emit_nat_tech = reeds.io.read_output(case, 'emit_nat_tech', valname='ton')
        if int(sw.get('GSw_Upstream', 0)):
            emit_nat_tech = emit_nat_tech.groupby(['e','i','t']).ton.sum()
        else:
            emit_nat_tech = (
                emit_nat_tech
                .set_index(['etype','e','i','t'])
                .drop(['precombustion', 'upstream'], level='etype', errors='ignore')
                .groupby(['e','i','t']).ton.sum()
            )

        dfin_trans = reeds.io.read_report(case, 'Transmission (GW-mi)')

        ###### Make the side plots
        alltechs = set()
        axbounds = {
            ## left, bottom, width, height
            'Trans [TW-mi]': [0.92, 0.62, 0.1, 0.17],
            'CO2 [MMT]': [0.92, 0.41, 0.1, 0.17],
            'Cap [GW]': [0.83, 0.2, 0.1, 0.17],
            'Gen [TWh]': [1.0, 0.2, 0.1, 0.17],
        }
        eax = {}
        for a in axbounds:
            eax[a] = f.add_axes(axbounds[a])
            eax[a].set_ylabel(a)
            plots.despine(eax[a])
            eax[a].xaxis.set_major_locator(mpl.ticker.MultipleLocator(10))
            eax[a].xaxis.set_minor_locator(mpl.ticker.AutoMinorLocator(2))
            eax[a].set_xlim(2020-yearstep/2, 2050+yearstep/2)
        ### Side plot of generation capacity over time
        dfcapacity = dfcap_nat.pivot(index='year', columns='tech', values='Capacity (GW)')
        dfcapacity = (
            dfcapacity[[c for c in bokehcolors.index if c in dfcapacity]]
            .round(3).replace(0,np.nan)
            .dropna(axis=1, how='all')
            .drop('electrolyzer', axis=1, errors='ignore')
            .loc[2020:]
        )
        alltechs.update(dfcapacity.columns)
        plots.stackbar(
            df=dfcapacity, ax=eax['Cap [GW]'],
            colors=bokehcolors, width=yearstep, net=False)

        ### Side plot of generation over time
        dfgen = dfgen_in.pivot(index='year', columns='tech', values='Generation (TWh)')
        dfgen = (
            dfgen[[c for c in bokehcolors.index if c in dfgen]]
            .round(3).replace(0,np.nan)
            .dropna(axis=1, how='all')
            .loc[2020:]
        )
        alltechs.update(dfgen.columns)
        plots.stackbar(
            df=dfgen, ax=eax['Gen [TWh]'],
            colors=bokehcolors, width=yearstep, net=False)
        eax['Gen [TWh]'].axhline(0, c='k', ls=':', lw=0.75)

        ### Side plot of transmission capacity over time
        dftrans = dfin_trans.pivot(
            index='year', columns='trtype', values='Amount (GW-mi)') / 1e3
        dftrans = (
            dftrans[[c for c in transcolors.index if c in dftrans]]
            .round(3).replace(0,np.nan)
            .dropna(axis=1, how='all')
            .loc[2020:]
        )
        plots.stackbar(
            df=dftrans, ax=eax['Trans [TW-mi]'],
            colors=transcolors, width=yearstep, net=False)

        ### Side plot of emissions over time
        dfco2 = (
            emit_nat_tech['CO2']
            .unstack('i') / 1e3
        )
        dfco2.columns = simplify_techs(dfco2.columns)
        dfco2 = dfco2.groupby(axis=1, level='i').sum()
        dfco2 = (
            dfco2[[c for c in bokehcolors.index if c in dfco2]]
            .round(3).replace(0,np.nan)
            .dropna(axis=1, how='all').fillna(0)
            .loc[2020:]
        )
        plots.stackbar(
            df=dfco2, ax=eax['CO2 [MMT]'],
            colors=bokehcolors, width=yearstep, net=True,
            markerfacecolor=(1,1,1,0.8), markersize=4.5)
        eax['CO2 [MMT]'].axhline(0, c='k', ls=':', lw=0.75)

        plt.draw()
        for a in eax:
            plots.shorten_years(eax[a])

        ### Legend
        if legend:
            ### Generation
            handles = [
                mpl.patches.Patch(facecolor=bokehcolors[i], edgecolor='none', label=i)
                for i in bokehcolors.index if i in alltechs
            ]
            leg_gen = ax.legend(
                handles=handles[::-1], loc='lower left', fontsize=6.5, frameon=False,
                bbox_to_anchor=(1.16,0.332),
                handletextpad=0.3, handlelength=0.7, columnspacing=0.5,
            )
            ## Draw it
            ax.add_artist(leg_gen)
            ### Transmission
            handles = [
                mpl.patches.Patch(facecolor=transcolors[i], edgecolor='none', label=i)
                for i in transcolors.index if i in dftrans
            ]
            _leg_trans = ax.legend(
                handles=handles[::-1], loc='upper left', fontsize=6.5, frameon=False,
                bbox_to_anchor=(1.16,0.92),
                handletextpad=0.3, handlelength=0.7, columnspacing=0.5,
            )

    return f, ax, eax


def plot_retire_add(
        case, yearstart=2020, width=0.25, peak=True,
        plotyears=None, figsize=None,
    ):
    """
    """
    ### Colors
    bokehcolors = pd.read_csv(
        os.path.join(
            reeds_path,'postprocessing','bokehpivot','in','reeds2','tech_style.csv'),
        index_col='order').squeeze(1)
    bokehcolors = pd.concat([
        bokehcolors.loc['smr':'electrolyzer'],
        pd.Series('#D55E00', index=['dac'], name='color'),
        bokehcolors.loc[:'Canada'],
    ])
    bokehcolors['canada'] = bokehcolors['Canada']
    bokehcolors = bokehcolors.to_dict()

    ### For this particular plot we put storage below VRE
    plotorder = (
        list(bokehcolors.keys())[:list(bokehcolors.keys()).index('wind-ons')]
        + list(bokehcolors.keys())[
            list(bokehcolors.keys()).index('battery'):list(bokehcolors.keys()).index('Canada')]
        + list(bokehcolors.keys())[
            list(bokehcolors.keys()).index('wind-ons'):list(bokehcolors.keys()).index('battery')]
        + list(bokehcolors.keys())[list(bokehcolors.keys()).index('Canada'):]
    )

    ### Case-specific inputs
    years = pd.read_csv(
        os.path.join(case,'inputs_case','modeledyears.csv')).columns.astype(int).values
    if not plotyears:
        _years = [y for y in years if y >= yearstart]
    else:
        _years = plotyears

    if not figsize:
        _figsize = (len(_years)*1.5, 5)
    else:
        _figsize = figsize

    ## Nationwide capacity
    dfcap_in = reeds.io.read_report(case, 'Capacity (GW)')
    ## Simplify techs
    renametechs = {
        'h2-cc_upgrade':'h2-cc',
        'h2-ct_upgrade':'h2-ct',
        'gas-cc-ccs_mod_upgrade':'gas-cc-ccs_mod',
        'coal-ccs_mod_upgrade':'coal-ccs_mod',
    }
    dfcap_in.tech = dfcap_in.tech.map(lambda x: renametechs.get(x,x))
    dfcap_in = dfcap_in.groupby(['tech','year'], as_index=False)['Capacity (GW)'].sum()

    ## Peak coincident demand
    if peak:
        dfpeak = pd.read_csv(
            os.path.join(case,'inputs_case','peakload.csv'),
            index_col=['level','region'],
        ).rename(columns=int).loc['country', _years].squeeze(0) / 1e3

    ### Calculate the retirements and additions
    dfcap = (
        dfcap_in
        .pivot(index='year', columns='tech', values='Capacity (GW)')
        .drop(columns=['Canada','electrolyzer'], errors='ignore')
    )
    dfcap = dfcap[[c for c in plotorder if c in dfcap]].copy()

    difference = {}
    retirements = {}
    additions = {}
    for i, year in enumerate(_years[:-1]):
        difference[year] = dfcap.loc[_years[i+1]] - dfcap.loc[year]
        retirements[year] = difference[year].loc[difference[year] < 0].copy()
        additions[year] = difference[year].loc[difference[year] > 0].copy()


    ### Plot it
    plt.close()
    f,ax = plt.subplots(figsize=_figsize)
    for x, year in enumerate(_years[:-1]):
        ## First year
        df = dfcap.loc[[year]]
        df.index = [x]
        plots.stackbar(
            df=df, ax=ax, colors=bokehcolors, width=width, net=False,
        )
        bottom = df.sum().sum()
        ## Retirements
        df = retirements[year].rename(x+0.333).to_frame().T
        plots.stackbar(
            df=df, ax=ax, colors=bokehcolors, width=width, net=False, bottom=bottom,
        )
        bottom = bottom + df.sum().sum()
        ## Additions
        df = additions[year].rename(x+0.667).to_frame().T
        plots.stackbar(
            df=df, ax=ax, colors=bokehcolors, width=width, net=False, bottom=bottom,
        )

    ## Last year
    df = dfcap.loc[[_years[-1]]]
    df.index = [len(_years)-1]
    plots.stackbar(
        df=df, ax=ax, colors=bokehcolors, width=width, net=False,
    )

    ### US coincident peak demand
    if peak:
        ax.plot(
            range(len(_years)), dfpeak.values,
            marker='o', markerfacecolor='w', markeredgecolor='k', lw=0,
        )
        ax.annotate(
            va='center', ha='left', annotation_clip=False, fontsize=12,
            text='Peak\ndemand', xy=(0+width/3, dfpeak.iloc[0]),
            xytext=(0+width*1.2, dfpeak.iloc[0]),
            arrowprops={'arrowstyle':'-|>', 'color':'k'}
        )

    ### Legend
    handles = [
        mpl.patches.Patch(facecolor=bokehcolors[i], edgecolor='none', label=i)
        for i in plotorder if i in dfcap
    ]
    _leg = ax.legend(
        handles=handles[::-1], loc='center left', bbox_to_anchor=(1.0,0.5), 
        fontsize='large', ncol=1, frameon=False,
        handletextpad=0.3, handlelength=0.7, columnspacing=0.5, labelspacing=0.1,
    )

    ### Formatting
    xlabels = [[str(year),'retire','add'] for year in _years]
    xlabels = [i for sublist in xlabels for i in sublist][:-2]
    # ## Try making the years bigger
    # xlabels[0] = mpl.text.Text(text='foo', fontsize='x-large', weight='bold')
    ax.set_ylabel('Capacity [GW]')
    ax.set_xticks(np.linspace(0, len(_years)-1, (len(_years)-1)*3 + 1))
    ax.set_xticklabels(xlabels, rotation=45, ha='right', rotation_mode='anchor')
    ax.set_xlim(-width/2 - 0.05, len(_years)-1 + width/2 + 0.05)
    ax.yaxis.set_minor_locator(mpl.ticker.MultipleLocator(100))
    plots.despine(ax)

    return f, ax


def map_hybrid_pv_wind(
        case, val='site_cap', year=2050,
        tech=None, vmax=None,
        markersize=10.75, #stretch=1.2,
        cmap=cmocean.cm.rain,
        f=None, ax=None, figsize=(6,6), dpi=None,
    ):
    """
    # Inputs
    cmap: Suggestions:
        val=site_cap, tech=wind-ons: plt.cm.Blues
        val=site_cap, tech=upv: plt.cm.Oranges
        val=(site_hybridization,site_spurcap), tech=None: cmocean.cm.rain
        val=(site_pv_fraction,site_gir), tech=either: plt.cm.turbo
            or mpl.colors.LinearSegmentedColormap.from_list
                'turboclip', [plt.cm.turbo(c) for c in np.linspace(0.1,0.91,101)])
    """
    ###### Format inputs
    val2col = {
        'site_cap':'MW',
        'site_pv_fraction':'pv_fraction',
        'site_hybridization':'hybridization',
        'site_spurcap':'MW',
        'site_gir':'GIR',
    }
    column = val2col[val]
    label = {
        ('site_cap','upv'): f'{year} PV capacity [MW]',
        ('site_cap','wind-ons'): f'{year} wind capacity [MW]',
        ('site_pv_fraction',None): f'{year} PV fraction [.]',
        ('site_hybridization',None): f'{year} hybridization [.]',
        ('site_spurcap',None): f'{year} spur line capacity [MW]',
        ('site_gir','upv'): f'{year} PV gen:int ratio (GIR) [.]',
        ('site_gir','wind-ons'): f'{year} wind gen:int ratio (GIR) [.]',
    }[val, tech]
    ###### Load the data
    ### Model results
    dictin_hybrid = dict(
        site_cap=reeds.io.read_output(case, 'site_cap', valname='MW'),
        site_pv_fraction=reeds.io.read_output(case, 'site_pv_fraction', valname='pv_fraction'),
        site_hybridization=reeds.io.read_output(case, 'site_hybridization', valname='hybridization'),
        site_spurcap=reeds.io.read_output(case, 'site_spurcap', valname='MW'),
        site_gir=reeds.io.read_output(case, 'site_gir', valname='GIR'),
    )

    ### Other shared inputs
    sitemap = reeds.io.get_sitemap()
    sitemap.index = 'i' + sitemap.index.astype(str)

    dfmap = reeds.io.get_dfmap(case)
    dfba = dfmap['r']

    ### Make the combined output dataframe
    df = dictin_hybrid[val].loc[dictin_hybrid[val].t==year].copy()
    df['longitude'] = df.x.map(sitemap.longitude)
    df['latitude'] = df.x.map(sitemap.latitude)
    # df['rb'] = df.x.map(sitemap.rb)
    # df['transreg'] = df.rb.map(hierarchy.transreg)
    ### Check for nulls
    if df.longitude.isnull().sum():
        df.dropna(subset=['longitude'], inplace=True)
    ### Geodataframify it
    dfplot = plots.df2gdf(df)
    ### Filter to single tech
    if tech:
        dfplot = dfplot.loc[dfplot.i.str.startswith(tech)].copy()

    if vmax in ['max','none',None]:
        zmax = dfplot[column].max()
    else:
        zmax = vmax

    ###### Plot it
    if (not f) and (not ax):
        plt.close()
        f,ax = plt.subplots(figsize=figsize, dpi=dpi)
    dfplot.plot(
        ax=ax, column=column, cmap=cmap, marker='s', lw=0, markersize=markersize,
        legend=False, vmin=0, vmax=zmax,
    )
    # xmin, xmax = ax.get_xlim()
    # ymin, ymax = ax.get_ylim()
    # xspan = xmax - xmin
    # yspan = ymax - ymin

    dfba.plot(ax=ax, facecolor='0.9', edgecolor='none', zorder=-1e6)
    dfba.plot(ax=ax, facecolor='none', edgecolor='w', lw=0.3, zorder=1e6)

    plots.addcolorbarhist(
        f=f, ax0=ax, data=dfplot[column].values,
        title=label, cmap=cmap,
        vmin=0., vmax=zmax,
        orientation='horizontal', labelpad=2.5, cbarbottom=-0.06,
        cbarheight=0.5, log=False, #title_fontsize=12,
        nbins=51, histratio=2,
        extend=('max' if tech == 'upv' else 'neither'),
        ticklabel_fontsize=10, title_fontsize=13,
    )

    # ax.set_xlim(xmin-xspan*(stretch-1), xmax+xspan*(stretch-1))
    # ax.set_ylim(ymin-yspan*(stretch-1), ymax+yspan*(stretch-1))
    ax.axis('off')
    return f, ax


def plot_dispatch_yearbymonth(
        case, t=2050, plottype='gen', periodtype='rep',
        techs=None, region=None,
        f=None, ax=None, figsize=(12,6), highlight_rep_periods=1,
    ):
    """
    Full year dispatch for final year with rep days mapped to actual days
    Inputs
    ------
    techs: None to plot all techs, or list of subset techs, or single tech string
    plottype: 'soc' for storage state of charge, anything else for dispatch
    """
    if (periodtype != 'rep') and not (periodtype.startswith('pcm')):
        raise ValueError(
            f"periodtype={periodtype}: must be 'rep' or start with 'pcm'. "
            "If it starts with 'pcm' it should be formatted as '{pcm}_{label}_{t} and "
            "match a folder of the same name in {case}/outputs."
        )
    inputs_path = os.path.join(case, 'inputs_case', periodtype)
    ### Load bokeh tech map and colors
    tech_map = pd.read_csv(
        os.path.join(reeds_path,'postprocessing','bokehpivot','in','reeds2','tech_map.csv'))
    tech_map.raw = tech_map.raw.map(
        lambda x: x if x.startswith('battery') else x.strip('_01234567890*'))
    tech_map = tech_map.drop_duplicates().set_index('raw').display

    tech_style = pd.read_csv(
        os.path.join(reeds_path,'postprocessing','bokehpivot','in','reeds2','tech_style.csv'),
        index_col='order').squeeze(1)

    ### Load run files
    sw = reeds.io.get_switches(case)
    hmap_myr = pd.read_csv(os.path.join(inputs_path, 'hmap_myr.csv'))
    hierarchy = reeds.io.get_hierarchy(case)
    output_path = (
        case if periodtype == 'rep'
        else os.path.join(case, 'outputs', f'{periodtype}_{t}', 'outputs.h5')
    )

    if plottype.lower() in ['soc', 'stateofcharge', 'energy_level', 'stor_level']:
        dfin = reeds.io.read_output(output_path, 'stor_level')
        dfin.i = dfin.i.str.lower().map(lambda x: tech_map.get(x,x))
    else:
        dfin = reeds.io.read_output(output_path, 'gen_h')
        dfin.i = dfin.i.map(
            lambda x: x if x.startswith('battery') else x.strip('_01234567890*')
        ).str.lower().map(lambda x: tech_map.get(x,x))

    if region is not None:
        err = (
                f"region = {region} but must be formatted as "
                + "{hierarchy level}/{.-delimited list of regions at that level}"
            )
        if (
            ('/' not in region)
            or (region.split('/')[0] not in hierarchy.columns.tolist() + ['r'])
        ):
            raise ValueError(err)
        level = region.split('/')[0]
        regions = region.split('/')[1].split('.')
        if level == 'r':
            keep_r = regions
        else:
            keep_r = hierarchy.loc[hierarchy[level].isin(regions)].index
        dfin = dfin.loc[dfin.r.isin(keep_r)].copy()

    dfyear = (
        dfin.loc[dfin.t==t]
        .groupby(['i','h']).Value.sum().round(3)
        .unstack('i').fillna(0)
        / 1e3
    )
    if techs is not None:
        if isinstance(techs, list):
            dfyear = dfyear[[c for c in techs if c in dfyear]].copy()
        else:
            dfyear = dfyear[[techs]].copy()

    if dfyear.empty:
        print(f"No values to plot for t={t}, region={region}, plottype={plottype}")
        return None, None, None

    ### Broadcast representative days to actual days
    if len(dfyear) != len(hmap_myr):
        dffull = (
            hmap_myr[['actual_h','h']]
            .merge(dfyear, left_on='h', right_index=True, how='left')
            .fillna(0)
            .sort_values('actual_h').set_index('actual_h').drop('h', axis=1)
        )
    else:
        dffull = dfyear.copy()

    dffull.index = dffull.index.map(reeds.timeseries.h2timestamp)

    ### Put negative parts of columns that go negative on bottom
    goes_negative = list(dffull.columns[(dffull < 0).any()])
    df = dffull.copy()
    for col in goes_negative:
        df[col+'_neg'] = df[col].clip(upper=0)
        df[col+'_off'] = df[col].clip(upper=0).abs()
        df[col+'_pos'] = df[col].clip(lower=0)
    df.drop(goes_negative, axis=1, inplace=True)

    negcols = [c+'_neg' for c in goes_negative]
    offsetcols = [c+'_off' for c in goes_negative]
    poscols = [c+'_pos' for c in goes_negative]
    plotorder = negcols + offsetcols + list(tech_style.index) + poscols
    dfplot = (
        df
        [[c for c in plotorder if c in df]].cumsum(axis=1)
        [[c for c in plotorder[::-1] if c in df]]
    )

    ### Read rep periods if necessary
    if highlight_rep_periods:
        period_szn = pd.read_csv(os.path.join(inputs_path, 'period_szn.csv'))
        period_szn['timestamp'] = (
            (period_szn.actual_period + 'h001')
            .map(reeds.timeseries.h2timestamp)
        )
        period_szn['rep'] = (period_szn.rep_period == period_szn.actual_period)
        repnum = dict(zip(
            sorted(period_szn.rep_period.unique()),
            range(1, len(period_szn.rep_period.unique())+1)
        ))
        period_szn['repnum'] = period_szn.rep_period.map(repnum)

    ### Plot it
    plt.close()
    f, ax = plots.plotyearbymonth(
        dfplot,
        colors=[
            tech_style[i.replace('_pos','').replace('_neg','').replace('_off','')]
            for i in dfplot],
        lwforline=0, f=f, ax=ax, figsize=figsize)

    if highlight_rep_periods:
        width = pd.Timedelta('5D') if sw['GSw_HourlyType'] == 'wek' else pd.Timedelta('1D')
        ylim = ax[0].get_ylim()
        for i, row in period_szn.iterrows():
            plottime = pd.Timestamp(2001, 1, row.timestamp.day)
            if row.rep:
                ## Draw an outline
                box = mpl.patches.Rectangle(
                    xy=(plottime, ylim[0]),
                    width=width, height=(ylim[1]-ylim[0]),
                    lw=0.75, edgecolor='k', facecolor='none', ls=':',
                    clip_on=False, zorder=2e6
                )
            else:
                ## Wash out the dispatch
                box = mpl.patches.Rectangle(
                    xy=(plottime, ylim[0]),
                    width=width, height=(ylim[1]-ylim[0]),
                    lw=0.75, edgecolor='none', facecolor='w', alpha=0.4,
                    clip_on=False, zorder=1e6
                )
            ax[row.timestamp.month-1].add_patch(box)
            ## Note the rep period
            ax[row.timestamp.month-1].annotate(
                row.repnum,
                (plottime+pd.Timedelta('30m'), ylim[1]*0.95),
                va='top', size=5, zorder=1e7,
                color=('k' if row.rep else 'C7'),
                weight=('normal' if row.rep else 'normal'),
            )

    return f, ax, dfplot


def plot_dispatch_weightwidth(
        case, val='Final Gen by timeslice (GW)', figsize=(13,4)):
    """
    Rep period dispatch for final year with period width given by period weight
    """
    ### Load run files
    hmap_myr = pd.read_csv(os.path.join(case, 'inputs_case', 'rep', 'hmap_myr.csv'))
    dispatch = (
        reeds.io.read_report(case, val)
        .drop(['scenario','Net Level Generation (GW)'], axis=1, errors='ignore')
        .pivot(index='timeslice',columns='tech',values='Generation (GW)'))
    bokehcolors = pd.read_csv(
        os.path.join(reeds_path,'postprocessing','bokehpivot','in','reeds2','tech_style.csv'),
        index_col='order').squeeze(1)
    sw = reeds.io.get_switches(case)

    ### Get some settings
    GSw_HourlyChunkLength = int(sw.GSw_HourlyChunkLengthRep)
    hours_per_period = {'day':24, 'wek':120, 'year':24}[sw.GSw_HourlyType]
    dfplot = dispatch[[c for c in bokehcolors.index if c in dispatch]].copy()
    if sw.GSw_HourlyType == 'year':
        sznweights = hmap_myr['actual_period'].value_counts().sort_index() // hours_per_period
    else:
        sznweights = hmap_myr['season'].value_counts() // hours_per_period

    ### Plot it
    plt.close()
    f,ax = plt.subplots(
        1, len(sznweights), figsize=figsize, sharex=True, sharey=True,
        gridspec_kw={'wspace':0, 'width_ratios':sznweights.values},
    )
    for col, szn in enumerate(sznweights.index):
        date = reeds.timeseries.h2timestamp(szn).strftime('%Y-%m-%d')
        df = dfplot.loc[dfplot.index.str.startswith(szn)]
        plots.stackbar(df=df, ax=ax[col], colors=bokehcolors, align='edge', net=False)
        ax[col].axhline(0, c='k', ls=':', lw=0.75)
        if col:
            ax[col].axis('off')
        if sw.GSw_HourlyType != 'year':
            ax[col].axvline(0, c='w', lw=0.25)
            ax[col].annotate(f'{date} ({sznweights[szn]})', (0,1), xycoords='axes fraction', rotation=45)
    ### Formatting
    ax[0].set_xlim(0, hours_per_period / GSw_HourlyChunkLength)
    plots.despine(ax[0], bottom=False)
    ax[0].set_xticks([])
    ax[0].set_ylabel('Generation [GW]')

    return f, ax


def plot_interday_soc(
        case, t=2050, ba=None, tech=None, f=None, axes=None, figsize=(10,4)):
    tech_map = pd.read_csv(
        os.path.join(reeds_path,'postprocessing','bokehpivot','in','reeds2','tech_map.csv'))
    tech_map.raw = tech_map.raw.map(
        lambda x: x if x.startswith('battery') else x.strip('_01234567890*')).str.lower()
    tech_map = tech_map.drop_duplicates().set_index('raw').display.str.lower()
    tech_style = pd.read_csv(
        os.path.join(reeds_path,'postprocessing','bokehpivot','in','reeds2','tech_style.csv'),
        index_col='order').squeeze(1)
    sw = pd.read_csv(
        os.path.join(case,'inputs_case','switches.csv'), header=None, index_col=0).squeeze(1)
    
    stor_interday_level = pd.read_csv(
        os.path.join(case,'outputs','stor_interday_level.csv'))
    stor_interday_dispatch = pd.read_csv(
        os.path.join(case,'outputs','stor_interday_dispatch.csv'))
    h_actualszn = pd.read_csv(
        os.path.join(case,'inputs_case','h_actualszn.csv'))
    numpartitions = pd.read_csv(
        os.path.join(case,'inputs_case','numpartitions.csv'))
    timestamps = pd.read_csv(
        os.path.join(case,'inputs_case','timestamps.csv'))
    
    # Rename columns
    rename_rules = {
        'actual_period': 'allszn', '*h': 'allh', '*actual_period': 'allszn', 'partition_count': 'Value', 'Value': 'Level'
    }
    for df in [stor_interday_level, stor_interday_dispatch, h_actualszn, numpartitions]:
        df.rename(columns={k: v for k, v in rename_rules.items() if k in df.columns}, inplace=True)

    actualszn = h_actualszn[['allszn']].drop_duplicates()
    actualszn = actualszn.sort_values(by='allszn')
    actualszn = actualszn.reset_index(drop=True)
    data_dict = {}

    # Loop through all combinations of i, v, r, and t, and sum the inter-day absolute storage level 
    # and the intra-day relative storage level to obtain the combined hourly storage level time series.
    for idx, (i, r, t, v) in enumerate(stor_interday_level[['i', 'r', 't', 'v']].drop_duplicates().itertuples(index=False)):
        filtered_INTERDAY = stor_interday_level.query('r == @r & t == @t & i == @i & v == @v').reset_index(drop=True)
        filtered_DISPATCH = stor_interday_dispatch.query('r == @r & t == @t & i == @i & v == @v').reset_index(drop=True)
        # stor_interday_dispatch is in MW and we need to multiply by the hourly chunk length to get MWh
        GSw_HourlyChunkLength = int(sw.GSw_HourlyChunkLengthRep)
        filtered_DISPATCH['Level'] = filtered_DISPATCH['Level'] * GSw_HourlyChunkLength
        # Merge the data to create a actual hourly time series of storage level data
        data = (actualszn.merge(filtered_INTERDAY, on='allszn', how='left')
                        .merge(numpartitions, on='allszn', how='left')
                        .merge(h_actualszn, on='allszn', how='left')
                        .merge(filtered_DISPATCH, on='allh', how='left'))
        data['timestamp'] = data["allszn"] + "h" + data["allh"].str.extract(r'h(\d{3})')[0]
        data = data.merge(timestamps[['h_of_year', 'timestamp']], on='timestamp', how='left')
        # Since inter-day daily soc is absolute value and intra-day hourly soc is relative value,
        # we need to combine and cumsum them to get the absolute hourly soc
        data.rename(columns={'Level_x': 'interday_level', 'Level_y': 'net_day_change', 'Value': 'partition'}, inplace=True)
        data['interday_level'] = data['interday_level'].fillna(0)
        data['storage_level'] = data['interday_level'].iloc[0] + (data['net_day_change'].fillna(0)).cumsum()
        # Cleanup data frame
        data.drop(['i_x', 'v_x', 'r_x', 't_x'], axis=1, inplace=True)
        data.rename(columns={'i_y': 'i', 'v_y': 'v', 'r_y': 'r', 't_y': 't'}, inplace=True)
        data[['i', 'v', 'r', 't']] = data[['i', 'v', 'r', 't']].ffill().bfill()
        # Append data to dictionary
        data_dict[idx] = data
    # Convert dictionary to data frame
    all_data = pd.concat(data_dict.values(), ignore_index=True)

    if ba is not None:
        all_data = all_data[all_data['r'] == ba]
    
    if tech is not None:
        all_data = all_data[all_data['i'] == tech]

    # Aggregate all region storage levels
    all_data = all_data.groupby(['h_of_year', 'i', 'v', 't', 'allszn', 'allh']).agg({
        'storage_level': 'sum', 
        'interday_level': 'sum',  
        'net_day_change': 'sum'  
    }).reset_index()

    # Assign year to plot
    t = int(all_data['t'].max())
    all_data = all_data[all_data['t'] == t]

    # Assign colors based on technology
    all_data_simplified_techs = simplify_techs(all_data['i'])
    all_data['color'] = all_data_simplified_techs.map(tech_style)

    # Convert 'h_of_year' to datetime
    start_date = f"{t}-01-01"
    all_data['datetime'] = pd.to_datetime(start_date) + pd.to_timedelta(all_data['h_of_year'], unit='h')

    fig, ax = plt.subplots(figsize=figsize)
    
    for key, grp in all_data.groupby(['i']):
        label = key[0] if isinstance(key, tuple) and len(key) == 1 else str(key)
        ax.plot(grp['h_of_year'] / 24, grp['storage_level'], label=label, color=grp['color'].iloc[0])

    # Set datetime index
    ax.xaxis.set_major_locator(mdates.MonthLocator())
    ax.xaxis.set_major_formatter(mdates.DateFormatter('%b'))
    ax.set_ylabel('Storage Level (MWh)')
    ax.set_title(f'Inter-day Storage Level{" in " + ba if ba else ""} for Year {t}')
    ax.grid(True)
    ax.legend()
    plt.tight_layout()

    return fig, ax, all_data


def get_stressperiods(case):
    """Get dataframe of stress periods sorted by year and iteration"""
    inpaths = [
        i for i in sorted(glob(os.path.join(case,'inputs_case','stress*')))
        if os.path.isdir(i)
    ]
    dictin_stressperiods = {
        tuple([int(x) for x in os.path.basename(f)[len('stress'):].split('i')]):
        pd.read_csv(os.path.join(f,'set_szn.csv'), index_col='*szn').squeeze(1)
        for f in inpaths
    }
    dfstress = pd.concat(dictin_stressperiods, names=['year','iteration']).sort_index()
    dfstress['date'] = dfstress.index.get_level_values('*szn').map(
        lambda x: reeds.timeseries.h2timestamp(x.strip('s')+'h01').strftime('%Y-%m-%d')
    )
    return dfstress


def plot_stressperiod_dispatch(case, tmin=2023, level='country', regions='USA'):
    """
    """
    ### Parse inputs
    if isinstance(regions, str):
        _regions = [regions.lower()]
    else:
        _regions = [r.lower() for r in regions]

    ### Get settings
    sw = reeds.io.get_switches(case)

    tech_map = pd.read_csv(
        os.path.join(reeds_path,'postprocessing','bokehpivot','in','reeds2','tech_map.csv'))
    tech_map.raw = tech_map.raw.map(
        lambda x: x if x.startswith('battery') else x.strip('_01234567890*'))
    tech_map = tech_map.drop_duplicates().set_index('raw').display

    tech_style = pd.read_csv(
        os.path.join(reeds_path,'postprocessing','bokehpivot','in','reeds2','tech_style.csv'),
        index_col='order',
    ).squeeze(1)

    hierarchy = reeds.io.get_hierarchy(case)
    keepr = hierarchy.loc[hierarchy[level].str.lower().isin(_regions)].index

    years = pd.read_csv(
        os.path.join(case,'inputs_case','modeledyears.csv')).columns.astype(int).values

    ### Get model outputs
    gen_h_stress = reeds.io.read_output(case, 'gen_h_stress', valname='GW')
    gen_h_stress.GW /= 1000
    gen_h_stress.i = gen_h_stress.i.str.lower()

    ### Get stress periods
    dfstress = get_stressperiods(case)

    ### Aggregate
    dispatch_agg = gen_h_stress.copy()
    dispatch_agg.i = dispatch_agg.i.map(
        lambda x: x if x.startswith('battery') else x.strip('_01234567890*')
    ).str.lower().map(lambda x: tech_map.get(x,x))
    dispatch_agg = (
        dispatch_agg.loc[dispatch_agg.r.isin(keepr)]
        .groupby(['i','h','t'], as_index=False).GW.sum())

    dfplot = (
        dispatch_agg.pivot(index=['t','h'], columns='i', values='GW').fillna(0)
        .reindex(tech_style.index, axis=1).dropna(axis=1)
    )

    ### Get plot settings
    ncols = max([len(dfstress.loc[y].drop_duplicates()) for y in years])
    numh = (120 if sw.GSw_HourlyType == 'wek' else 24)//int(sw.GSw_HourlyChunkLengthStress)

    ts = sorted(dfplot.index.get_level_values('t').unique())
    ts = [t for t in ts if t > tmin]

    ### Plot it
    plt.close()
    f,ax = plt.subplots(
        len(ts), ncols, figsize=(1*ncols, 1*len(ts)), sharex=True, sharey=True,
        gridspec_kw={'hspace':0.5},
    )
    for row, t in enumerate(ts):
        dfyear = dfplot.loc[t]
        ### Plot "seed" stress periods first, then iteratively identified periods in order
        dfstress_year = dfstress.loc[t].drop_duplicates()
        stress_period_t = dfstress_year.index.get_level_values('*szn')
        for col in range(ncols):
            ### Turn off axis if unused
            if col >= len(stress_period_t):
                ax[row,col].axis('off')
                continue      
            ### Plot the dispatch for this stress period
            d = stress_period_t[col]
            dfday = dfyear.loc[dfyear.index.str.startswith(d)]
            plots.stackbar(dfday, ax[row,col], colors=tech_style, net=False, align='edge')
            ### Formatting
            ax[row,col].set_title(
                reeds.timeseries.h2timestamp(d+'h01').strftime('%Y-%m-%d'), y=0.92, fontsize=10)
        ### Formatting
        ax[row,0].annotate(
            t, (-0.8,0.5), xycoords='axes fraction', ha='right', va='center',
            weight='bold', fontsize=14)
        ### Draw a line between each iteration
        for col in range(dfstress_year.index.get_level_values('iteration').max()):
            ax[row,len(dfstress_year.loc[:col])-1].annotate(
                '', (1.075,0), xytext=(1.075,1), xycoords='axes fraction',
                annotation_clip=False,
                arrowprops={'arrowstyle':'-', 'color':'C7'},
            )
    ### Formatting
    ax[0,0].set_xlim(0, numh)
    ax[0,0].xaxis.set_major_locator(
        mpl.ticker.MultipleLocator(24//int(sw.GSw_HourlyChunkLengthStress)))
    ax[0,0].xaxis.set_major_formatter(mpl.ticker.StrMethodFormatter(''))
    ax[0,0].annotate(
        'Stress period dispatch [GW]', (-0.5,1.5), xycoords='axes fraction',
        weight='bold', fontsize=14)
    plots.despine(ax)

    return f,ax


def plot_stressperiod_days(case, repcolor='k', sharey=False, figsize=(10,5)):
    """
    figsize [tuple]: Default to fill a ppt slide is (13.33,6.88)
    """
    ### Get shared parameters
    sw = reeds.io.get_switches(case)
    period_days = 5 if sw['GSw_HourlyType'] == 'wek' else 1
    yplot = 2012
    timeindex = pd.date_range(
        f'{yplot}-01-01', f'{yplot+1}-01-01', freq='H', tz='Etc/GMT+6')[:8760]
    ### Get rep periods
    szn_rep = pd.read_csv(
        os.path.join(case, 'inputs_case', 'rep', 'period_szn.csv')
    ).rep_period.sort_values()
    rep_starts = [reeds.timeseries.h2timestamp(d+'h01') for d in szn_rep]
    rep_hours = np.ravel([
        pd.date_range(h, h+pd.Timedelta(f'{period_days}D'), freq='H', inclusive='left')
        for h in rep_starts
    ])
    dfrep = pd.Series(
        index=timeindex,
        data=timeindex.map(lambda x: x.isin(rep_hours)).astype(int),
    )
    ### Want a dict of dataframes with 8760 index, columns for rep,2007,...,2013,
    ### and keys for solve years
    dfplot = {}
    ### Get stress period IDs from output generation
    gen_h_stress = reeds.io.read_output(case, 'gen_h_stress', valname='MW')
    gen_h_stress['szn'] = gen_h_stress['h'].map(lambda x: x.split('h')[0])

    years = [
        y for y in sorted(gen_h_stress.t.unique())
        if int(y) >= int(sw.GSw_StartMarkets)
    ]
    colors = plots.rainbowmapper(range(2007,2014))
    rep = f"rep ({sw.GSw_HourlyWeatherYears.replace('_',',')})"
    colors[rep] = repcolor

    t2periods = gen_h_stress.groupby('t').szn.unique()
    t2starts = t2periods.map(
        lambda row: [reeds.timeseries.h2timestamp(d+'h01') for d in row]
    )
    ## Use same procedure as dfpeak and diagnostic_plots.plot_netloadhours_timeseries()
    for t in years:
        if repcolor in ['none', None, False]:
            dictout = {}
        else:
            dictout = {rep: dfrep}
        for y in range(2007,2014):
            yearstarts = [i for i in t2starts[t] if i.year == y]
            yearstarts_aligned = [
                pd.Timestamp(f'{yplot}-{i.month}-{i.day} 00:00', tz='Etc/GMT+6')
                for i in yearstarts
            ]
            yearhours = np.ravel([
                pd.date_range(
                    h, h+pd.Timedelta(f'{period_days}D'), freq='H', inclusive='left')
                for h in yearstarts_aligned
            ])
            dictout[y] = pd.Series(
                index=timeindex,
                data=timeindex.map(lambda x: x.isin(yearhours)).astype(int),
            )
        dfplot[t] = pd.concat(dictout, axis=1)

    ### Plot it
    plt.close()
    f,ax = plt.subplots(len(years), 1, figsize=figsize, sharex=True, sharey=sharey)
    for row, t in enumerate(years):
        dfplot[t].plot.area(
            ax=ax[row], color=colors, lw=0,
            legend=(True if row == (len(years)-1) else False),
        )
        if row == (len(years) - 1):
            ax[row].legend(
                loc='upper right', bbox_to_anchor=(1,-0.3),
                ncols=dfplot[t].shape[1], frameon=False, fontsize='large',
                columnspacing=0.5, handletextpad=0.3, handlelength=0.7,
            )
        ### Formatting
        ax[row].annotate(
            t,(0.005,0.95),xycoords='axes fraction',ha='left',va='top',
            weight='bold',fontsize='large')
        if not sharey:
            ax[row].set_ylim(0)
        ax[row].yaxis.set_major_locator(mpl.ticker.MultipleLocator(1))
        ax[row].yaxis.set_major_formatter(plt.NullFormatter())

    ### Formatting
    if sharey:
        ax[0].set_ylim(0)
    ylabel = (
        'Modeled stress periods' if repcolor in ['none', None, False]
        else 'Modeled periods (representative + stress)'
    )
    ax[-1].set_ylabel(ylabel, y=0, ha='left')
    plots.despine(ax)

    return f, ax


def plot_stressperiod_evolution(
        case, level=None, metric=None, threshold=None,
        figsize=None, scale_widths=False,
    ):
    """Plot NEUE by year and stress period iteration"""
    ### Parse inputs
    sw = reeds.io.get_switches(case)
    _level, _threshold, _, _metric = sw['GSw_PRM_StressThreshold'].split('/')[0].split('_')
    level = _level if level is None else level
    threshold = float(_threshold) if threshold is None else threshold
    metric = _metric if metric is None else metric
    ### Load NEUE results
    infiles = sorted(glob(os.path.join(case,'outputs','neue_*.csv')))
    dictin_neue = {
        tuple([int(x) for x in os.path.basename(f)[len('neue_'):-len('.csv')].split('i')]):
        pd.read_csv(f, index_col=['level','metric','region'])
        for f in infiles
    }
    ## Reshape to (year,iteration) x (region)
    dfplot = (
        pd.concat(dictin_neue, names=['year','iteration'])
        .xs(level,0,'level')
        .xs(metric,0,'metric')
        .NEUE_ppm.unstack('region')
    )
    ### Load stress periods for labels
    dfstress = get_stressperiods(case)
    ### Plot setup
    years = [
        y for y in dfplot.index.get_level_values('year').unique()
        if y >= int(sw.GSw_StartMarkets)
    ]
    ncols = len(years)
    regions = dfplot.columns
    colors = plots.rainbowmapper(regions)
    ### Plot it
    if figsize is None:
        figsize = (max(10, ncols*1.2), 3)
    width_ratios = dfstress.reset_index().groupby('year').iteration.max().loc[years].values + 1
    gridspec_kw = {'width_ratios':width_ratios} if scale_widths else None
    plt.close()
    f,ax = plt.subplots(
        1, ncols, sharey=True, figsize=figsize,
        gridspec_kw=gridspec_kw,
    )
    for col, year in enumerate(years):
        df = dfplot.loc[year]
        for region in regions:
            ax[col].plot(
                df.index, df[region],
                label=region, c=colors[region], marker='o', markersize=4,
            )
        ### Formatting
        ax[col].set_title(year)
        ax[col].xaxis.set_major_locator(mpl.ticker.MultipleLocator(1))
        ax[col].axhline(threshold, lw=0.75, ls='--', c='0.7', zorder=-1e6)
        ax[col].set_xlim(-0.25, len(df)-0.75)
        ## Annotate the stress periods
        periods = dfstress.loc[year].drop_duplicates()
        note = '\n___________\n'.join([
            f'Iteration {i}:\n'
            + '\n'.join([
                f"{'+' if i else ''} {d}"
                for d in periods.loc[i].date.values
            ])
            for i in periods.index.get_level_values('iteration').unique()
        ])
        ax[col].annotate(
            note, (0,-0.15), xycoords='axes fraction',
            fontsize=10, va='top',
            annotation_clip=False,
        )
    ### Formatting
    ax[-1].legend(
        loc='upper left', bbox_to_anchor=(1,1), frameon=False,
        handletextpad=0.3, handlelength=0.7,
    )
    ax[0].set_ylabel('NEUE [ppm]')
    ax[0].set_ylim(0)
    plots.despine(ax)

    return f,ax


def plot_neue_bylevel(
        case, tmin=2023,
        levels=['country','interconnect','transreg','transgrp'],
        metrics=['sum','max'],
        onlydata=False,
    ):
    """Plot regional NEUE over time"""
    ### Get final iterations
    year2iteration = (
        pd.DataFrame([
            os.path.basename(i).strip('neue_.csv').split('i')
            for i in sorted(glob(os.path.join(case, 'outputs', 'neue_*.csv')))
        ], columns=['year','iteration']).astype(int)
        .drop_duplicates(subset='year', keep='last')
        .set_index('year').iteration
        .loc[tmin:]
    )
    ### Get NEUE
    sw = reeds.io.get_switches(case)
    sw['casedir'] = case
    dictin_neue = {}
    for t, iteration in year2iteration.items():
        try:
            dictin_neue[t] = (
                reeds.io.read_output(case, f'neue_{t}i{iteration}.csv')
                .set_index(['level','metric','region']).squeeze(1)
            )
        except FileNotFoundError:
            dictin_neue[t] = (
                reeds.io.read_output(case, f'neue_{t}i{iteration-1}.csv')
                .set_index(['level','metric','region']).squeeze(1)
            )
    dfin_neue = pd.concat(dictin_neue, axis=0, names=['year']).unstack('year')
    dfin_neue = dfin_neue[[c for c in dfin_neue if int(c) >= 2025]].copy()
    if onlydata:
        return dfin_neue
    ### Plot settings
    ncols = len(levels)
    nrows = len(metrics)
    colors = {
        level: plots.rainbowmapper(
            dfin_neue.xs(level,0,'level').reset_index().region.unique())
        for level in levels
    }
    norm = {'sum':1, 'max':1e-4}
    ylabel = {'sum': 'Sum of NEUE [ppm]', 'max':'Max NEUE [%]'}
    thresholds = {
        i.split('_')[0]: float(i.split('_')[1])
        for i in sw.GSw_PRM_StressThreshold.split('/')
    }
    ### Plot it
    plt.close()
    f,ax = plt.subplots(
        nrows, ncols, figsize=(2*ncols, 3*nrows),
        sharex=True, sharey='row',
    )
    for row, metric in enumerate(metrics):
        for col, level in enumerate(levels):
            for region, c in colors[level].items():
                ax[row,col].plot(
                    dfin_neue.columns,
                    dfin_neue.loc[(level,metric,region)].values * norm[metric],
                    c=c, label=region, marker='o', markersize=2,
                )
        ## Formatting
        ax[row,0].set_ylabel(ylabel[metric])
    ## Formatting
    for col, level in enumerate(levels):
        ax[0,col].set_title(level)
        if (level in thresholds) and (not int(sw.GSw_PRM_CapCredit)):
            ax[0,col].axhline(thresholds[level], c='k', ls=':', lw=0.75)
        leg = ax[0,col].legend(
            loc='upper left', frameon=False, fontsize=8,
            handletextpad=0.3, handlelength=0.7, columnspacing=0.5, labelspacing=0.2,
            ncol=(2 if len(colors[level]) >= 10 else 1),
        )
        for legobj in leg.legend_handles:
            legobj.set_linewidth(6)
            legobj.set_solid_capstyle('butt')

    for row in range(2):
        ax[row,0].set_ylim(0)
    ax[0,0].set_ylim(0, min(ax[0,0].get_ylim()[1], 1000))
    plots.despine(ax)

    return f, ax, dfin_neue


def map_neue(
        case, year=2050, iteration='last', samples=None, metric='sum',
        vmax=10., cmap=cmocean.cm.rain, label=True,
        over_vmax_mapcolor=None,
        over_threshold_textcolor='C3',
        highlight_over_threshold=True,
    ):
    """
    """
    ### Parse inputs
    assert metric in ['sum','max']
    cm = cmap.copy()
    if over_vmax_mapcolor:
        cm.set_over(over_vmax_mapcolor)

    ### Get data
    if iteration == 'last':
        _, _iteration = reeds.io.get_last_iteration(
            case=case, year=year, samples=samples)
    else:
        _iteration = iteration
    neue = reeds.io.read_output(case, f'neue_{year}i{_iteration}.csv')
    neue = neue.loc[neue.metric==metric].set_index(['level','region']).NEUE_ppm
    sw = reeds.io.get_switches(case)
    neue_threshold = float(sw.GSw_PRM_StressThreshold.split('_')[1])
    neue_threshold_level = sw.GSw_PRM_StressThreshold.split('_')[0]

    ### Set up plot
    levels = ['interconnect','nercr','transreg','transgrp','st','r']
    nrows, ncols, coords = plots.get_coordinates(levels, aspect=1.3)
    dfmap = reeds.io.get_dfmap(case)

    ### Plot it
    plt.close()
    f,ax = plt.subplots(
        nrows, ncols, figsize=(13.33, 6.88), sharex=True, sharey=True,
        gridspec_kw={'hspace':-0.05, 'wspace':-0.05},
    )
    for level in levels:
        ## Background
        dfmap['country'].plot(
            ax=ax[coords[level]], facecolor='none', edgecolor='k', lw=0.5, zorder=1e7)
        dfmap[level].plot(
            ax=ax[coords[level]], facecolor='none', edgecolor='k', lw=0.1, zorder=1e6)
        ax[coords[level]].set_title(level, y=0.9, weight='bold')
        ## Data
        df = dfmap[level].copy()
        df['NEUE_ppm'] = neue[level]
        df.plot(ax=ax[coords[level]], column='NEUE_ppm', cmap=cm, vmin=0, vmax=vmax)
        ## Labels
        # decimals = (0 if df.NEUE_ppm.max() >= 10 else 1)
        decimals = (0 if level in ['st','r'] else 1)
        for r, row in df.sort_values('NEUE_ppm').iterrows():
            if highlight_over_threshold:
                over_threshold = row.NEUE_ppm > neue_threshold
            else:
                over_threshold = False
            ax[coords[level]].annotate(
                f"{row.NEUE_ppm:.{decimals}f}",
                [row.centroid_x, row.centroid_y],
                ha='center', va='center',
                c=(over_threshold_textcolor if over_threshold else 'k'),
                weight=('bold' if over_threshold else 'normal'),
                fontsize={'r':5}.get(level,7),
                zorder=1e9,
                path_effects=[pe.withStroke(linewidth=1.5, foreground='w', alpha=0.7)],
            )
            if over_threshold and (level == neue_threshold_level):
                ax[coords[level]].set_title(
                    level, y=0.9, weight='bold', color=over_threshold_textcolor,
                )
    ### Formatting
    plots.addcolorbarhist(
        f=f, ax0=ax[coords[level]], data=df.NEUE_ppm,
        cmap=cm, vmin=0., vmax=vmax, histratio=0, extend='max',
        cbarbottom=0.525, cbarheight=0.9,
    )
    for row in range(nrows):
        for col in range(ncols):
            ax[row,col].axis('off')

    return f, ax, neue, _iteration


def map_h2_capacity(
        case, year=2050, wscale_h2=10, figheight=6, pipescale=0.1,
        legend_kwds={'shrink':0.6, 'pad':0, 'orientation':'horizontal', 'aspect':12},
        cmap=cmocean.cm.rain, 
    ):
    """
    H2 turbines, production (electrolyzer/SMR), pipelines, and storage
    """
    ### Inputs
    t2kt = 0.001
    disaggregate_types = False
    miles = 300

    if disaggregate_types:
        h2colors = {
            'h2_storage_saltcavern':'s', 'h2_storage_hardrock':'D', 'h2_storage_undergroundpipe':'o',
            'electrolyzer':'^', 'h2_turbine':'v',
        }
    else:
        h2colors = {'h2_storage': 'C1', 'electrolyzer': 'C0', 'h2_turbine': 'C3', 'h2_pipeline':'C9'}

    ### Get the BA map
    dfmap = reeds.io.get_dfmap(case)
    dfba = dfmap['r']

    scalars = reeds.io.get_scalars(case)
    h2_combustion_intensity = 1e6 / scalars['h2_energy_intensity'] / scalars['lb_per_tonne']

    ### Load storage capacity
    h2_storage_cap_in = reeds.io.read_output(case, 'h2_storage_cap')
    h2_storage_cap = (
        h2_storage_cap_in.loc[h2_storage_cap_in.t==year]
        .pivot(index='r', columns='h2_stor', values='Value').fillna(0)
        * t2kt
    )
    if not disaggregate_types:
        h2_storage_cap = h2_storage_cap.sum(axis=1).rename('h2_storage')
    cap_storage = dfba.merge(h2_storage_cap, left_index=True, right_index=True)

    ### Load H2 turbine capacity, convert to kT/day
    cap_ivrt_in = reeds.io.read_output(case, 'cap_ivrt')
    cap_ivrt = cap_ivrt_in.loc[
        cap_ivrt_in.i.map(lambda x: 'h2' in x.lower())
        & (cap_ivrt_in.t==year)
    ].set_index(['i','v','r']).Value
    heat_rate_in = reeds.io.read_output(case, 'heat_rate')
    heat_rate = heat_rate_in.loc[heat_rate_in.t==year].set_index(['i','v','r']).Value
    ## capacity [MW] * heat rate [MMBtu/MWh] * [metric ton/MMBtu] / 1000 * [24h/d] = [kT per day]
    cap_h2turbine = (
        cap_ivrt.multiply(heat_rate).dropna() * h2_combustion_intensity / 1000 * 24
    ).rename('kTperday').groupby('r').sum()
    ## Merge with zone map
    cap_h2turbine = dfba.merge(cap_h2turbine, left_index=True, right_index=True)

    ### Get H2 production capacity
    prod_cap_in = reeds.io.read_output(case, 'prod_cap')
    h2_prod_cap = prod_cap_in.loc[
        ~prod_cap_in.i.str.lower().isin(['dac'])
        & (prod_cap_in.t==year)
    ].groupby('r').Value.sum().rename('kTperday') / 1000 * 24
    ## Merge with zone map
    cap_h2prod = dfba.merge(h2_prod_cap, left_index=True, right_index=True)

    ### Load pipeline capacity
    h2_trans_cap_in = reeds.io.read_output(case, 'h2_trans_cap')
    h2_trans_cap = h2_trans_cap_in.loc[h2_trans_cap_in.t==year].rename(columns={'Value':'kTperday'})
    h2_trans_cap.kTperday *= 24 / 1000

    h2_trans_cap['r_x'] = h2_trans_cap.r.map(dfba.x)
    h2_trans_cap['r_y'] = h2_trans_cap.r.map(dfba.y)
    h2_trans_cap['rr_x'] = h2_trans_cap.rr.map(dfba.x)
    h2_trans_cap['rr_y'] = h2_trans_cap.rr.map(dfba.y)

    ### Plot as separate maps
    bounds = dfmap['country'].bounds.loc['USA']
    aspect = abs((bounds.maxx - bounds.minx) / (bounds.maxy - bounds.miny))
    plt.close()
    f,ax = plt.subplots(2,2,sharex=True,sharey=True,figsize=(figheight*aspect,figheight))
    ### Background
    for row in range(2):
        for col in range(2):
            dfba.plot(ax=ax[row,col], edgecolor='0.5', facecolor='none', lw=0.1, zorder=1e4)
            dfmap['st'].plot(ax=ax[row,col], edgecolor='0.25', facecolor='none', lw=0.2, zorder=1e4)
            ax[row,col].axis('off')
    ### H2 turbines
    if not cap_h2turbine.empty:
        cap_h2turbine.plot(
            ax=ax[0,0], column='kTperday', cmap=cmap, lw=0, vmin=0,
            legend=True, legend_kwds={**legend_kwds, **{'label':'Turbines [kT/day]'}})
    ### Electrolyzers
    if not cap_h2prod.empty:
        cap_h2prod.plot(
            ax=ax[0,1], column='kTperday', cmap=cmap, lw=0, vmin=0,
            legend=True, legend_kwds={**legend_kwds, **{'label':'Production [kT/day]'}})
    ### Storage
    if not cap_h2prod.empty:
        cap_storage.plot(
            ax=ax[1,0], column='h2_storage', cmap=cmap, lw=0, vmin=0,
            legend=True, legend_kwds={**legend_kwds, **{'label':'Storage [kT]'}})
    ### Pipelines
    if not h2_trans_cap.empty:
        for i,row in h2_trans_cap.iterrows():
            ax[1,1].plot(
                [row['r_x'], row['rr_x']], [row['r_y'], row['rr_y']],
                color=h2colors['h2_pipeline'], lw=wscale_h2*row['kTperday'], solid_capstyle='butt',
                alpha=0.7,
            )
    if pipescale:
        ax[1,1].plot(
            -1.75e6 + np.array([-1609/2*miles,1609/2*miles]),
            [-1.0e6, -1.0e6], solid_capstyle='butt',
            color=h2colors['h2_pipeline'], lw=wscale_h2*pipescale,
        )
        ax[1,1].annotate(
            f'Transport\n[{pipescale} kT/day]', (-1.75e6, -1.1e6),
            ha='center', va='top', weight='bold', fontsize='x-large')

    return f,ax


def plot_h2_timeseries(
        case, year=2050, agglevel='transreg', grid=0,
        figsize=(12,8),
    ):
    """
    """
    ### Load results in metric ton and metric ton/hour
    h2techs = ['electrolyzer','smr','smr_ccs']
    h2_storage_level = reeds.io.read_output(case, 'h2_storage_level')
    h2_storage_level_szn = reeds.io.read_output(case, 'h2_storage_level_szn')
    h2_inout = reeds.io.read_output(case, 'h2_inout')
    prod_produce = reeds.io.read_output(case, 'prod_produce')
    h2_usage = reeds.io.read_output(case, 'h2_usage')
    ### Timeseries data
    hmap_myr = pd.read_csv(os.path.join(case, 'inputs_case', 'rep', 'hmap_myr.csv'))

    ###### Total across modeled area
    hierarchy = reeds.io.get_hierarchy(case)
    if agglevel == 'r':
        rmap = pd.Series(hierarchy.index.values, index=hierarchy.index.values)
    else:
        rmap = hierarchy[agglevel]

    ### Combine into one dataframe
    dfall = {
        'production': prod_produce.assign(r=prod_produce.r.map(rmap)).loc[
            prod_produce.i.isin(h2techs) & (prod_produce.t==year)
        ].groupby(['r','h']).Value.sum(),
        'usage': -h2_usage.assign(r=h2_usage.r.map(rmap)).loc[
            (h2_usage.t==year)
        ].groupby(['r','h']).Value.sum(),
        ## Group over H2 storage techs
        'stor_charge': h2_inout.assign(r=h2_inout.r.map(rmap)).loc[
            (h2_inout['*'].str.lower() == 'in') & (h2_inout.t==year)
        ].groupby(['r','h']).Value.sum(),
        'stor_discharge': -h2_inout.assign(r=h2_inout.r.map(rmap)).loc[
            (h2_inout['*'].str.lower() == 'out') & (h2_inout.t==year)
        ].groupby(['r','h']).Value.sum(),
    }
    dfall = pd.concat(dfall, axis=1).fillna(0)
    dfall['stor_dispatch'] = dfall['stor_discharge'] + dfall['stor_charge']
    ### Broadcast representative to actual
    dffull = dfall.unstack('r').reindex(hmap_myr.h)
    dffull.index = (
        hmap_myr.rename(columns={'actual_period':'actualszn','actual_h':'allh'})
        .set_index(['actualszn','h']).index)
    dffull = dffull.reorder_levels(['r',None],axis=1)
    ### Include storage level
    if len(h2_storage_level):
        storstack = (
            h2_storage_level.assign(r=h2_storage_level.r.map(rmap))
            .loc[(h2_storage_level.t==year)]
            .groupby(['r','actualszn','h']).Value.sum()
            .rename('stor_level').to_frame().unstack('r')
            .reorder_levels(['r',None], axis=1)
        )
    else:
        storstack = (
            h2_storage_level_szn.assign(r=h2_storage_level_szn.r.map(rmap))
            .loc[(h2_storage_level_szn.t==year)]
            .groupby(['r','actualszn' ]).Value.sum()
            .rename('stor_level').to_frame().unstack('r')
            .reorder_levels(['r',None], axis=1)
            .reindex(hmap_myr.actual_period.values).fillna(0)
        )
    dffull[storstack.columns] = storstack.values
    dffull.columns = dffull.columns.rename(['r','datum'])
    ## Convert to kT
    dffull /= 1000

    ### Don't chunk it
    dfchunk = dffull.fillna(0).round(3).copy()
    timeindex = (hmap_myr.actual_h.map(reeds.timeseries.h2timestamp)).values

    ###### Plot it
    rows = {
        'production':0,
        'stor_charge':1,
        'stor_discharge':2,
        'usage':3,
        'stor_level':4,
    }
    ylabels = {
        'production':'Production\n[kT/day]',
        'stor_charge':'Injection\n[kT/day]',
        'stor_discharge':'Withdrawal\n[kT/day]',
        'usage':'Turbine use\n[kT/day]',
        'stor_level':'Reservoir\nlevel [kT]',
    }
    scale = {k: (24 if 'day' in v else 1) for k,v in ylabels.items()}
    colors = plots.rainbowmapper(dfchunk.columns.get_level_values('r').unique())
    if len(colors) == 1:
        colors[list(colors.keys())[0]] = 'C0'

    ###### Plot it
    plt.close()
    f,ax = plt.subplots(len(rows), 1, sharex=True, sharey=False, figsize=figsize)
    ## Stop here if there's no data
    if dfchunk.empty:
        return f, ax, dfchunk
    ### Data
    for datum, row in rows.items():
        df = dfchunk.xs(datum, axis=1, level='datum') * scale[datum]
        df.index = timeindex
        order = df.columns
        dfplot = df[order[::-1]].cumsum(axis=1)[order]
        dfplot.plot.area(
            ax=ax[row], color=colors, stacked=False, legend=(not row),
            lw=0, alpha=1,
        )
        ax[row].set_ylabel(ylabels[datum])
    ###### Formatting
    ax[0].legend(
        loc='upper left', bbox_to_anchor=(1,1), frameon=False,
        columnspacing=0.5, handletextpad=0.3, handlelength=0.7,
        fontsize=12,
    )
    ### Scales
    ymax = (dfchunk.groupby(axis=1, level='datum').sum()
            [['production','stor_discharge']].sum(axis=1).max()) * 24
    ymin = (dfchunk.groupby(axis=1, level='datum').sum()
            [['usage','stor_charge']].sum(axis=1).min()) * 24
    scalerows = [v for k,v in rows.items() if 'level' not in k]
    for row in scalerows:
        ax[row].set_ylim(ymin, ymax)
        ax[row].axhline(0, c='k', ls=':', lw=0.5)
        if grid:
            ax[row].grid(which='minor', axis='x', c='C7', ls=':', lw=grid)
    ax[0].set_xlim(
        df.index[0].strftime('%Y-%m-%d'),
        df.index[-1].strftime('%Y-%m-%d') + ' 23:59'
    )
    plots.despine(ax)

    return f, ax, dfchunk


def get_import_export(region, df):
    """"""
    firsts = [c for c in df if c.startswith(region)]
    lasts = [c for c in df if c.endswith(region)]
    net = df[firsts].sum(axis=1) - df[lasts].sum(axis=1)
    exports = -net.clip(lower=0)
    imports = net.clip(upper=0).abs()
    return pd.concat({'net import':imports, 'net export':exports}, axis=1)


def map_period_dispatch(
        case, year=2050, level='transreg',
        period='max load',
        transmission=True, gen=True,
        wscale='auto', width_total=1e5,
        drawstates=0, drawzones=0, drawgrid=False, legend=True,
        onlydata=False,
        scale_val=100, scale_x=0.4e6, scale_y=-1.45e6,
    ):
    """
    Notes
    * Currently only works for stress periods
    """
    # ### Inputs for debugging
    # case = os.path.join(
    #     reeds_path,'runs',
    #     'v20240212_transopM0_WECC_CPNP_GP1_TFY2035_PTL2035_TRc_MITCg0p3')
    # case = (
    #     '/Volumes/ReEDS/Users/pbrown/ReEDSruns/20240115_transop/20240217/'
    #     'v20240217_transopK0_CPNP_GP1_TFY32_PTL32_TRc_TCa1p0_MTCg0p3'
    #     # 'v20240217_transopK1_CPNP_GP1_TFY35_PTL50_TRt_TCa1p15_MTCg0p0'
    # )
    # year = 2050
    # level = 'transreg'
    # transmission = False
    # gen = True
    # wscale='auto'
    # width_total=1e5
    # drawstates=0.
    # drawzones=0.
    # drawgrid=False
    # legend=True
    # periods = ['max gen','max load','min solar','min wind','min vre']
    # periods = ['2009-01-15','2012-09-15']
    # onlydata = False

    ### Shared inputs
    hierarchy = reeds.io.get_hierarchy(case)
    dfmap = reeds.io.get_dfmap(case)
    dfba = dfmap['r']

    ## Region centers
    _dfcenter = pd.read_csv(
        os.path.join(reeds_path,'postprocessing','plots','transmission-interface-coords.csv'),
        index_col=['level','region1','region2'],
    ).drop('drop',axis=1)
    if level in _dfcenter.index.get_level_values('level'):
        _dfcenter = _dfcenter.loc[level].reset_index()
        _dfcenter[['x','y']] *= 1e6
        dfcenter = (
            _dfcenter
            .loc[~_dfcenter.index.duplicated()]
            .loc[_dfcenter.region1 == _dfcenter.region2]
            .rename(columns={'region1':'aggreg'})
            .drop(['region2','angle'], axis=1)
            .set_index('aggreg')
        )
        ## Transmission interfaces, with reverse direction
        dfcorridors = pd.concat([
            _dfcenter,
            _dfcenter.assign(region1=_dfcenter.region2).assign(region2=_dfcenter.region1)
        ], axis=0).set_index(['region1','region2'])
    else:
        dfcenter = dfmap[level][['centroid_x','centroid_y']].rename(columns={'centroid_x':'x','centroid_y':'y'})
        dfcorridors = pd.concat({
            r: pd.DataFrame({
                'x': (dfcenter.loc[r,'x'] + dfcenter['x']) / 2,
                'y': (dfcenter.loc[r,'y'] + dfcenter['y']) / 2,
                'angle': np.arctan(
                    (dfcenter.loc[r,'y'] - dfcenter['y'])
                    / (dfcenter.loc[r,'x'] - dfcenter['x'])
                ) * 180 / np.pi
            })
            for r in dfcenter.index
        }, names=['region1','region2']).dropna(subset='angle')

    dfcorridors = dfcorridors.loc[~dfcorridors.index.duplicated()].copy()

    ## Colors
    bokehcolors = pd.read_csv(
        os.path.join(reeds_path,'postprocessing','bokehpivot','in','reeds2','tech_style.csv'),
        index_col='order').squeeze(1)

    # tech_map = pd.read_csv(
    #     os.path.join(reeds_path,'postprocessing','bokehpivot','in','reeds2','tech_map.csv'),
    #     index_col='raw').squeeze(1)
        
    bokehcolors = pd.concat([
        bokehcolors.loc['smr':'electrolyzer'],
        pd.Series('#D55E00', index=['dac'], name='color'),
        bokehcolors.loc[:'Canada'],
    ])

    bokehcolors['canada'] = bokehcolors['Canada']
    bokehcolors['net import'] = '0.7'
    bokehcolors = pd.concat([pd.Series({'net export':'0.7'}, name='color'), bokehcolors])

    ### Parse and check inputs
    if level == 'r':
        regions = hierarchy.index.values
        r2aggreg = dict(zip(regions,regions))
    else:
        regions = hierarchy[level].unique()
        r2aggreg = hierarchy[level].copy()
    if len(dfcenter.drop_duplicates('x')) != len(dfcenter):
        raise ValueError('Use unique x values in transmissioninterface-coords.csv')

    ### Get outputs
    gen_h_stress = reeds.io.read_output(case, 'gen_h_stress', valname='GW')
    gen_h_stress.GW /= 1000
    gen_h_stress.i = simplify_techs(gen_h_stress.i)

    ## Aggregate transmission flows
    tran_flow_stress = reeds.io.read_output(case, 'tran_flow_stress', valname='GW')
    tran_flow_stress.GW /= 1e3

    tran_flow_stress['aggreg'] = tran_flow_stress.r.map(r2aggreg)
    tran_flow_stress['aggregg'] = tran_flow_stress.rr.map(r2aggreg)
    tran_flow_stress['interface'] = tran_flow_stress.aggreg + '|' + tran_flow_stress.aggregg

    tran_flow_stress_agg = (
        tran_flow_stress
        .loc[tran_flow_stress.aggreg != tran_flow_stress.aggregg]
        .groupby(['t','h','interface']).GW.sum().unstack('interface').fillna(0)
    )

    ## Load
    load_stress = reeds.io.read_output(case, 'load_stress', valname='GW')
    load_stress.GW /= 1e3
    dfload_allperiods = (
        load_stress.assign(region=load_stress.r.map(r2aggreg))
        .groupby(['t','region','h']).GW.sum()
        .loc[year].unstack('region')
    )
    dfload_allperiods['szn'] = dfload_allperiods.index.map(lambda x: x.split('h')[0])
    dfload_allperiods = dfload_allperiods.reset_index().set_index(['szn','h'])

    sw = reeds.io.get_switches(case)
    numsteps = 24 // int(sw['GSw_HourlyChunkLengthStress']) * (5 if sw['GSw_HourlyType'] == 'wek' else 1)

    ### Map dispatch to level
    gen_h_stress['aggreg'] = gen_h_stress.r.map(r2aggreg)
    gen_h_stress_agg = (
        gen_h_stress.loc[gen_h_stress.t==year]
        .groupby(['aggreg','i','h'], as_index=False).GW.sum()
    )
    gen_h_stress_agg['szn'] = gen_h_stress_agg.h.str.split('h', expand=True)[0]
    gen_h_stress_agg = gen_h_stress_agg.set_index(['szn','aggreg','h','i']).GW.unstack(['i']).fillna(0)

    ### Keep a single day
    if period == 'max gen':
        top_periods = gen_h_stress_agg.groupby('szn').sum().sum(axis=1).sort_values(ascending=False)
        keep_period = top_periods.index[0]
    elif period == 'max load':
        keep_period = dfload_allperiods.sum(axis=1).groupby('szn').max().nlargest(1).index[0]
    elif period == 'min solar':
        keep_period = (
            gen_h_stress_agg
            [[c for c in gen_h_stress_agg if (('pv' in c) or ('csp' in c))]].sum(axis=1)
            .groupby('szn').sum()
            .nsmallest(1)
            .index[0]
        )
    elif period == 'min wind':
        keep_period = (
            gen_h_stress_agg
            [[c for c in gen_h_stress_agg if ('wind' in c)]].sum(axis=1)
            .groupby('szn').sum()
            .nsmallest(1)
            .index[0]
        )
    elif period == 'min vre':
        keep_period = (
            gen_h_stress_agg
            [[c for c in gen_h_stress_agg if (('pv' in c) or ('csp' in c) or ('wind' in c))]].sum(axis=1)
            .groupby('szn').sum()
            .nsmallest(1)
            .index[0]
        )
    ## Otherwise we're dealing with timestamps
    else:
        if period.startswith('sy'):
            keep_period = period
        else:
            timestamp = pd.Timestamp(period)
            keep_period = 's' + reeds.timeseries.timestamp2h(timestamp).split('h')[0]

    hours = sorted(list(set(sorted([i for i in gen_h_stress.h if i.startswith(keep_period)]))))
    dfgen = gen_h_stress_agg.loc[keep_period].reindex(bokehcolors.index, axis=1).dropna(axis=1, how='all')
    dfload = dfload_allperiods.loc[keep_period].copy()

    ### Add imports and exports
    if len(tran_flow_stress_agg.loc[year]):
        dfimportexport = {}
        for region in regions:
            dfimportexport[region] = get_import_export(
                region=region, df=tran_flow_stress_agg.loc[year].reindex(hours).fillna(0)
            )
        dfimportexport = pd.concat(dfimportexport)
        dfgen = pd.concat([dfgen, dfimportexport], axis=1)

    ### Get transmission flows from westmost to eastmost region of each interface
    if transmission:
        dftrans = tran_flow_stress_agg.loc[year].reindex(hours).fillna(0).copy()
        regions_sorted = dfcenter.sort_values('x').index.tolist()
        for interface in dftrans:
            r1, r2 = interface.split('|')
            if regions_sorted.index(r2) < regions_sorted.index(r1):
                dftrans[interface] *= -1
                dftrans = dftrans.rename(columns={interface:f'{r2}|{r1}'})
        dftrans = dftrans.groupby(axis=1, level='interface').sum()
    else:
        dftrans = pd.DataFrame()

    out = {'gen':dfgen, 'load':dfload, 'trans':dftrans}
    if onlydata:
        return out

    ### Plot settings
    width_step = width_total / numsteps * 2
    if wscale in ['auto','scale','default',None,'','max']:
        capmax = dfgen.groupby('h').sum().sum(axis=1).max()
        _wscale = 3e6 / capmax * 0.95
    else:
        _wscale = wscale

    ###### Plot it
    plt.close()
    f,ax = plt.subplots(figsize=(12,8))
    ### Plot background
    dfmap[level].plot(
        ax=ax, facecolor='none', edgecolor='k', lw=(0.25 if level == 'r' else 1),
    )
    if drawstates:
        dfmap['st'].plot(ax=ax, facecolor='none', edgecolor='0.5', lw=drawstates)
    if drawzones:
        dfba.plot(ax=ax, facecolor='none', edgecolor='0.5', lw=drawzones)

    if gen:
        for region in regions:
            x, y = dfcenter.loc[region]
            ### Dispatch stack
            _dfgen = dfgen.loc[region] * _wscale
            _dfgen.index = np.linspace(-1,1,numsteps+1)[:numsteps] * width_total
            y -= _dfgen.sum(axis=1).max() / 2
            plots.stackbar(
                df=_dfgen,
                ax=ax, colors=bokehcolors, width=width_step, net=False,
                bottom=y, x0=x,
            )
            ax.plot(
                x + _dfgen.index.values * (1 + width_step / width_total / 2),
                [y]*len(_dfgen),
                c='k', ls=':', lw=0.75)
            ### Demand
            _dfload = dfload[region] * _wscale
            _dfload.index = _dfgen.index + x
            for i, (x, val) in enumerate(_dfload.items()):
                ax.plot(
                    [x-width_step/2*0.85, x+width_step/2*0.85], [val+y]*2,
                    c='k', ls='-', lw=1,
                    solid_capstyle='butt',
                )

    if transmission:
        for interface in dftrans:
            r1, r2 = interface.split('|')
            x, y , angle = dfcorridors.loc[(r1, r2)]
            df = dftrans[interface] * _wscale
            df.index = np.linspace(-1,1,numsteps+1)[:numsteps] * width_total
            plots.stackbar(
                df=df.rename('trans').to_frame(),
                ax=ax, colors={'trans':'0.7'}, width=width_step, net=False,
                bottom=y, x0=x,
            )
            ax.plot(
                x + df.index.values * (1 + width_step / width_total / 2),
                [y]*len(df),
                c='k', ls=':', lw=0.75)

    ###### Legend
    if legend:
        handles = [
            mpl.patches.Patch(facecolor=bokehcolors[i], edgecolor='none', label=i)
            for i in bokehcolors.index if i in dfgen.columns
        ]
        _leg = ax.legend(
            handles=handles[::-1], loc='lower left', fontsize=9, ncol=1, frameon=False,
            bbox_to_anchor=(0.9,0.02),
            handletextpad=0.3, handlelength=0.7, columnspacing=0.5, 
        )
    ### Scale
    if scale_val:
        bottom = scale_y - (scale_val * _wscale / 2)
        ## -1.3e6, -1.3e6
        ax.bar(
            x=[scale_x], height=[scale_val * _wscale], bottom=[bottom],
            color='k', width=width_step,
        )
        ax.annotate(
            '',
            xy=(scale_x+0.06e6, bottom),
            xytext=(scale_x+0.06e6, bottom + scale_val * _wscale),
            arrowprops={'arrowstyle':'<->', 'color':'k', 'shrinkA':0, 'shrinkB':0},
        )
        ax.annotate(
            f" {scale_val} GW",
            (scale_x+0.04e6, scale_y), va='center', fontsize=16,
        )
        ax.annotate(
            '',
            xy=(scale_x-width_step, bottom-0.06e6),
            xytext=(scale_x+width_step, bottom-0.06e6),
            arrowprops={
                # 'arrowstyle':'|-|', 'color':'k', 'shrinkA':0, 'shrinkB':0, 'mutation_scale':2},
                'arrowstyle':'<->', 'color':'k', 'shrinkA':0, 'shrinkB':0},
            annotation_clip=False,
        )
        ax.annotate(
            f" {sw.GSw_HourlyChunkLengthStress} hours",
            (scale_x, bottom), va='top', fontsize=16,
        )

    ###### Formatting
    ax.axis('off')
    timestring = reeds.timeseries.h2timestamp(keep_period+'h01').strftime('%Y-%m-%d')
    ax.annotate(
        (timestring if period == timestring else f"{period}\n{timestring}"),
        (0.2,0.2), xycoords='axes fraction', ha='right', va='top', fontsize=18,
    )
    ### Grid
    if drawgrid:
        ax.xaxis.set_major_locator(mpl.ticker.MultipleLocator(0.5e6))
        ax.xaxis.set_minor_locator(mpl.ticker.MultipleLocator(0.1e6))
        ax.yaxis.set_minor_locator(mpl.ticker.MultipleLocator(0.1e6))
        ax.grid(which='major', ls=':', lw=0.75)
        ax.grid(which='minor', ls=':', lw=0.25)
        ax.axis('on')

    return f, ax, out


def plot_seed_stressperiods(
    case, cmap=cmocean.cm.phase, startfrom=200,
    alpha=0.7, fontsize=5, pealpha=0.8, pelinewidth=1.5,
):
    """
    """
    sys.path.append(os.path.join(reeds.io.reeds_path, 'input_processing'))
    import hourly_repperiods

    sw = reeds.io.get_switches(case)
    hierarchy = reeds.io.get_hierarchy(case)
    dfmap = reeds.io.get_dfmap(case)

    years = pd.read_csv(
        os.path.join(os.path.join(case,'inputs_case','modeledyears.csv'))
    ).columns.astype(int).values
    years = [y for y in years if y >= int(sw.GSw_StartMarkets)]

    ### Get seed Stress periods
    dictin_seed = {}
    for year in years:
        dictin_seed[year] = pd.read_csv(
            os.path.join(case, 'inputs_case', f'stress{year}i0', 'forceperiods.csv')
        )
        dictin_seed[year]['timestamp'] = dictin_seed[year].szn.map(reeds.timeseries.h2timestamp)
        dictin_seed[year]['date'] = dictin_seed[year].timestamp.map(lambda x: x.strftime('%Y-%m-%d'))
        dictin_seed[year]['monthday'] = dictin_seed[year].timestamp.map(lambda x: x.strftime('%m-%d'))

    days_of_year = pd.date_range('2004-01-01','2004-12-31',freq='D')
    monthdays = days_of_year.strftime('%m-%d')

    ### Recalculate peak load days since we dropped duplicates above
    load_allyears = hourly_repperiods.get_load(
        os.path.join(case, 'inputs_case'),
        keep_weatheryears='all').loc[years]
    timestamps = pd.read_csv(os.path.join(case, 'inputs_case', 'rep', 'timestamps.csv'))
    resource_adequacy_years = [int(y) for y in sw.resource_adequacy_years.split('_')]
    timestamps = timestamps.loc[timestamps.year.isin(resource_adequacy_years)].copy()
    ## Add descriptive index
    load_allyears.index = (
        pd.concat(
            {y: timestamps for y in years},
            axis=0, names=['modelyear','h_of_modelyear']).reset_index()
        .set_index(['modelyear','year','yperiod','h_of_period']).index
    )
    stressperiods_load = {
        y: hourly_repperiods.identify_peak_containing_periods(
            df=load_allyears.loc[y], hierarchy=hierarchy,
            level=sw['GSw_PRM_StressSeedLoadLevel'])
        for y in years
    }

    ### Put cold colors in winter
    colorvals = (
        list(np.linspace(0,1,len(monthdays))[startfrom:])
        + list(np.linspace(0,1,len(monthdays))[:startfrom])
    )
    monthday2val = dict(zip(monthdays, colorvals))

    # ### Test it
    # step = 5
    # plt.close()
    # f,ax = plt.subplots(figsize=(12,3))
    # for x, monthday in enumerate(monthdays[::step]):
    #     color = cmap(monthday2val[monthday])
    #     ax.plot([x], [0], color=color, marker='o')
    #     ax.annotate(monthday, (x, 0.015), rotation=90, ha='center', va='center', color=color)
    # ax.set_title(startfrom)
    # plots.despine(ax)
    # plt.show()


    ### Plot it
    ncols = 3
    nrows = len(years) // ncols + bool(len(years) % ncols) + 1
    loadcoords = dict(zip(years, [(row+1,col) for row in range(nrows) for col in range(ncols)]))
    minrecoords = {
        'upv': (0, 1),
        'wind-ons': (0, 2)
    }
    title = {'upv':'Solar','wind-ons':'Wind'}

    plt.close()
    f,ax = plt.subplots(
        nrows, ncols, figsize=(2.9*ncols, 2*nrows),
        gridspec_kw={'hspace':0, 'wspace':0},
    )
    ### Min RE
    for tech, (row, col) in minrecoords.items():
        ax[row,col].set_title(f'Min {title[tech]}', va='top', y=0.95, fontsize=11)
        df = dfmap[sw.GSw_PRM_StressSeedMinRElevel].copy()
        dates = (
            dictin_seed[years[0]].loc[dictin_seed[years[0]].property==tech]
            .set_index('region')
        )
        df['date'] = dates.date
        df['monthday'] = dates.monthday
        df['val'] = df.monthday.map(monthday2val)
        df.plot(
            ax=ax[row,col], facecolor='none', edgecolor='k', lw=0.2, zorder=1e6,
        )
        df.plot(
            ax=ax[row,col], column='val', edgecolor='none', lw=0, cmap=cmap, alpha=alpha,
            vmin=0, vmax=1,
        )
        for i, _row in df.iterrows():
            ax[row,col].annotate(
                _row.date, (_row.centroid_x, _row.centroid_y),
                ha='center', va='center', color='k', fontsize=fontsize,
                path_effects=[pe.withStroke(linewidth=pelinewidth, foreground='w', alpha=pealpha)],
            )


    ### Max load
    for year in years:
        row, col = loadcoords[year]
        ax[row,col].set_title(f'Peak load {year}', va='top', y=0.95, fontsize=11)
        df = dfmap[sw.GSw_PRM_StressSeedLoadLevel].copy()
        dates = (
            dictin_seed[year].loc[dictin_seed[year].property=='load']
            .set_index('region')
        )
        ## Look up missing values
        lookup_days = pd.DataFrame(list(stressperiods_load[year])).set_index(0)
        lookup_days['szn'] = 'y' + lookup_days[2].astype(str) + 'd' + lookup_days[3].map(lambda x: f'{x:0>3}')
        lookup_days['timestamp'] = lookup_days.szn.map(reeds.timeseries.h2timestamp)
        lookup_days['date'] = lookup_days.timestamp.map(lambda x: x.strftime('%Y-%m-%d'))
        lookup_days['monthday'] = lookup_days.timestamp.map(lambda x: x.strftime('%m-%d'))

        df = df.merge(lookup_days[['date','monthday']], left_index=True, right_index=True)
        # df['date'] = dates.date
        # df['monthday'] = dates.monthday
        df['val'] = df.monthday.map(monthday2val)

        df.plot(
            ax=ax[row,col], facecolor='none', edgecolor='k', lw=0.2,
        )
        df.plot(
            ax=ax[row,col], column='val', edgecolor='none', lw=0, cmap=cmap, alpha=alpha,
            vmin=0, vmax=1,
        )
        for i, _row in df.iterrows():
            ax[row,col].annotate(
                _row.date, (_row.centroid_x, _row.centroid_y),
                ha='center', va='center', color='k', fontsize=fontsize,
                path_effects=[pe.withStroke(linewidth=pelinewidth, foreground='w', alpha=pealpha)],
            )

    ### Colorbar
    row, col = 0, 0
    for x, monthday in enumerate(monthdays):
        color = cmap(monthday2val[monthday])
        ax[row,col].plot([x], [0], color=color, marker='|', lw=0.1)
        if monthday.endswith('15'):
            ax[row,col].annotate(
                days_of_year[x].strftime('%b'),
                # monthday,
                (x, 0.008), rotation=90, ha='center', va='bottom', color=color)

    ### Formatting
    for row in range(nrows):
        for col in range(ncols):
            ax[row,col].axis('off')

    return f, ax


def plot_repdays(case, cmap=cmocean.cm.phase, alpha=0.7, startfrom=200):
    """Plot representative days in (12month)x(monthdays) format"""
    ### Setup
    months = [
        'Jan', 'Feb', 'Mar', 'Apr', 'May', 'Jun',
        'Jul', 'Aug', 'Sep', 'Oct', 'Nov', 'Dec',
    ]
    ### Get color map
    days_of_year = pd.date_range('2004-01-01','2004-12-31',freq='D')
    monthdays = days_of_year.strftime('%m/%d')
    colorvals = (
        list(np.linspace(0,1,len(monthdays))[startfrom:])
        + list(np.linspace(0,1,len(monthdays))[:startfrom])
    )
    monthday2val = dict(zip(monthdays, colorvals))

    ### Data
    sw = pd.read_csv(
        os.path.join(case, 'inputs_case', 'switches.csv'), header=None, index_col=0
    ).squeeze(1)

    hmap_myr = pd.read_csv(
        os.path.join(case, 'inputs_case', 'rep', 'hmap_myr.csv'),
        index_col='*timestamp', parse_dates=True,
    )

    hmap_myr['timestamp_rep'] = hmap_myr.h.map(reeds.timeseries.h2timestamp)
    hmap_myr['repday'] = hmap_myr.season.map(reeds.timeseries.h2timestamp)

    actualday2repday = hmap_myr.drop_duplicates('yearperiod', keep='first').timestamp_rep
    repdaycounts = actualday2repday.value_counts()

    ### Plot it
    plt.close()
    f, ax = plt.subplots(12, 1, figsize=(12,6), sharex=True, sharey=True)
    ax[0].set_xlim(0,31)
    for row, month in enumerate(months):
        ## Formatting
        ax[row].set_ylabel(month, rotation=0, ha='right', va='center')
        for which in ['left', 'right', 'top', 'bottom']:
                    ax[row].spines[which].set_visible(False)
        ax[row].tick_params(left=False,right=False,top=False,bottom=False)
        ax[row].set_yticks([])
        ax[row].set_xticks([])
    ### Data
    for actualday, repday in actualday2repday.items():
        row = actualday.month - 1
        xstart = actualday.day - 1
        xend = xstart + (5 if sw.GSw_HourlyType == 'wek' else 1)
        monthday = repday.strftime('%m/%d')
        ## Background color
        ax[row].axvspan(xstart, xend, color=cmap(monthday2val[monthday]), alpha=alpha, lw=0)
        ## Date
        ax[row].annotate(
            repday.strftime('%-m/%-d' if os.name == 'posix' else '%#m/%#d'),
            (xstart+0.5, 0.5), ha='center', va='center', fontsize=8,
            path_effects=[pe.withStroke(linewidth=2.1, foreground='w', alpha=1)],
        )
        ## Box
        if (actualday.month == repday.month) and (actualday.day == repday.day):
            ax[row].axvspan(xstart, xend, facecolor='none', edgecolor='k', zorder=1e6, clip_on=False)
            ax[row].annotate(
                f'×{repdaycounts[repday]}', (xend-0.03, 0.05), ha='right', fontsize=7,
            )

    return f, ax, actualday2repday


def get_tech_colors_order(order='fuel_storage_vre'):
    ### Colors
    bokehcolors = pd.read_csv(
        os.path.join(
            reeds_path, 'postprocessing', 'bokehpivot', 'in', 'reeds2', 'tech_style.csv'),
        index_col='order').squeeze(1)
    bokehcolors = pd.concat([
        bokehcolors.loc['smr':'electrolyzer'],
        pd.Series('#D55E00', index=['dac'], name='color'),
        bokehcolors.loc[:'Canada'],
    ])
    bokehcolors['canada'] = bokehcolors['Canada']
    bokehcolors = bokehcolors.to_dict()

    for i in [f'battery_{d}' for d in [2,4,6,8,10]]+['battery_li','pumped-hydro']:
        for j in ['charge','discharge']:
            if i in bokehcolors:
                bokehcolors[f'{i}|{j}'] = bokehcolors[i]

    ### For this particular plot we put storage below VRE
    if order == 'fuel_storage_vre':
        plotorder = (
            list(bokehcolors.keys())[:list(bokehcolors.keys()).index('wind-ons')]
            + ['canada','Canada']
            + [
                k for k in bokehcolors.keys()
                if any([j in k for j in ['battery','pump','evmc']])
            ]
        )
        plotorder += [c for c in bokehcolors.keys() if c not in plotorder]
    else:
        plotorder = list(bokehcolors.keys())

    return bokehcolors, plotorder


def scale_outputs(df, scale='percent'):
    if scale == 'percent':
        out = df / df.clip(lower=0).sum() * 100
    else:
        out = df * scale
    return out


def separate_charge_discharge(df):
    """
    Renames entries in a technology (i) column to {original}|charge
    if generation (MW) is negative and {original}|discharge otherwise.
    Acts in-place on a dataframe.
    """
    assert 'i' in df, "df must have an `i` column"
    assert 'MW' in df, "df must have a `MW` column"
    storage_techs = [
        i for i in df.i.unique()
        if i.startswith('battery') or i.startswith('pumped-hydro')
    ]
    df.loc[
        df.i.isin(storage_techs) & (df.MW.round(3) < 0),
        'i'
    ] += '|charge'
    df.loc[df.i.isin(storage_techs), 'i'] += '|discharge'


def get_cap_rep_stress_mix(
    case,
    years=None,
    level='transreg',
    units='GW',
    metrics=[
        'cap',
        'rep_mean',
        'stress_mean',
        'stress_top5_load',
        'stress_top5_netload',
        'stress_bottom5_vregen',
        'stress_max_load',
        'stress_max_price',
    ],
    order='fuel_storage_vre',
):
    ### Check inputs
    allowed = (
        r'(cap|rep_mean|stress_(mean|(max|min|top\d+|bottom\d+)_(gen|load|netload|price|vregen)))'
    )
    for key in metrics:
        if not re.match(allowed, key):
            raise ValueError(f"{key} in metrics must match {allowed}")

    ### Parse inputs
    allyears = pd.read_csv(
        os.path.join(case,'inputs_case','modeledyears.csv')).columns.astype(int).tolist()
    if isinstance(years, (int, np.int64)):
        years = [years]
    elif years is None:
        years = allyears
    assert all([y in allyears for y in years]), f"years={years} but must be in {allyears}"
    if units.lower() in ['%', 'percent', 'fraction', 'share', 'mix']:
        scale = 'percent'
    else:
        scale = {'MW':1, 'GW':1e-3, 'TW':1e-6}[units.upper()]
    ## Replace 'max' with 'top1' since they're handled the same
    keys = [key.replace('max','top1').replace('min','bottom1') for key in metrics]

    ### Standard inputs
    bokehcolors, plotorder = get_tech_colors_order(order)
    numhours = pd.read_csv(
        os.path.join(case,'inputs_case', 'rep', 'numhours.csv'),
    ).rename(columns={'*h':'h'}).set_index('h').squeeze(1)

    dfmap = reeds.io.get_dfmap(case)
    hierarchy = reeds.io.get_hierarchy(case)

    techs_vre = simplify_techs(
        reeds.techs.expand_GAMS_tech_groups(
            reeds.techs.get_tech_subset_table(case).loc[['VRE']].reset_index()
        ).i
    ).unique()

    ## Sort regions west to east
    regions = dfmap[level].loc[hierarchy[level].unique()].bounds.minx.sort_values().index

    ## Aggregate
    if level == 'r':
        r2agg = pd.Series(index=hierarchy.index, data=hierarchy.index)
    else:
        r2agg = hierarchy[level].copy()

    ### Rep generation
    gen_h = reeds.io.read_output(case, 'gen_h', valname='MW')
    gen_h = gen_h.loc[gen_h.t.isin(years)].copy()
    gen_h.i = simplify_techs(gen_h.i)
    gen_h.r = gen_h.r.map(r2agg)
    gen_h = gen_h.groupby(['t','i','r','h'], as_index=False).MW.sum()
    separate_charge_discharge(gen_h)

    ### Stress generation
    gen_h_stress = reeds.io.read_output(case, 'gen_h_stress', valname='MW')
    gen_h_stress = gen_h_stress.loc[gen_h_stress.t.isin(years)].copy()
    gen_h_stress.i = simplify_techs(gen_h_stress.i)
    gen_h_stress.r = gen_h_stress.r.map(r2agg)
    gen_h_stress = gen_h_stress.groupby(['t','i','r','h'], as_index=False).MW.sum()
    separate_charge_discharge(gen_h_stress)

    ### Load hours
    load_stress = reeds.io.read_output(case, 'load_stress')
    load_stress = load_stress.loc[load_stress.t.isin(years)].copy()
    load_stress.r = load_stress.r.map(r2agg)
    load_stress = load_stress.groupby(['t','r','h']).Value.sum().unstack('r')

    ### Price hours
    reqt_price = reeds.io.read_output(case, 'reqt_price')
    price_stress = reqt_price.loc[
        (reqt_price['*'] == 'res_marg')
        & (reqt_price.t.isin(years))
    ].rename(columns={'*.2':'h'}).copy()
    price_stress.r = price_stress.r.map(r2agg)
    price_stress = price_stress.groupby(['t','r','h']).Value.max().unstack('r')

    ### VRE generation hours
    vregen_stress = (
        gen_h_stress.loc[gen_h_stress.i.isin(techs_vre)]
        .groupby(['t','r','h']).MW.sum().unstack('r')
    )

    ### Net load hours
    netload_stress = load_stress - vregen_stress

    ### Collect results
    dictout = {}
    for key in keys:
        ### Capacity by region
        if key == 'cap':
            df = reeds.io.read_output(case, 'cap')
            df = df.loc[df.t.isin(years)].copy()
            df.i = simplify_techs(df.i)
            df.r = df.r.map(r2agg)
            df = df.groupby(['t','i','r']).Value.sum().unstack('r').fillna(0)
            df = df.loc[
                ~df.index.get_level_values('i').isin(['electrolyzer','smr','smr-ccs','canada'])
            ].copy()

        ### Timeslice generation by region
        elif key == 'rep_mean':
            ## Average generation
            gen_h_energy = gen_h.copy()
            gen_h_energy['MWh'] = gen_h_energy['MW'] * gen_h_energy['h'].map(numhours)
            gen_h_energy = gen_h_energy.groupby(['t','i','r']).MWh.sum().unstack('r').fillna(0)
            ## Convert back to power
            df = gen_h_energy / numhours.sum()

        ## Stress period dispatch
        elif key.startswith('stress'):
            if key == 'stress_mean':
                df = (
                    ## Assuming stress periods are all weighted equally; if not, should
                    ## multiply by numhours
                    gen_h_stress.groupby(['t','i','r']).MW.sum()
                    .unstack('r').fillna(0)
                    .divide(gen_h_stress.groupby('t').h.unique().map(len), axis=0)
                )

            ## Generation during regional max hours
            elif key.startswith('stress'):
                direction = ('top' if 'top' in key else 'bottom')
                numslices = int(key.split(direction)[1].split('_')[0])
                if key.split('_')[-1] == 'load':
                    dfindex = load_stress.stack('r').reorder_levels(['t','r','h'])
                elif key.split('_')[-1] == 'gen':
                    dfindex = gen_h_stress.groupby(['t','r','h']).MW.sum()
                elif key.split('_')[-1] == 'price':
                    dfindex = price_stress.stack('r').reorder_levels(['t','r','h'])
                elif key.split('_')[-1] == 'vregen':
                    dfindex = vregen_stress.stack('r').reorder_levels(['t','r','h'])
                elif key.split('_')[-1] == 'netload':
                    dfindex = netload_stress.stack('r').reorder_levels(['t','r','h'])
                else:
                    raise KeyError(f'Invalid key: {key}')
                idhours = (
                    dfindex
                    .sort_values(ascending=(False if 'top' in key else True))
                    .groupby(['t','r']).head(numslices)
                    .reset_index()
                    .groupby(['t','r']).h.apply(list)
                )
                ## Get generation
                df = pd.concat(
                    {
                        (t,r):
                        gen_h_stress.loc[
                            (gen_h_stress.r==r)
                            & (gen_h_stress.t==t)
                            & (gen_h_stress.h.isin(idhours[t,r]))
                        ].groupby('i').MW.mean()
                        for r in regions for t in years
                    }, axis=1, names=('t','r')
                ).fillna(0).stack('t').reorder_levels(['t','i'])
                ## Also include average load and net load
                for loadkey, dfload in [
                    (f'load_{key}', load_stress),
                    (f'netload_{key}', netload_stress),
                ]:
                    dictout[loadkey] = (
                        dfload
                        .stack('r')
                        .reorder_levels(['t','r','h'])
                        .reindex(idhours.explode().reset_index().set_index(['t','r','h']).index)
                        .fillna(0)
                        .groupby(['t','r']).mean()
                        .unstack('r')
                    )

        dfwide = df.unstack('t').reorder_levels(['t','r'], axis=1)
        dfplot = dfwide.loc[[c for c in plotorder if c in dfwide.index]].copy()
        if len(dfplot) != len(dfwide):
            print('Before sorting by plotorder:\n', dfwide.columns)
            print('After sorting by plotorder:\n', dfplot.columns)
            err = f"{key}: {len(dfwide)} -> {len(dfplot)} after sorting by plotorder"
            raise ValueError(err)
        dictout[key] = scale_outputs(dfplot, scale)

    return dictout


def stress_mix_label(case, metric):
    sw = reeds.io.get_switches(case)
    if metric == 'cap':
        xlabel = 'Capacity'
    elif metric.startswith('rep'):
        xlabel = f"Rep {metric.split('_')[1]} gen"
    elif metric == 'stress_mean':
        xlabel = 'Stress mean gen'
    elif ('top' in metric) or ('bottom' in metric):
        direction = ('top' if 'top' in metric else 'bottom')
        xlabel = "Stress: {} {} {} hours".format(
            direction,
            int(metric.split(direction)[1].split('_')[0])
            * int(sw.GSw_HourlyChunkLengthStress),
            metric.split('_')[-1],
        )
    else:
        raise ValueError(f'Could not parse metric: {metric}')
    return xlabel


def stress_metrics_shorten(metrics):
    shortmetrics = (
        (','.join(metrics))
        .replace('rep', 'r')
        .replace('stress', 's')
        .replace('cap', 'c')
        .replace('netload', 'nl')
        .replace('load', 'l')
        .replace('price', 'p')
        .replace('vregen', 'vg')
    )
    return shortmetrics


def plot_cap_rep_stress_mix(
    case,
    year=2050,
    level='transreg',
    units='GW',
    metrics=[
        'cap',
        'rep_mean',
        'stress_mean',
        'stress_top5_load',
        'stress_top5_netload',
        'stress_bottom5_vregen',
        'stress_max_load',
        'stress_max_price',
    ],
    drawpeak=True,
    drawgrid=True,
):
    """
    Plot stacked tech bars for each region for the outputs specified by `metrics`:
    - 'cap': Nameplate capacity
    - '(rep|stress)_mean': Representative or stress period mean generation
    - 'stress_(max|min)_(gen|load|netload|vregen|price)': Stress period max/min
        generation, load, net load, VRE generation, or price
    - 'stress_(top|bottom){integer}_(gen|load|netload|vregen|price)': Stress period
        top/bottom {integer} (gen|load|netload|vregen|price) timeslices
        (number of hours is GSw_HourlyChunkLengthStress * {integer})

    Other arguments:
    - units: 'MW' or 'GW' or 'TW' for absolute, or '%' or 'percent' for relative

    Returns:
    tuple (f, ax, dictout). Keys of dictout are the provided metrics.
    """
    ### Parse inputs
    if units.lower() in ['%', 'percent', 'fraction', 'share', 'mix']:
        scale = 'percent'
        ylabel = 'Technology mix [%]'
        _drawpeak = False
    else:
        scale = {'MW':1, 'GW':1e-3, 'TW':1e-6}[units.upper()]
        ylabel = f'Capacity or generation [{units}]'
        _drawpeak = drawpeak

    dfmap = reeds.io.get_dfmap(case)
    hierarchy = reeds.io.get_hierarchy(case)
    bokehcolors, plotorder = get_tech_colors_order('fuel_storage_vre')
    ## Replace 'max' with 'top1' since they're handled the same
    keys = [key.replace('max','top1').replace('min','bottom1') for key in metrics]
    ## Sort regions west to east
    regions = dfmap[level].loc[hierarchy[level].unique()].bounds.minx.sort_values().index
    ncols = len(regions)
    ## x axis labels
    xlabels = {key: stress_mix_label(case, key) for key in keys}

    ### Peak load
    peakload = pd.read_csv(
        os.path.join(case,'inputs_case','peakload.csv'),
        index_col=['level','region'],
    ).loc[level][str(year)]
    if scale != 'percent':
        peakload *= scale

    ### Get results
    dictout = get_cap_rep_stress_mix(
        case=case,
        years=year,
        level=level,
        units=units,
        metrics=metrics,
    )
    dictout = {key: dictout[key][year] for key in keys}

    ###### Plot it
    ymin = min([
        df.loc[df.index.map(lambda x: '|charge' in x)].sum().min()
        for df in dictout.values()
    ])

    ymax = max([
        df.loc[~df.index.map(lambda x: '|charge' in x)].sum().max()
        for df in dictout.values()
    ])

    plt.close()
    f,ax = plt.subplots(
        2, ncols, sharex='row', sharey='row', figsize=(len(xlabels)*0.4*ncols, 6),
        gridspec_kw={'hspace':0.1, 'height_ratios':[0.2,1]},
    )
    for col, r in enumerate(regions):
        ### Shared formatting
        ax[1,col].set_xticks(range(len(xlabels)))
        ax[1,col].set_xticklabels(
            xlabels.values(), rotation=45, ha='right', rotation_mode='anchor')
        ax[1,col].axhline(0, c='k', ls=':', lw=0.75)

        ### Data
        no_more_grids = 0
        for x, (key, df) in enumerate(dictout.items()):
            plots.stackbar(
                df=df[r].rename(x).to_frame().T,
                ax=ax[1,col], colors=bokehcolors, net=False, width=0.8)
            if (key == 'cap') and drawgrid:
                ax[1,col].axvline(x+0.5, c='k', ls=':', lw=0.5)
            if (key.startswith('stress')) and drawgrid and not no_more_grids:
                ax[1,col].axvline(x-0.5, c='k', ls=':', lw=0.5)
                no_more_grids = 1

        ### Peak load
        if _drawpeak:
            try:
                ax[1,col].axhline(peakload[r], c='k', ls='--', lw=0.75)
            except KeyError as err:
                print(err)

        ### Maps at top
        dfmap[level].plot(ax=ax[0,col], facecolor='0.99', edgecolor='0.75', lw=0.2)
        dfmap[level].loc[[r]].plot(ax=ax[0,col], facecolor='k', edgecolor='none')
        ax[0,col].axis('off')
        ax[0,col].patch.set_facecolor('none')
        ax[1,col].set_title(r, weight='bold')

    ### Legend
    indices = [df.index.tolist() for df in dictout.values()]
    flat_indices = [i for sublist in indices for i in sublist]
    handles = [
        mpl.patches.Patch(facecolor=bokehcolors[i], edgecolor='none', label=i.split('|')[0])
        for i in plotorder if (
            (i in flat_indices)
            and (not (i.endswith('|charge') or i.endswith('|discharge')))
        )
    ]
    ax[1,-1].legend(
        handles=handles[::-1],
        loc='upper left', bbox_to_anchor=(1,1.03),
        ncol=1, labelspacing=0.1,
        handletextpad=0.3, handlelength=0.7,
        columnspacing=0.5, frameon=False,
    )
    ### Formatting
    ax[1,0].set_ylabel(ylabel)
    ax[1,0].set_ylim(ymin, ymax)
    ax[1,0].set_xlim(-0.5, len(xlabels)-0.5)
    ax[1,0].yaxis.set_minor_locator(mpl.ticker.AutoMinorLocator(2))
    plots.despine(ax)

    return f, ax, dictout


def plot_stress_mix(
    case,
    level='transreg',
    units='GW',
    metric='stress_max_price',
    drawload=False,
    startyear=2022,
    figwidth=1.5,
    figheight=6,
    order='fuel_storage_vre',
    moreticks=False,
):
    ### Parse inputs
    allowed = (
        r'(cap|rep_mean|stress_(mean|(max|min|top\d+|bottom\d+)_(gen|load|netload|price|vregen)))'
    )
    if not re.match(allowed, metric):
        raise ValueError(f"metric={metric} must match {allowed}")
    ## Replace 'max' with 'top1' since they're handled the same
    metric = metric.replace('max','top1').replace('min','bottom1')

    if units.lower() in ['%', 'percent', 'fraction', 'share', 'mix']:
        scale = 'percent'
        ylabel = 'Technology mix [%]'
        _drawload = False
    else:
        scale = {'MW':1, 'GW':1e-3, 'TW':1e-6}[units.upper()]
        ylabel = f'Generation [{units}]'
        _drawload = drawload
    ylabel = f"{stress_mix_label(case, metric)} [{'%' if scale == 'percent' else units}]"
    ### Get results
    dictout = get_cap_rep_stress_mix(
        case=case,
        level=level,
        units=units,
        metrics=[metric],
        order=order,
    )
    dfout = dictout[metric].copy()

    years = [y for y in dfout.columns.get_level_values('t').unique() if y >= startyear]
    yearstep = int(pd.Series(years).diff().max())

    loadmetric = f'netload_{metric}' if 'netload' in metric else f'load_{metric}'
    if loadmetric in dictout:
        dfload = dictout[loadmetric]
        dfload = dfload.loc[years].copy()
        if scale != 'percent':
            dfload *= scale
    else:
        _drawload = False

    ### Shared settings
    bokehcolors, plotorder = get_tech_colors_order('fuel_storage_vre')
    dfmap = reeds.io.get_dfmap(case)
    hierarchy = reeds.io.get_hierarchy(case)
    ## Plot settings
    regions = dfmap[level].loc[hierarchy[level].unique()].bounds.minx.sort_values().index
    ncols = len(regions)
    ymin = dfout[dfout < 0].sum().min()
    #%% Plot it
    plt.close()
    f,ax = plt.subplots(
        2, ncols, sharex='row', sharey='row', figsize=(ncols*figwidth, figheight),
        gridspec_kw={'hspace':0.1, 'height_ratios':[0.2,1]},
    )
    for col, r in enumerate(regions):
        _ax = ax[1,col] if ncols > 1 else ax[1]
        ### Data
        df = dfout.xs(r, 1, 'r')[years].T
        plots.stackbar(
            df=df,
            ax=_ax,
            colors=bokehcolors,
            net=False,
            width=yearstep*0.9,
        )
        ### Peak load
        if _drawload:
            _ax.plot(
                dfload.index,
                dfload[r].values,
                c='k', ls='--', lw=1.5
            )
        ### Formatting
        _ax.axhline(0, c='k', ls=':', lw=0.75)
        _ax.set_title(r, weight='bold')
        if col == 0:
            _ax.set_ylabel(ylabel)
        if moreticks:
            _ax.set_xlim(2020)
            _ax.set_xticks(years)
            _ax.set_xticklabels(years, rotation=45, rotation_mode='anchor', ha='right')
            _ax.yaxis.set_minor_locator(mpl.ticker.AutoMinorLocator(5))
        ### Maps at top
        _max = ax[0,col] if ncols > 1 else ax[0]
        dfmap[level].plot(ax=_max, facecolor='0.99', edgecolor='0.75', lw=0.2)
        dfmap[level].loc[[r]].plot(ax=_max, facecolor='k', edgecolor='none')
        _max.axis('off')
        _max.patch.set_facecolor('none')
    ### Formatting
    _ax.set_ylim(ymin)
    plots.despine(ax)

    return f, ax, dfout


def plot_capacity_offline(
        case, year=2050, level='transgrp',
        capwidth='5D', tempcolor='C7', temp_front=True,
        drawgrid=True, plot_for=False,
    ):
    """Plot capacity offline and temperature for rep and stress periods"""
    ### Get temperatures
    temperatures = reeds.io.get_temperatures(case)

    ## Aggregate if necessary
    sw = reeds.io.get_switches(case)

    if sw['GSw_RegionResolution'] == 'aggreg':
        r2aggreg = pd.read_csv(
            os.path.join(case, 'inputs_case', 'hierarchy_original.csv')
        ).rename(columns={'ba':'r'}).set_index('r').aggreg
        temperatures = temperatures.rename(columns=r2aggreg)

    hierarchy = reeds.io.get_hierarchy(case)
    r2level = hierarchy[level]

    bokehcolors = pd.read_csv(
        os.path.join(reeds_path,'postprocessing','bokehpivot','in','reeds2','tech_style.csv'),
        index_col='order',
    ).squeeze(1).drop(['electrolyzer','smr','smr-ccs','Canada'], errors='ignore')

    dftemp = pd.concat({
        which: (
            temperatures.rename(columns=hierarchy[level]).T.groupby(level='r').agg(which)
            .T.groupby([
                temperatures.index.year,
                temperatures.index.month,
                temperatures.index.day,
            ]).agg(which)
        )
        for which in ['min', 'max']
    }, axis=1)
    dftemp.index = pd.to_datetime(
        temperatures.index.strftime('%Y-%m-%d').drop_duplicates())

    ### Get GW capacity offline, with same index as temperatures
    capacity_offline = reeds.io.read_output(case, 'capacity_offline')
    capacity_offline = (
        capacity_offline.assign(i=simplify_techs(capacity_offline.i))
        .loc[capacity_offline.t==year]
        .groupby(['i','r','h']).Value.sum().unstack(['r','i'])
        / 1e3
    )
    ## Aggregate
    capacity_offline.columns = capacity_offline.columns.map(
        lambda x: (r2level[x[0]], x[1]))
    capacity_offline = capacity_offline.T.groupby(['r','i']).sum().T
    ## Convert index to datetimes
    capacity_offline.index = capacity_offline.index.map(reeds.timeseries.h2timestamp)
    capacity_offline = capacity_offline.groupby([
        capacity_offline.index.year,
        capacity_offline.index.month,
        capacity_offline.index.day,
    ]).max()
    capacity_offline.index = capacity_offline.index.map(
        lambda x: pd.Timestamp(year=x[0], month=x[1], day=x[2]))

    ### Get outage rates
    if plot_for:
        outage_forced_hourly = (
            reeds.io.get_outage_hourly(case, 'forced')
            .reorder_levels(['r','i'], axis=1))
        outage_forced_hourly.columns = outage_forced_hourly.columns.map(
            lambda x: (r2level[x[0]], x[1])
        )
        ## Get max by region, convert to percent
        outage_forced_hourly = outage_forced_hourly.T.groupby(['r','i']).max().T
        for_techs = ['nuclear','coaloldscr','gas-cc','gas-ct','hydro']
        rename = {'coaloldscr':'coal'}
        for_techs_rename = [rename.get(i,i) for i in for_techs]
        outage_forced_hourly = (
            outage_forced_hourly[[c for c in outage_forced_hourly if c[1] in for_techs]]
            .rename(columns=rename, level='i')
            * 100
        )
        outage_forced_hourly = outage_forced_hourly.groupby([
            outage_forced_hourly.index.year,
            outage_forced_hourly.index.month,
            outage_forced_hourly.index.day,
        ]).max()
        outage_forced_hourly.index = outage_forced_hourly.index.map(
            lambda x: pd.Timestamp(year=x[0], month=x[1], day=x[2]))
    else:
        outage_forced_hourly = None

    dictout = {
        'temperature_minmax': dftemp,
        'capacity_offline': capacity_offline,
        'outage_forced_hourly': outage_forced_hourly,
    }

    ### Plot it
    regions = dftemp['min'].columns.tolist()
    nrows = len(regions)

    plt.close()
    f,ax = plt.subplots(nrows, 1, sharex=True, sharey=True, figsize=(12, 1.5*nrows))
    topax = ax if nrows == 1 else ax[0]
    botax = ax if nrows == 1 else ax[-1]
    pars = []
    for row, region in enumerate(regions):
        _ax = ax if nrows == 1 else ax[row]
        if drawgrid:
            _ax.grid(which='major', axis='y', c='k', lw=0.15, ls=(10, (10, 10)))
        _ax.annotate(
            region, (0.005, 1.05), xycoords='axes fraction', va='top',
            weight='bold', fontsize=12,
        )
        ## Temperatures
        _ax.fill_between(
            dftemp.index, dftemp['max'][region], dftemp['min'][region],
            label=region, color=tempcolor, alpha=0.8, lw=0, zorder=1e6,
        )
        ## Parasite y axis
        par = _ax.twinx()
        pars.append(par)
        par.spines['top'].set_visible(False)
        par.tick_params(which='both', direction='out')
        if temp_front:
            _ax.set_zorder(1)
            _ax.set_frame_on(False)
        ## Capacity offline
        df = capacity_offline[region][
            [c for c in bokehcolors.index if c in capacity_offline[region]]
        ].copy()
        if not plot_for:
            plots.stackbar(
                df=df, ax=par, colors=bokehcolors,
                width=pd.Timedelta(capwidth), x0=pd.Timedelta(0), net=False,
            )
        ## Forced outage rates
        else:
            dff = outage_forced_hourly[region][
                [c for c in outage_forced_hourly[region] if c in df]].copy()
            for col in dff:
                par.plot(
                    dff.index, dff[col].values, color=bokehcolors[col],
                    lw=1.0, alpha=0.9, label='_nolabel')

    ## Legend
    if not plot_for:
        par.set_ylabel('Capacity offline [GW]', y=0, ha='left')
        handles = [
            mpl.patches.Patch(facecolor=bokehcolors[i], edgecolor='none', label=i)
            for i in bokehcolors.index if i in capacity_offline.columns.get_level_values('i')
        ]
        botax.legend(
            handles=handles[::-1], loc='lower left', bbox_to_anchor=(1.07, -0.15),
            ncol=1, frameon=False,
            labelspacing=0.1, handletextpad=0.3, handlelength=0.7, columnspacing=0.5,
        )
    else:
        par.set_ylabel('Forced outage rate [%]', y=0, ha='left')
        handles = [
            mpl.patches.Patch(facecolor=bokehcolors[i], edgecolor='none', label=i)
            for i in for_techs_rename
        ]
        botax.legend(
            handles=handles[::-1], loc='lower left', bbox_to_anchor=(1.07, -0.15),
            ncol=1, frameon=False,
            labelspacing=0.1, handletextpad=0.3, handlelength=0.7, columnspacing=0.5,
        )
        ymax = max([par.get_ylim()[1] for par in pars])
        for row in range(nrows):
            pars[row].set_ylim(0,ymax)
            pars[row].yaxis.set_minor_locator(mpl.ticker.MultipleLocator(10))

    ## Formatting
    topax.yaxis.set_major_locator(mpl.ticker.MultipleLocator(20))
    topax.yaxis.set_minor_locator(mpl.ticker.AutoMinorLocator(2))
    botax.set_ylabel('Daily temperature range [°C]', y=0, ha='left', color=tempcolor)
    topax.set_xlim(pd.Timestamp('2007-01-01'), pd.Timestamp('2013-12-31 23:00'))
    topax.xaxis.set_minor_locator(mpl.ticker.AutoMinorLocator(4))
    plots.despine(ax)

    return f, ax, dictout


def map_outage_days(
    case,
    dates=['2008-12-16', '2009-01-15'],
    techs=['gas-cc', 'gas-ct', 'coaloldscr', 'nuclear', 'hyded'],
    outage_type='forced',
    aggfunc='max',
    cmap=cmocean.cm.rain,
    vmin=0,
    vmax='auto',
    fontsize=4,
    scale=2,
):
    ### Outage rates
    if outage_type == 'both':
        outage_hourly = reeds.io.get_outage_hourly(case, 'forced').add(
            reeds.io.get_outage_hourly(case, 'scheduled'),
            fill_value=0,
        )
    else:
        outage_hourly = reeds.io.get_outage_hourly(case, outage_type)
    dtype = type(outage_hourly.columns)

    ### Region map
    dfba = reeds.io.get_dfmap(case)['r']
    outage_dates = (
        pd.concat(
            {date: outage_hourly.loc[date].agg(aggfunc, axis=0) for date in dates},
            axis=1, names=('date',)
        )
        .loc[techs]
        .unstack('i')
    ## Convert to percent
    ) * 100

    ### Plot setup
    if vmax in ['auto', 'max', 'data', 'scale']:
        vmax = (outage_dates.max().max() if dtype == pd.MultiIndex else outage_dates.max())
    nrows = len(techs)
    ncols = len(dates)
    coords = {
        (tech, date): (row, col)
        for col, date in enumerate(dates) for row, tech in enumerate(techs)
    }
    nicelabels = {
        'gas-cc': 'Gas CC',
        'gas-ct': 'Gas CT',
        'coaloldscr': 'Coal',
        'nuclear': 'Nuclear',
        'hyded': 'Hydro',
    }
    ### Plot it
    plt.close()
    f,ax = plt.subplots(
        nrows, ncols, figsize=(ncols*scale, nrows*scale*0.8), sharex=True, sharey=True,
    )
    ## Data
    index = outage_dates.columns if dtype == pd.MultiIndex else outage_dates.index
    for date, tech in index:
        _ax = ax[coords[tech, date]]
        dfplot = dfba.copy()
        dfplot['outage_pct'] = outage_dates[date][tech]
        dfplot.plot(ax=_ax, column='outage_pct', cmap=cmap, vmin=vmin, vmax=vmax)
        ## Data values
        if fontsize:
            for r, row in dfplot.sort_values('outage_pct').iterrows():
                _ax.annotate(
                    f"{row.outage_pct:.0f}",
                    [row.centroid_x, row.centroid_y],
                    ha='center', va='center', c='k',
                    fontsize=fontsize,
                    path_effects=[pe.withStroke(linewidth=1.4, foreground='w', alpha=0.7)],
                )
        _ax.axis('off')
        ## Formatting
        if date == dates[0]:
            _ax.annotate(
                nicelabels.get(tech,tech), (0, 0.5), xycoords='axes fraction',
                ha='right', va='center', fontsize=14, weight='bold',
            )
        if tech == techs[0]:
            _ax.annotate(
                date, (0.5, 1.0), xycoords='axes fraction',
                ha='center', va='bottom', fontsize=14, weight='bold',
            )

    return f, ax, outage_dates

<<<<<<< HEAD
=======

>>>>>>> 92e8fa7c
def layout_case_year_plots(
    cases,
    years,
    oneaxis='columns',
    yearaxis='rows',
):
    """
    Lay out series of cases and years into 
    Returns:
    tuple: (nrows, ncols, coords) [int, int, dict]
    - coords: {(case, year): (row, col)}
      or {(case, year): row} or {(case, year): col} if one axis
    """
    numcases = len(cases)
    numyears = len(years)
    if (len(years) == 1) or (numcases == 1):
        if oneaxis in ['column', 'columns', 1, 'wide']:
            nrows, ncols = 1, max(numyears, numcases)
        else:
            nrows, ncols = max(numyears, numcases), 1
        plotindex = 't' if numyears > 1 else 'case'
        nrows, ncols, coords = reeds.plots.get_coordinates(
            [(c, years[0]) for c in cases] if plotindex == 'case'
            else [(y, cases[0]) for y in years],
            nrows=nrows, ncols=ncols,
        )
    else:
        if yearaxis in ['row', 'rows', 0, 'long', 'tall']:
            nrows, ncols = numyears, numcases
            coords = {
                (case, t): (row, col)
                for (row, t) in enumerate(years)
                for (col, case) in enumerate(cases)
            }
        else:
            nrows, ncols = numcases, numyears
            coords = {
                (case, t): (row, col)
                for (row, case) in enumerate(cases)
                for (col, t) in enumerate(years)
            }

    return nrows, ncols, coords


def map_output_byyear(
    case,
    param,
    years=[2050],
    oneaxis='columns',
    yearaxis='rows',
    mapscale=4,
    cmap=cmocean.cm.rain,
    vscale=1,
    vmin=None,
    vmax=None,
    **kwargs,
):
    ### Parse inputs
<<<<<<< HEAD
    if isinstance(case, str):
        plotcases = [case]
        titles = [os.path.basename(case)]
    elif isinstance(case, list):
        plotcases = case
        titles = [os.path.basename(c) for c in plotcases]
    elif isinstance(case, dict):
        plotcases = list(case.values())
        titles = list(case.keys())
=======
    if isinstance(case, dict):
        plotcases = list(case.values())
        titles = list(case.keys())
    else:
        if isinstance(case, str):
            plotcases = [case]
        elif isinstance(case, list):
            plotcases = case
        titles = [os.path.basename(c) for c in plotcases]
>>>>>>> 92e8fa7c

    ### Get results
    dfmap = reeds.io.get_dfmap(plotcases[0])
    dictin = {
        title: reeds.io.read_output(case, param).astype({'t':int})
        for title, case in zip(titles, plotcases)
    }
    ## Filter to plot years and reshape to [r × t]
    dictplot = {
        k: v.loc[v.t.isin(years)].pivot(index='r', columns='t', values='Value') * vscale
        for k,v in dictin.items()
    }
    ## Get limits
    dfall = pd.concat(dictplot)
    _vmin = float(dfall.min().min() if vmin is None else vmin)
    _vmax = float(dfall.max().max() if vmax is None else vmax)
    ## Arrange subplots
    nrows, ncols, coords = layout_case_year_plots(
        cases=plotcases,
        years=years,
        oneaxis=oneaxis,
        yearaxis=yearaxis,
    )
    ## Plot it
    plt.close()
    f,ax = plt.subplots(
        nrows, ncols, figsize=(ncols*mapscale, nrows*mapscale*0.8), sharex=True, sharey=True,
        gridspec_kw={'hspace':0, 'wspace':0},
    )
    for title, case in zip(titles, plotcases):
        for year in years:
<<<<<<< HEAD
            if isinstance(ax, np.ndarray):
                if len(titles) == 1:
                    _ax = ax.flat[0]
                else:
                    _ax = ax[coords[case, year]]
            else:
                _ax = ax
=======
            _ax = (ax if len(coords) == 1 else ax[coords[case, year]])
>>>>>>> 92e8fa7c
            ## Background
            dfmap['country'].plot(ax=_ax, facecolor='none', edgecolor='k', lw=0.5, zorder=1e9)
            dfmap['r'].plot(ax=_ax, facecolor='none', edgecolor='C7', lw=0.2, zorder=1e8)
            ## Data
            dfplot = dfmap['r'].copy()
            dfplot['value'] = dictplot[title][year]
            # dfplot['value'] = dfplot['value'].fillna(0)
            dfplot.plot(
                ax=_ax, column='value', cmap=cmap,
                vmin=_vmin, vmax=_vmax,
            )
            _ax.axis('off')
            ## Formatting
            _ax.set_title(f'{title} {year}', y=0.95)
            ## Colorbar
            plots.addcolorbarhist(
                f=f, ax0=_ax, data=dictplot[title][year].values,
                vmin=_vmin, vmax=_vmax, cmap=cmap, nbins=21,
                orientation='horizontal',
                cbarheight=0.35, cbarhoffset=-0.8, cbarbottom=0.07, labelpad=3.5,
                **kwargs,
            )
    return f, ax, dictplot<|MERGE_RESOLUTION|>--- conflicted
+++ resolved
@@ -6213,10 +6213,6 @@
 
     return f, ax, outage_dates
 
-<<<<<<< HEAD
-=======
-
->>>>>>> 92e8fa7c
 def layout_case_year_plots(
     cases,
     years,
@@ -6276,17 +6272,6 @@
     **kwargs,
 ):
     ### Parse inputs
-<<<<<<< HEAD
-    if isinstance(case, str):
-        plotcases = [case]
-        titles = [os.path.basename(case)]
-    elif isinstance(case, list):
-        plotcases = case
-        titles = [os.path.basename(c) for c in plotcases]
-    elif isinstance(case, dict):
-        plotcases = list(case.values())
-        titles = list(case.keys())
-=======
     if isinstance(case, dict):
         plotcases = list(case.values())
         titles = list(case.keys())
@@ -6296,7 +6281,6 @@
         elif isinstance(case, list):
             plotcases = case
         titles = [os.path.basename(c) for c in plotcases]
->>>>>>> 92e8fa7c
 
     ### Get results
     dfmap = reeds.io.get_dfmap(plotcases[0])
@@ -6328,17 +6312,7 @@
     )
     for title, case in zip(titles, plotcases):
         for year in years:
-<<<<<<< HEAD
-            if isinstance(ax, np.ndarray):
-                if len(titles) == 1:
-                    _ax = ax.flat[0]
-                else:
-                    _ax = ax[coords[case, year]]
-            else:
-                _ax = ax
-=======
             _ax = (ax if len(coords) == 1 else ax[coords[case, year]])
->>>>>>> 92e8fa7c
             ## Background
             dfmap['country'].plot(ax=_ax, facecolor='none', edgecolor='k', lw=0.5, zorder=1e9)
             dfmap['r'].plot(ax=_ax, facecolor='none', edgecolor='C7', lw=0.2, zorder=1e8)
