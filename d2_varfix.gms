* Round problematic variables  
* Non-rounded parameters can sometimes cause numerical issues when summing over tfix in model equations  
if(Sw_RemoveSmallNumbers = 1,
    CAP.l(i,v,r,tfix)$[abs(CAP.l(i,v,r,tfix)) < rhs_tolerance] = 0 ;
    UPGRADES.l(i,v,r,tfix)$[abs(UPGRADES.l(i,v,r,tfix)) < rhs_tolerance] = 0 ;
    CAP_ABOVE_LIM.l(tg,r,tfix)$[abs(CAP_ABOVE_LIM.l(tg,r,tfix)) < rhs_tolerance] = 0 ;
    INV.l(i,v,r,tfix)$[abs(INV.l(i,v,r,tfix)) < rhs_tolerance] = 0 ;
    INV_RSC.l(i,v,r,rscbin,tfix)$[abs(INV_RSC.l(i,v,r,rscbin,tfix)) < rhs_tolerance] = 0 ;
    INV_POI.l(r,tfix)$[abs(INV_POI.l(r,tfix)) < rhs_tolerance] = 0 ;
    H2_STOR_INV.l(h2_stor,r,tfix)$[abs(H2_STOR_INV.l(h2_stor,r,tfix)) < rhs_tolerance] = 0 ;
    H2_TRANSPORT_INV.l(r,rr,tfix) $[abs(H2_TRANSPORT_INV.l(r,rr,tfix) ) < rhs_tolerance] = 0 ;
<<<<<<< HEAD
) ;
=======
);
>>>>>>> 92e8fa7c
    
*load variable
    LOAD.fx(r,h,tfix) = LOAD.l(r,h,tfix) ;
    FLEX.fx(flex_type,r,h,tfix)$Sw_EFS_flex  = FLEX.l(flex_type,r,h,tfix) ;
*     PEAK_FLEX.fx(r,ccseason,tfix)$Sw_EFS_flex = PEAK_FLEX.l(r,ccseason,tfix) ;
    DROPPED.fx(r,h,tfix)$[(yeart(tfix)<Sw_StartMarkets)] = DROPPED.l(r,h,tfix) ;
    EXCESS.fx(r,h,tfix)$[(yeart(tfix)<Sw_StartMarkets)] = EXCESS.l(r,h,tfix) ;
    CAP_LOADSITE.fx(r,tfix)$[Sw_LoadSiteCF$val_loadsite(r)] = CAP_LOADSITE.l(r,tfix) ;
    INV_LOADSITE.fx(r,tfix)$[Sw_LoadSiteCF$val_loadsite(r)] = INV_LOADSITE.l(r,tfix) ;
    OP_LOADSITE.fx(r,h,tfix)$[Sw_LoadSiteCF$(Sw_LoadSiteCF<1)$val_loadsite(r)] = OP_LOADSITE.l(r,h,tfix) ;

* capacity and investment variables
    CAP.fx(i,v,r,tfix)$[valcap(i,v,r,tfix)] = CAP.l(i,v,r,tfix) ;
    CAP_ENERGY.fx(i,v,r,tfix)$[valcap(i,v,r,tfix)$battery(i)] = CAP_ENERGY.l(i,v,r,tfix) ;
    CAP_ABOVE_LIM.fx(tg,r,tfix)$[(yeart(tfix)>=model_builds_start_yr)
                                 $(sum{(tgg,rr), cap_limit(tgg,rr,tfix)})
                                 $sum{(i,newv)$tg_i(tg,i), valinv(i,newv,r,tfix)}] = CAP_ABOVE_LIM.l(tg,r,tfix) ;
    CAP_SDBIN.fx(i,v,r,ccseason,sdbin,tfix)$[valcap(i,v,r,tfix)$(storage(i) or hyd_add_pump(i))$(not csp(i))$Sw_PRM_CapCredit] = CAP_SDBIN.l(i,v,r,ccseason,sdbin,tfix) ;
    CAP_SDBIN_ENERGY.fx(i,v,r,ccseason,sdbin,tfix)$[valcap(i,v,r,tfix)$battery(i)$Sw_PRM_CapCredit] = CAP_SDBIN_ENERGY.l(i,v,r,ccseason,sdbin,tfix) ;
    GROWTH_BIN.fx(gbin,i,st,tfix)$[sum{r$[r_st(r,st)], valinv_irt(i,r,tfix) }$stfeas(st)$Sw_GrowthPenalties$(yeart(tfix)<=Sw_GrowthPenLastYear)] = GROWTH_BIN.l(gbin,i,st,tfix) ;
    INV.fx(i,v,r,tfix)$[valinv(i,v,r,tfix)] = INV.l(i,v,r,tfix) ;
    INV_ENERGY.fx(i,v,r,tfix)$[valinv(i,v,r,tfix)$battery(i)] = INV_ENERGY.l(i,v,r,tfix) ;
    INV_REFURB.fx(i,v,r,tfix)$[valinv(i,v,r,tfix)$refurbtech(i)] = INV_REFURB.l(i,v,r,tfix) ;
    INV_RSC.fx(i,v,r,rscbin,tfix)$[valinv(i,v,r,tfix)$rsc_i(i)$m_rscfeas(r,i,rscbin)] = INV_RSC.l(i,v,r,rscbin,tfix) ;
    CAP_RSC.fx(i,v,r,rscbin,tfix)$[valcap(i,v,r,tfix)$rsc_i(i)$m_rscfeas(r,i,rscbin)] = CAP_RSC.l(i,v,r,rscbin,tfix) ;
    INV_CAP_UP.fx(i,v,r,rscbin,tfix)$[allow_cap_up(i,v,r,rscbin,tfix)] = INV_CAP_UP.l(i,v,r,rscbin,tfix) ;
    INV_ENER_UP.fx(i,v,r,rscbin,tfix)$[allow_ener_up(i,v,r,rscbin,tfix)] = INV_ENER_UP.l(i,v,r,rscbin,tfix) ;
    UPGRADES.fx(i,v,r,tfix)$[valcap(i,v,r,tfix)$upgrade(i)] = UPGRADES.l(i,v,r,tfix) ;
    UPGRADES_RETIRE.fx(i,v,r,tfix)$[valcap(i,v,r,tfix)$upgrade(i)] = UPGRADES_RETIRE.l(i,v,r,tfix) ;
    EXTRA_PRESCRIP.fx(pcat,r,tfix)$[force_pcat(pcat,tfix)$sum{(i,newv)$[prescriptivelink(pcat,i)], valinv(i,newv,r,tfix) }] = EXTRA_PRESCRIP.l(pcat,r,tfix) ;
    EXTRA_PRESCRIP_ENERGY.fx(pcat,r,tfix)$[force_pcat(pcat,tfix)$sum{(i,newv)$[prescriptivelink(pcat,i)], valinv(i,newv,r,tfix) }] = EXTRA_PRESCRIP_ENERGY.l(pcat,r,tfix) ;

* generation and storage variables
    GEN.fx(i,v,r,h,tfix)$valgen(i,v,r,tfix) = GEN.l(i,v,r,h,tfix) ;
    GEN_PLANT.fx(i,v,r,h,tfix)$[storage_hybrid(i)$(not csp(i))$valgen(i,v,r,tfix)$Sw_HybridPlant] = GEN_PLANT.l(i,v,r,h,tfix) ;
    GEN_STORAGE.fx(i,v,r,h,tfix)$[storage_hybrid(i)$(not csp(i))$valgen(i,v,r,tfix)$Sw_HybridPlant] = GEN_STORAGE.l(i,v,r,h,tfix) ;
    CURT.fx(r,h,tfix)$Sw_CurtMarket = CURT.l(r,h,tfix) ;
    MINGEN.fx(r,szn,tfix)$Sw_Mingen = MINGEN.l(r,szn,tfix) ;
    STORAGE_IN.fx(i,v,r,h,tfix)$[valgen(i,v,r,tfix)$(storage_standalone(i) or hyd_add_pump(i))] = STORAGE_IN.l(i,v,r,h,tfix) ;
    STORAGE_IN_PLANT.fx(i,v,r,h,tfix)$[valgen(i,v,r,tfix)$storage_hybrid(i)$(not csp(i))$Sw_HybridPlant] = STORAGE_IN_PLANT.l(i,v,r,h,tfix) ;
    STORAGE_IN_GRID.fx(i,v,r,h,tfix)$[valgen(i,v,r,tfix)$storage_hybrid(i)$(not csp(i))$Sw_HybridPlant] = STORAGE_IN_GRID.l(i,v,r,h,tfix) ;
    STORAGE_LEVEL.fx(i,v,r,h,tfix)$[valgen(i,v,r,tfix)$storage(i)$(not storage_interday(i))] = STORAGE_LEVEL.l(i,v,r,h,tfix) ;
    STORAGE_INTERDAY_LEVEL.fx(i,v,r,allszn,tfix)$[valgen(i,v,r,tfix)$storage_interday(i)] = STORAGE_INTERDAY_LEVEL.l(i,v,r,allszn,tfix) ;
    STORAGE_INTERDAY_DISPATCH.fx(i,v,r,allh,tfix)$[valgen(i,v,r,tfix)$storage_interday(i)] = STORAGE_INTERDAY_DISPATCH.l(i,v,r,allh,tfix) ;
    STORAGE_INTERDAY_LEVEL_MAX_DAY.fx(i,v,r,allszn,tfix)$[valgen(i,v,r,tfix)$storage_interday(i)] = STORAGE_INTERDAY_LEVEL_MAX_DAY.l(i,v,r,allszn,tfix) ;
    STORAGE_INTERDAY_LEVEL_MIN_DAY.fx(i,v,r,allszn,tfix)$[valgen(i,v,r,tfix)$storage_interday(i)] = STORAGE_INTERDAY_LEVEL_MIN_DAY.l(i,v,r,allszn,tfix) ;
    AVAIL_SITE.fx(x,h,tfix)$[Sw_SpurScen$xfeas(x)] = AVAIL_SITE.l(x,h,tfix) ;
    RAMPUP.fx(i,r,h,hh,tfix)$[Sw_StartCost$startcost(i)$numhours_nexth(h,hh)$valgen_irt(i,r,tfix)] = RAMPUP.l(i,r,h,hh,tfix) ;

* flexible CCS variables
    CCSFLEX_POW.fx(i,v,r,h,tfix)$[ccsflex(i)$valgen(i,v,r,tfix)$(Sw_CCSFLEX_BYP OR Sw_CCSFLEX_STO OR Sw_CCSFLEX_DAC)] = CCSFLEX_POW.l(i,v,r,h,tfix) ;
    CCSFLEX_POWREQ.fx(i,v,r,h,tfix)$[ccsflex_sto(i)$valgen(i,v,r,tfix)$Sw_CCSFLEX_STO] = CCSFLEX_POWREQ.l(i,v,r,h,tfix) ;
    CCSFLEX_STO_STORAGE_LEVEL.fx(i,v,r,h,tfix)$[ccsflex_sto(i)$valgen(i,v,r,tfix)$Sw_CCSFLEX_STO] = CCSFLEX_STO_STORAGE_LEVEL.l(i,v,r,h,tfix) ;
    CCSFLEX_STO_STORAGE_CAP.fx(i,v,r,tfix)$[ccsflex_sto(i)$valcap(i,v,r,tfix)$Sw_CCSFLEX_STO] = CCSFLEX_STO_STORAGE_CAP.l(i,v,r,tfix) ;

* trade variables
    FLOW.fx(r,rr,h,tfix,trtype)$routes(r,rr,trtype,tfix) = FLOW.l(r,rr,h,tfix,trtype) ;
    OPRES_FLOW.fx(ortype,r,rr,h,tfix)$[Sw_OpRes$opres_model(ortype)$opres_routes(r,rr,tfix)$opres_h(h)] = OPRES_FLOW.l(ortype,r,rr,h,tfix) ;
    PRMTRADE.fx(r,rr,trtype,ccseason,tfix)$[routes(r,rr,trtype,tfix)$routes_prm(r,rr)] = PRMTRADE.l(r,rr,trtype,ccseason,tfix) ;

* operating reserve variables
    OPRES.fx(ortype,i,v,r,h,tfix)$[Sw_OpRes$valgen(i,v,r,tfix)$reserve_frac(i,ortype)$opres_h(h)] = OPRES.l(ortype,i,v,r,h,tfix) ;

* variable fuel amounts
    GASUSED.fx(cendiv,gb,h,tfix)$[(Sw_GasCurve=0)$h_rep(h)] = GASUSED.l(cendiv,gb,h,tfix) ;
    VGASBINQ_NATIONAL.fx(fuelbin,tfix)$[Sw_GasCurve=1] = VGASBINQ_NATIONAL.l(fuelbin,tfix) ;
    VGASBINQ_REGIONAL.fx(fuelbin,cendiv,tfix)$[Sw_GasCurve=1] = VGASBINQ_REGIONAL.l(fuelbin,cendiv,tfix) ;
    BIOUSED.fx(bioclass,r,tfix)$[sum{(i,v)$(bio(i) or cofire(i)), valgen(i,v,r,tfix) }] = BIOUSED.l(bioclass,r,tfix) ;

* RECS variables
    RECS.fx(RPSCat,i,st,ast,tfix)$[stfeas(st)$RecMap(i,RPSCat,st,ast,tfix)$(stfeas(ast) or sameas(ast,"voluntary"))$Sw_StateRPS] = RECS.l(RPSCat,i,st,ast,tfix) ;
    ACP_Purchases.fx(RPSCat,st,tfix)$[(stfeas(st) or sameas(st,"voluntary"))$Sw_StateRPS] = ACP_Purchases.l(RPSCat,st,tfix) ;
    EMIT.fx(etype,e,r,tfix)$emit_modeled(e,r,tfix) = EMIT.l(etype,e,r,tfix) ;

* transmission variables
    CAPTRAN_ENERGY.fx(r,rr,trtype,tfix)$routes(r,rr,trtype,tfix) = CAPTRAN_ENERGY.l(r,rr,trtype,tfix) ;
    CAPTRAN_PRM.fx(r,rr,trtype,tfix)$[routes(r,rr,trtype,tfix)$routes_prm(r,rr)] = CAPTRAN_PRM.l(r,rr,trtype,tfix) ;
    CAPTRAN_GRP.fx(transgrp,transgrpp,tfix)$trancap_init_transgroup(transgrp,transgrpp,"AC") = CAPTRAN_GRP.l(transgrp,transgrpp,tfix) ;
    INVTRAN.fx(r,rr,trtype,tfix)$routes_inv(r,rr,trtype,tfix) = INVTRAN.l(r,rr,trtype,tfix) ;
    INV_CONVERTER.fx(r,tfix)$Sw_VSC = INV_CONVERTER.l(r,tfix) ;
    CAP_CONVERTER.fx(r,tfix)$Sw_VSC = CAP_CONVERTER.l(r,tfix) ;
    CONVERSION.fx(r,h,intype,outtype,tfix)$Sw_VSC = CONVERSION.l(r,h,intype,outtype,tfix) ;
    CONVERSION_PRM.fx(r,ccseason,intype,outtype,tfix)$Sw_VSC = CONVERSION_PRM.l(r,ccseason,intype,outtype,tfix) ;
    CAP_SPUR.fx(x,tfix)$[Sw_SpurScen$xfeas(x)] = CAP_SPUR.l(x,tfix) ;
    INV_SPUR.fx(x,tfix)$[Sw_SpurScen$xfeas(x)] = INV_SPUR.l(x,tfix) ;
    INV_POI.fx(r,tfix)$Sw_TransIntraCost = INV_POI.l(r,tfix) ;

* water climate variables
    WATCAP.fx(i,v,r,tfix)$[valcap(i,v,r,tfix)$Sw_WaterMain$Sw_WaterCapacity] = WATCAP.l(i,v,r,tfix) ;
    WAT.fx(i,v,w,r,h,tfix)$[i_water(i)$valgen(i,v,r,tfix)$Sw_WaterMain] = WAT.l(i,v,w,r,h,tfix) ;
    WATER_CAPACITY_LIMIT_SLACK.fx(wst,r,tfix)$[Sw_WaterMain$Sw_WaterCapacity] = WATER_CAPACITY_LIMIT_SLACK.l(wst,r,tfix) ;

*H2 and DAC production variables
    PRODUCE.fx(p,i,v,r,h,tfix)$[consume(i)$i_p(i,p)$valcap(i,v,r,tfix)$h_rep(h)$Sw_Prod] = PRODUCE.l(p,i,v,r,h,tfix) ;
    H2_FLOW.fx(r,rr,h,tfix)$[h2_routes(r,rr)$(Sw_H2 = 2)] = H2_FLOW.l(r,rr,h,tfix) ;
    H2_TRANSPORT_INV.fx(r,rr,tfix)$[h2_routes(r,rr)$(Sw_H2 = 2)] = H2_TRANSPORT_INV.l(r,rr,tfix) ;
    H2_STOR_INV.fx(h2_stor,r,tfix)$[(h2_stor_r(h2_stor,r))$(Sw_H2=2)] = H2_STOR_INV.l(h2_stor,r,tfix) ;
    H2_STOR_CAP.fx(h2_stor,r,tfix)$[(h2_stor_r(h2_stor,r))$(Sw_H2=2)] = H2_STOR_CAP.l(h2_stor,r,tfix) ;
    H2_STOR_IN.fx(h2_stor,r,h,tfix)$[(h2_stor_r(h2_stor,r))$(Sw_H2=2)] = H2_STOR_IN.l(h2_stor,r,h,tfix) ;
    H2_STOR_OUT.fx(h2_stor,r,h,tfix)$[(h2_stor_r(h2_stor,r))$(Sw_H2=2)] = H2_STOR_OUT.l(h2_stor,r,h,tfix) ;
    H2_STOR_LEVEL.fx(h2_stor,r,actualszn,h,tfix)$[(h2_stor_r(h2_stor,r))$(Sw_H2=2)$(Sw_H2_StorTimestep=2)] = H2_STOR_LEVEL.l(h2_stor,r,actualszn,h,tfix) ;
    H2_STOR_LEVEL_SZN.fx(h2_stor,r,actualszn,tfix)$[(h2_stor_r(h2_stor,r))$(Sw_H2=2)$(Sw_H2_StorTimestep=1)] = H2_STOR_LEVEL_SZN.l(h2_stor,r,actualszn,tfix) ;

*CO2-related variables
    CO2_CAPTURED.fx(r,h,tfix)$Sw_CO2_Detail = CO2_CAPTURED.l(r,h,tfix) ;
    CO2_STORED.fx(r,cs,h,tfix)$[Sw_CO2_Detail$r_cs(r,cs)] = CO2_STORED.l(r,cs,h,tfix) ;
    CO2_FLOW.fx(r,rr,h,tfix)$[Sw_CO2_Detail$co2_routes(r,rr)] = CO2_FLOW.l(r,rr,h,tfix) ;
    CO2_TRANSPORT_INV.fx(r,rr,tfix)$[Sw_CO2_Detail$co2_routes(r,rr)] = CO2_TRANSPORT_INV.l(r,rr,tfix) ;
    CO2_SPURLINE_INV.fx(r,cs,tfix)$[Sw_CO2_Detail$r_cs(r,cs)] = CO2_SPURLINE_INV.l(r,cs,tfix) ;<|MERGE_RESOLUTION|>--- conflicted
+++ resolved
@@ -9,11 +9,7 @@
     INV_POI.l(r,tfix)$[abs(INV_POI.l(r,tfix)) < rhs_tolerance] = 0 ;
     H2_STOR_INV.l(h2_stor,r,tfix)$[abs(H2_STOR_INV.l(h2_stor,r,tfix)) < rhs_tolerance] = 0 ;
     H2_TRANSPORT_INV.l(r,rr,tfix) $[abs(H2_TRANSPORT_INV.l(r,rr,tfix) ) < rhs_tolerance] = 0 ;
-<<<<<<< HEAD
-) ;
-=======
 );
->>>>>>> 92e8fa7c
     
 *load variable
     LOAD.fx(r,h,tfix) = LOAD.l(r,h,tfix) ;
